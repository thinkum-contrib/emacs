;;; dired.el --- directory-browsing commands -*- lexical-binding: t -*-

;; Copyright (C) 1985-1986, 1992-1997, 2000-2022 Free Software
;; Foundation, Inc.

;; Author: Sebastian Kremer <sk@thp.uni-koeln.de>
;; Maintainer: emacs-devel@gnu.org
;; Keywords: files
;; Package: emacs

;; This file is part of GNU Emacs.

;; GNU Emacs is free software: you can redistribute it and/or modify
;; it under the terms of the GNU General Public License as published by
;; the Free Software Foundation, either version 3 of the License, or
;; (at your option) any later version.

;; GNU Emacs is distributed in the hope that it will be useful,
;; but WITHOUT ANY WARRANTY; without even the implied warranty of
;; MERCHANTABILITY or FITNESS FOR A PARTICULAR PURPOSE.  See the
;; GNU General Public License for more details.

;; You should have received a copy of the GNU General Public License
;; along with GNU Emacs.  If not, see <https://www.gnu.org/licenses/>.

;;; Commentary:

;; This is a major mode for directory browsing and editing.
;; It is documented in the Emacs manual.

;; Rewritten in 1990/1991 to add tree features, file marking and
;; sorting by Sebastian Kremer <sk@thp.uni-koeln.de>.
;; Finished up by rms in 1992.

;;; Code:

(eval-when-compile (require 'subr-x))
(eval-when-compile (require 'cl-lib))
;; When bootstrapping dired-loaddefs has not been generated.
(require 'dired-loaddefs nil t)

(declare-function dired-buffer-more-recently-used-p
		  "dired-x" (buffer1 buffer2))


;;; Customizable variables

(defgroup dired nil
  "Directory editing."
  :link '(custom-manual "(emacs)Dired")
  :group 'files)

(defgroup dired-mark nil
  "Handling marks in Dired."
  :prefix "dired-"
  :group 'dired)

;;;###autoload
(defcustom dired-listing-switches (purecopy "-al")
  "Switches passed to `ls' for Dired.  MUST contain the `l' option.
May contain all other options that don't contradict `-l';
may contain even `F', `b', `i' and `s'.  See also the variable
`dired-ls-F-marks-symlinks' concerning the `F' switch.

If you have files with names with embedded newline characters, adding
`b' to the switches will allow Dired to handle those files better.

Options that include embedded whitespace must be quoted
like this: \"--option=value with spaces\"; you can use
`combine-and-quote-strings' to produce the correct quoting of
each option.

On systems such as MS-DOS and MS-Windows, which use `ls' emulation in Lisp,
some of the `ls' switches are not supported; see the doc string of
`insert-directory' in `ls-lisp.el' for more details."
  :type 'string
  :group 'dired)

(defcustom dired-subdir-switches nil
  "If non-nil, switches passed to `ls' for inserting subdirectories.
If nil, `dired-listing-switches' is used."
  :group 'dired
  :type '(choice (const :tag "Use dired-listing-switches" nil)
                 (string :tag "Switches")))

(defcustom dired-maybe-use-globstar nil
  "If non-nil, enable globstar if the shell supports it.
Some shells enable this feature by default (e.g. zsh or fish).

See `dired-enable-globstar-in-shell' for a list of shells
that support globstar and disable it by default.

Note that the implementations of globstar have small differences
between shells.  You must check your shell documentation to see
what to expect."
  :type 'boolean
  :group 'dired
  :version "28.1")

(defconst dired-enable-globstar-in-shell
  '(("ksh" . "set -G")
    ("bash" . "shopt -s globstar"))
  "Alist of (SHELL . COMMAND), where COMMAND enables globstar in SHELL.
If `dired-maybe-use-globstar' is non-nil, then `dired-insert-directory'
checks this alist to enable globstar in the shell subprocess.")

(defcustom dired-chown-program
  (purecopy (cond ((executable-find "chown") "chown")
                  ((file-executable-p "/usr/sbin/chown") "/usr/sbin/chown")
                  ((file-executable-p "/etc/chown") "/etc/chown")
                  (t "chown")))
  "Name of chown command (usually `chown')."
  :group 'dired
  :type 'file)

(defcustom dired-use-ls-dired 'unspecified
  "Non-nil means Dired should pass the \"--dired\" option to \"ls\".
If nil, don't pass \"--dired\" to \"ls\".
The special value of `unspecified' means to check whether \"ls\"
supports the \"--dired\" option, and save the result in this
variable.  This is performed the first time `dired-insert-directory'
is invoked.

Note that if you set this option to nil, either through choice or
because your \"ls\" program does not support \"--dired\", Dired
will fail to parse some \"unusual\" file names, e.g. those with leading
spaces.  You might want to install ls from GNU Coreutils, which does
support this option.  Alternatively, you might want to use Emacs's
own emulation of \"ls\", by using:
  (setq ls-lisp-use-insert-directory-program nil)
  (require \\='ls-lisp)
This is used by default on MS Windows, which does not have an \"ls\" program.
Note that `ls-lisp' does not support as many options as GNU ls, though.
For more details, see Info node `(emacs)ls in Lisp'."
  :group 'dired
  :type '(choice (const :tag
                        "Use --dired only if `ls' supports it" unspecified)
                 (const :tag "Do not use --dired" nil)
                 (other :tag "Always use --dired" t)))

(defvar dired-chmod-program "chmod"
  "Name of chmod command (usually `chmod').")
(make-obsolete-variable 'dired-chmod-program nil "28.1")

(defcustom dired-touch-program "touch"
  "Name of touch command (usually `touch')."
  :group 'dired
  :type 'file)

(defcustom dired-ls-F-marks-symlinks nil
  "Informs Dired about how `ls -lF' marks symbolic links.
Set this to t if `ls' (or whatever program is specified by
`insert-directory-program') with `-lF' marks the symbolic link
itself with a trailing @ (usually the case under Ultrix and macOS).

Example: if `ln -s foo bar; ls -F bar' gives `bar -> foo', set it to
nil (the default), if it gives `bar@ -> foo', set it to t.

Dired checks if there is really a @ appended.  Thus, if you have a
marking `ls' program on one host and a non-marking on another host, and
don't care about symbolic links which really end in a @, you can
always set this variable to t."
  :type 'boolean
  :group 'dired-mark)

(defcustom dired-trivial-filenames (purecopy "\\`\\.\\.?\\'\\|\\`\\.?#")
  "Regexp of files to skip when finding first file of a directory.
A value of nil means move to the subdir line.
A value of t means move to first file."
  :type '(choice (const :tag "Move to subdir" nil)
		 (const :tag "Move to first" t)
		 regexp)
  :group 'dired)

(defcustom dired-keep-marker-rename t
  ;; Use t as default so that moved files "take their markers with them".
  "Controls marking of renamed files.
If t, files keep their previous marks when they are renamed.
If a character, renamed files (whether previously marked or not)
are afterward marked with that character.
This option affects only files renamed by `dired-do-rename' and
`dired-do-rename-regexp'.  See `wdired-keep-marker-rename'
if you want to do the same for files renamed in WDired mode."
  :type '(choice (const :tag "Keep" t)
		 (character :tag "Mark" :value ?R))
  :group 'dired-mark)

(defcustom dired-keep-marker-copy ?C
  "Controls marking of copied files.
If t, copied files are marked if and as the corresponding original files were.
If a character, copied files are unconditionally marked with that character."
  :type '(choice (const :tag "Keep" t)
		 (character :tag "Mark"))
  :group 'dired-mark)

(defcustom dired-keep-marker-hardlink ?H
  "Controls marking of newly made hard links.
If t, they are marked if and as the files linked to were marked.
If a character, new links are unconditionally marked with that character."
  :type '(choice (const :tag "Keep" t)
		 (character :tag "Mark"))
  :group 'dired-mark)

(defcustom dired-keep-marker-symlink ?Y
  "Controls marking of newly made symbolic links.
If t, they are marked if and as the files linked to were marked.
If a character, new links are unconditionally marked with that character."
  :type '(choice (const :tag "Keep" t)
		 (character :tag "Mark"))
  :group 'dired-mark)

(defcustom dired-free-space 'first
  "Whether and how to display the amount of free disk space in Dired buffers.
If nil, don't display.
If `separate', display on a separate line (along with used count).
If `first', display only the free disk space on the first line,
following the directory name."
  :type '(choice (const :tag "On a separate line" separate)
                 (const :tag "On the first line, after directory name" first)
                 (const :tag "Don't display" nil))
  :version "29.1"
  :group 'dired)

(defcustom dired-dwim-target nil
  "If non-nil, Dired tries to guess a default target directory.
This means: if there is a Dired buffer displayed in some window,
use its current directory, instead of this Dired buffer's
current directory.

You can customize it to prefer either the next window with a Dired buffer,
or the most recently used window with a Dired buffer, or to use any other
function.  When the value is a function, it will be called with no
arguments and is expected to return a list of directories which will
be used as defaults (i.e. default target and \"future history\")
\(though, `dired-dwim-target-defaults' might modify it a bit).
The value t prefers the next windows on the same frame.

The target is used in the prompt for file copy, rename etc."
  :type '(choice
          (const :tag "No guess" nil)
          (function-item :tag "Prefer next windows on the same frame"
                         dired-dwim-target-next)
          (function-item :tag "Prefer next windows on visible frames"
                         dired-dwim-target-next-visible)
          (function-item :tag "Prefer most recently used windows"
                         dired-dwim-target-recent)
          (function :tag "Custom function")
          (other :tag "Try to guess" t))
  :group 'dired)


(defcustom dired-mouse-drag-files nil
  "If non-nil, allow the mouse to drag files from inside a Dired buffer.
Dragging the mouse and then releasing it over the window of
another program will result in that program opening the file, or
creating a copy of it.  This feature is supported only on X
Windows and Haiku.

If the value is `link', then a symbolic link will be created to
the file instead by the other program (usually a file manager)."
  :set (lambda (option value)
         (set-default option value)
         (dolist (buffer (buffer-list))
           (with-current-buffer buffer
             (when (derived-mode-p 'dired-mode)
               (revert-buffer nil t)))))
  :type '(choice (const :tag "Don't allow dragging" nil)
                 (const :tag "Copy file to other window" t)
                 (const :tag "Create symbolic link to file" link))
  :group 'dired
  :version "29.1")

(defcustom dired-copy-preserve-time t
  "If non-nil, Dired preserves the last-modified time in a file copy.
\(This works on only some systems.)"
  :type 'boolean
  :group 'dired)

(defcustom dired-copy-dereference nil
  "If non-nil, Dired dereferences symlinks when copying them.
This is similar to the \"-L\" option for the \"cp\" shell command."
  :type 'boolean
  :group 'dired)

;; These variables were deleted and the replacements are in files.el.
;; We leave aliases behind for back-compatibility.
(define-obsolete-variable-alias 'dired-free-space-program
  'directory-free-space-program "27.1")
(define-obsolete-variable-alias 'dired-free-space-args
  'directory-free-space-args "27.1")

(defcustom dired-load-hook nil
  "Run after loading Dired.
You can customize key bindings or load extensions with this."
  :group 'dired
  :type 'hook)
(make-obsolete-variable 'dired-load-hook
                        "use `with-eval-after-load' instead." "28.1")

(defcustom dired-mode-hook nil
  "Run at the very end of `dired-mode'."
  :group 'dired
  :type 'hook)

(defcustom dired-before-readin-hook nil
  "This hook is run before a Dired buffer is read in (created or reverted)."
  :group 'dired
  :type 'hook)

(defcustom dired-after-readin-hook nil
  "Hook run after each time a file or directory is read by Dired.
After each listing of a file or directory, this hook is run
with the buffer narrowed to the listing."
  :group 'dired
  :type 'hook)
;; Note this can't simply be run inside function `dired-ls' as the hook
;; functions probably depend on the dired-subdir-alist to be OK.

(defcustom dired-make-directory-clickable t
  "When non-nil, make the directory at the start of the dired buffer clickable."
  :version "29.1"
  :type 'boolean)

(defcustom dired-initial-position-hook nil
  "This hook is used to position the point.
It is run by the function `dired-initial-position'."
  :group 'dired
  :type 'hook
  :version "24.4")

(defcustom dired-dnd-protocol-alist
  '(("^file:///" . dired-dnd-handle-local-file)
    ("^file://"  . dired-dnd-handle-file)
    ("^file:"    . dired-dnd-handle-local-file))
  "The functions to call when a drop in `dired-mode' is made.
See `dnd-protocol-alist' for more information.  When nil, behave
as in other buffers.  Changing this option is effective only for
new Dired buffers."
  :type '(choice (repeat (cons (regexp) (function)))
		 (const :tag "Behave as in other buffers" nil))
  :version "22.1"
  :group 'dired)

(defcustom dired-hide-details-hide-symlink-targets t
  "Non-nil means `dired-hide-details-mode' hides symbolic link targets."
  :type 'boolean
  :version "24.4"
  :group 'dired)

(defcustom dired-hide-details-hide-information-lines t
  "Non-nil means `dired-hide-details-mode' hides all but header and file lines."
  :type 'boolean
  :version "24.4"
  :group 'dired)

(defcustom dired-always-read-filesystem nil
  "Non-nil means revert buffers visiting files before searching them.
By default,  commands like `dired-mark-files-containing-regexp' will
search any buffers visiting the marked files without reverting them,
even if they were changed on disk.  When this option is non-nil, such
buffers are always reverted in a temporary buffer before searching
them: the search is performed on the temporary buffer, the original
buffer visiting the file is not modified."
  :type 'boolean
  :version "26.1"
  :group 'dired)

(defcustom dired-mark-region 'file
  "Defines what commands that mark files do with the active region.

When nil, marking commands don't operate on all files in the
active region.  They process their prefix arguments as usual.

When the value of this option is non-nil, then all Dired commands
that mark or unmark files will operate on all files in the region
if the region is active in Transient Mark mode.

When `file', the region marking is based on the file name.
This means don't mark the file if the end of the region is
before the file name displayed on the Dired line, so the file name
is visually outside the region.  This behavior is consistent with
marking files without the region using the key \\`m' that advances
point to the next line after marking the file.  Thus the number
of keys used to mark files is the same as the number of keys
used to select the region, for example \\`M-2 m' marks 2 files, and
\\`C-SPC M-2 n m' marks 2 files, and \\`M-2 S-<down> m' marks 2 files.

When `line', the region marking is based on Dired lines,
so include the file into marking if the end of the region
is anywhere on its Dired line, except the beginning of the line."
  :type '(choice
          (const :tag "Don't mark files in active region" nil)
          (const :tag "Exclude file name outside of region" file)
          (const :tag "Include the file at region end line" line))
  :group 'dired
  :version "28.1")

(defcustom dired-kill-when-opening-new-dired-buffer nil
  "If non-nil, kill the current buffer when selecting a new directory."
  :type 'boolean
  :version "28.1")


;;; Internal variables

(defvar dired-marker-char ?*		; the answer is 42
  ;; so that you can write things like
  ;; (let ((dired-marker-char ?X))
  ;;    ;; great code using X markers ...
  ;;    )
  ;; For example, commands operating on two sets of files, A and B.
  ;; Or marking files with digits 0-9.  This could implicate
  ;; concentric sets or an order for the marked files.
  ;; The code depends on dynamic scoping on the marker char.
  "In Dired, the current mark character.
This is what the do-commands look for, and what the mark-commands store.")

(defvar dired-del-marker ?D
  "Character used to flag files for deletion.")

(defvar dired-shrink-to-fit t
  ;; I see no reason ever to make this nil -- rms.
  ;;  (> baud-rate search-slow-speed)
  "Non-nil means Dired shrinks the display buffer to fit the marked files.")
(make-obsolete-variable 'dired-shrink-to-fit
			"use the Customization interface to add a new rule
to `display-buffer-alist' where condition regexp is \"^ \\*Marked Files\\*$\",
action argument symbol is `window-height' and its value is nil." "24.3")

(defvar dired-file-version-alist)

;;;###autoload
(defvar-local dired-directory nil
  "The directory name or wildcard spec that this Dired directory lists.
Local to each Dired buffer.  May be a list, in which case the car is the
directory name and the cdr is the list of files to mention.
The directory name must be absolute, but need not be fully expanded.")

;; Beware of "-l;reboot" etc.  See bug#3230.
(defun dired-safe-switches-p (switches)
  "Return non-nil if string SWITCHES does not look risky for Dired."
  (or (not switches)
      (and (stringp switches)
           (< (length switches) 100)    ; arbitrary
           (string-match-p "\\` *-[- [:alnum:]]+\\'" switches))))

(defvar dired-actual-switches nil
  "The value of `dired-listing-switches' used to make this buffer's text.")

(put 'dired-actual-switches 'safe-local-variable 'dired-safe-switches-p)

(defvar dired-re-inode-size "[0-9 \t]*[.,0-9]*[BkKMGTPEZY]?[ \t]*"
  "Regexp for optional initial inode and file size as made by `ls -i -s'.")

;; These regexps must be tested at beginning-of-line, but are also
;; used to search for next matches, so neither omitting "^" nor
;; replacing "^" by "\n" (to make it slightly faster) will work.

(defvar dired-re-mark "^[^ \n]")
;; "Regexp matching a marked line.
;; Important: the match ends just after the marker."
(defvar dired-re-maybe-mark "^. ")
;; The [^:] part after "d" and "l" is to avoid confusion with the
;; DOS/Windows-style drive letters in directory names, like in "d:/foo".
(defvar dired-re-dir (concat dired-re-maybe-mark dired-re-inode-size "d[^:]"))
(defvar dired-re-sym (concat dired-re-maybe-mark dired-re-inode-size "l[^:]"))
(defvar dired-re-special (concat dired-re-maybe-mark dired-re-inode-size
                                 "[bcsp][^:]"))
(defvar dired-re-exe;; match ls permission string of an executable file
  (mapconcat (lambda (x)
	       (concat dired-re-maybe-mark dired-re-inode-size x))
	     '("-[-r][-w][xs][-r][-w].[-r][-w]."
	       "-[-r][-w].[-r][-w][xs][-r][-w]."
	       "-[-r][-w].[-r][-w].[-r][-w][xst]")
	     "\\|"))
(defvar dired-re-perms "[-bcdlps][-r][-w].[-r][-w].[-r][-w].")
(defvar dired-re-dot "^.* \\.\\.?/?$")

;; The subdirectory names in the next two lists are expanded.
(defvar-local dired-subdir-alist nil
  "Alist of listed directories and their buffer positions.
Alist elements have the form (DIRNAME . STARTMARKER), where
DIRNAME is the absolute name of the directory and STARTMARKER is
a marker at the beginning of DIRNAME.

The order of elements is the reverse of the order in the buffer.
If no subdirectories are listed then the alist contains only one
element, for the listed directory.")

(defvar-local dired-switches-alist nil
  "Keeps track of which switches to use for inserted subdirectories.
This is an alist of the form (SUBDIR . SWITCHES).")

(defvaralias 'dired-move-to-filename-regexp
  'directory-listing-before-filename-regexp)

(defvar dired-subdir-regexp "^. \\(.+\\)\\(:\\)\n"
  "Regexp matching a maybe hidden subdirectory line in `ls -lR' output.
Subexpression 1 is the subdirectory proper, no trailing colon.
The match starts at the beginning of the line and ends after the end
of the line.
Subexpression 2 must end right before the \\n.")


;;; Faces

(defgroup dired-faces nil
  "Faces used by Dired."
  :group 'dired
  :group 'faces)

(defface dired-header
  '((t (:inherit font-lock-type-face)))
  "Face used for directory headers."
  :group 'dired-faces
  :version "22.1")
(defvar dired-header-face 'dired-header
  "Face name used for directory headers.")

(defface dired-mark
  '((t (:inherit font-lock-constant-face)))
  "Face used for Dired marks."
  :group 'dired-faces
  :version "22.1")
(defvar dired-mark-face 'dired-mark
  "Face name used for Dired marks.")

(defface dired-marked
  '((t (:inherit warning)))
  "Face used for marked files."
  :group 'dired-faces
  :version "22.1")
(defvar dired-marked-face 'dired-marked
  "Face name used for marked files.")

(defface dired-flagged
  '((t (:inherit error)))
  "Face used for files flagged for deletion."
  :group 'dired-faces
  :version "22.1")
(defvar dired-flagged-face 'dired-flagged
  "Face name used for files flagged for deletion.")

(defface dired-warning
  ;; Inherit from font-lock-warning-face since with min-colors 8
  ;; font-lock-comment-face is not colored any more.
  '((t (:inherit font-lock-warning-face)))
  "Face used to highlight a part of a buffer that needs user attention."
  :group 'dired-faces
  :version "22.1")
(defvar dired-warning-face 'dired-warning
  "Face name used for a part of a buffer that needs user attention.")

(defface dired-perm-write
  '((((type w32 pc)) :inherit default)  ;; These default to rw-rw-rw.
    ;; Inherit from font-lock-comment-delimiter-face since with min-colors 8
    ;; font-lock-comment-face is not colored any more.
    (t (:inherit font-lock-comment-delimiter-face)))
  "Face used to highlight permissions of group- and world-writable files."
  :group 'dired-faces
  :version "22.2")
(defvar dired-perm-write-face 'dired-perm-write
  "Face name used for permissions of group- and world-writable files.")

(defface dired-set-id
  '((((type w32 pc)) :inherit default)  ;; These default to rw-rw-rw.
    (t (:inherit font-lock-warning-face)))
  "Face used to highlight permissions of suid and guid files."
  :group 'dired-faces
  :version "27.1")

(defface dired-directory
  '((t (:inherit font-lock-function-name-face)))
  "Face used for subdirectories."
  :group 'dired-faces
  :version "22.1")
(defvar dired-directory-face 'dired-directory
  "Face name used for subdirectories.")

(defface dired-symlink
  '((t (:inherit font-lock-keyword-face)))
  "Face used for symbolic links."
  :group 'dired-faces
  :version "22.1")
(defvar dired-symlink-face 'dired-symlink
  "Face name used for symbolic links.")

(defface dired-broken-symlink
  '((((class color))
     :foreground "yellow1" :background "red1" :weight bold)
    (t :weight bold :slant italic :underline t))
  "Face used for broken symbolic links."
  :group 'dired-faces
  :version "28.1")

(defface dired-special
  '((t (:inherit font-lock-variable-name-face)))
  "Face used for sockets, pipes, block devices and char devices."
  :group 'dired-faces
  :version "27.1")

(defface dired-ignored
  '((t (:inherit shadow)))
  "Face used for files suffixed with `completion-ignored-extensions'."
  :group 'dired-faces
  :version "22.1")
(defvar dired-ignored-face 'dired-ignored
  "Face name used for files suffixed with `completion-ignored-extensions'.")


;;; Font-lock

(defvar dired-font-lock-keywords
  (list
   ;;
   ;; Dired marks.
   (list dired-re-mark '(0 dired-mark-face))
   ;;
   ;; We make heavy use of MATCH-ANCHORED, since the regexps don't identify the
   ;; file name itself.  We search for Dired defined regexps, and then use the
   ;; Dired defined function `dired-move-to-filename' before searching for the
   ;; simple regexp ".+".  It is that regexp which matches the file name.
   ;;
   ;; Marked files.
   (list (concat "^[" (char-to-string dired-marker-char) "]")
         '(".+" (dired-move-to-filename) nil (0 dired-marked-face)))
   ;;
   ;; Flagged files.
   (list (concat "^[" (char-to-string dired-del-marker) "]")
         '(".+" (dired-move-to-filename) nil (0 dired-flagged-face)))
   ;; People who are paranoid about security would consider this more
   ;; important than other things such as whether it is a directory.
   ;; But we don't want to encourage paranoia, so our default
   ;; should be what's most useful for non-paranoids. -- rms.
;;;   ;;
;;;   ;; Files that are group or world writable.
;;;   (list (concat dired-re-maybe-mark dired-re-inode-size
;;;		 "\\([-d]\\(....w....\\|.......w.\\)\\)")
;;;	 '(1 dired-warning-face)
;;;	 '(".+" (dired-move-to-filename) nil (0 dired-warning-face)))
   ;; However, we don't need to highlight the file name, only the
   ;; permissions, to win generally.  -- fx.
   ;; Fixme: we could also put text properties on the permission
   ;; fields with keymaps to frob the permissions, somewhat a la XEmacs.
   (list (concat dired-re-maybe-mark dired-re-inode-size
		 "[-d]....\\(w\\)....")	; group writable
	 '(1 dired-perm-write-face))
   (list (concat dired-re-maybe-mark dired-re-inode-size
		 "[-d].......\\(w\\).")	; world writable
	 '(1 dired-perm-write-face))
   (list (concat dired-re-maybe-mark dired-re-inode-size
		 "[-d]..\\(s\\)......")	; suid
	 '(1 'dired-set-id))
   (list (concat dired-re-maybe-mark dired-re-inode-size
		 "[-d].....\\([sS]\\)...")	; guid
	 '(1 'dired-set-id))
   ;;
   ;; Subdirectories.
   (list dired-re-dir
	 '(".+" (dired-move-to-filename) nil (0 dired-directory-face)))
   ;;
   ;; Files suffixed with `completion-ignored-extensions'.
   '(eval .
     ;; It is quicker to first find just an extension, then go back to the
     ;; start of that file name.  So we do this complex MATCH-ANCHORED form.
          (list (concat
                 "\\(" (regexp-opt completion-ignored-extensions)
                 "\\|#\\|\\.#.+\\)$")
	   '(".+" (dired-move-to-filename) nil (0 dired-ignored-face))))
   ;;
   ;; Files suffixed with `completion-ignored-extensions'
   ;; plus a character put in by -F.
   '(eval .
     (list (concat "\\(" (regexp-opt completion-ignored-extensions)
		   "\\|#\\|\\.#.+\\)[*=|]$")
	   '(".+" (progn
		    (end-of-line)
		    ;; If the last character is not part of the filename,
		    ;; move back to the start of the filename
		    ;; so it can be fontified.
		    ;; Otherwise, leave point at the end of the line;
		    ;; that way, nothing is fontified.
		    (unless (get-text-property (1- (point)) 'mouse-face)
		      (dired-move-to-filename)))
	     nil (0 dired-ignored-face))))
   ;;
   ;; Broken Symbolic link.
   (list dired-re-sym
         (list (lambda (end)
                 (let* ((file (dired-file-name-at-point))
                        (truename (ignore-errors (file-truename file))))
                   ;; either not existent target or circular link
                   (and (not (and truename (file-exists-p truename)))
                        (search-forward-regexp "\\(.+\\) \\(->\\) ?\\(.+\\)" end t))))
               '(dired-move-to-filename)
               nil
               '(1 'dired-broken-symlink)
               '(2 dired-symlink-face)
               '(3 'dired-broken-symlink)))
   ;;
   ;; Symbolic link to a directory.
   (list dired-re-sym
         (list (lambda (end)
                 (when-let* ((file (dired-file-name-at-point))
                             (truename (ignore-errors (file-truename file))))
                   (and (file-directory-p truename)
		        (search-forward-regexp "\\(.+-> ?\\)\\(.+\\)" end t))))
               '(dired-move-to-filename)
               nil
               '(1 dired-symlink-face)
               '(2 dired-directory-face)))
   ;;
   ;; Symbolic link to a non-directory.
   (list dired-re-sym
         (list (lambda (end)
                 (when-let ((file (dired-file-name-at-point)))
                   (let ((truename (ignore-errors (file-truename file))))
                     (and (or (not truename)
		              (not (file-directory-p truename)))
		          (search-forward-regexp "\\(.+-> ?\\)\\(.+\\)"
                                                 end t)))))
               '(dired-move-to-filename)
               nil
               '(1 dired-symlink-face)
               '(2 'default)))
   ;;
   ;; Sockets, pipes, block devices, char devices.
   (list dired-re-special
	 '(".+" (dired-move-to-filename) nil (0 'dired-special)))
   ;;
   ;; Explicitly put the default face on file names ending in a colon to
   ;; avoid fontifying them as directory header.
   (list (concat dired-re-maybe-mark dired-re-inode-size dired-re-perms ".*:$")
	 '(".+" (dired-move-to-filename) nil (0 'default)))
   ;;
   ;; Directory headers.
   (list dired-subdir-regexp '(1 dired-header-face))
   )
  "Additional expressions to highlight in Dired mode.")

(defvar dnd-protocol-alist)


;;; Macros

;; Macros must be defined before they are used, for the byte compiler.

(defmacro dired-mark-if (predicate msg)
  "Mark files for PREDICATE, according to `dired-marker-char'.
PREDICATE is evaluated on each line, with point at beginning of line.
MSG is a noun phrase for the type of files being marked.
It should end with a noun that can be pluralized by adding `s'.

In Transient Mark mode, if the mark is active, operate on the contents
of the region if `dired-mark-region' is non-nil.  Otherwise, operate
on the whole buffer.

Return value is the number of files marked, or nil if none were marked."
  `(let ((inhibit-read-only t) count
         (use-region-p (dired-mark--region-use-p))
         (beg (dired-mark--region-beginning))
         (end (dired-mark--region-end)))
    (save-excursion
      (setq count 0)
      (when ,msg
	(message "%s %ss%s%s..."
		 (cond ((eq dired-marker-char ?\s) "Unmarking")
		       ((eq dired-del-marker dired-marker-char)
			"Flagging")
		       (t "Marking"))
		 ,msg
		 (if (eq dired-del-marker dired-marker-char)
		     " for deletion"
		   "")
                 (if use-region-p
                     " in region"
                   "")))
      (goto-char beg)
      (while (< (point) end)
        (when ,predicate
          (unless (= (following-char) dired-marker-char)
            (delete-char 1)
            (insert dired-marker-char)
            (setq count (1+ count))))
        (forward-line 1))
      (when ,msg (message "%s %s%s %s%s%s"
                        count
                        ,msg
                        (dired-plural-s count)
                        (if (eq dired-marker-char ?\s) "un" "")
                        (if (eq dired-marker-char dired-del-marker)
                            "flagged" "marked")
                        (if use-region-p
                            " in region"
                          ""))))
    (and (> count 0) count)))

(defmacro dired-map-over-marks (body arg &optional show-progress
				     distinguish-one-marked)
  "Eval BODY with point on each marked line.  Return a list of BODY's results.
If no marked file could be found, execute BODY on the current
line.  ARG, if non-nil, specifies the files to use instead of the
marked files.

If ARG is an integer, use the next ARG (or previous -ARG, if
ARG<0) files.  In that case, point is dragged along.  This is so
that commands on the next ARG (instead of the marked) files can
be chained easily.
For any other non-nil value of ARG, use the current file.

If optional third arg SHOW-PROGRESS evaluates to non-nil,
redisplay the dired buffer after each file is processed.

No guarantee is made about the position on the marked line.
BODY must ensure this itself if it depends on this.

Search starts at the beginning of the buffer, thus the car of the
list corresponds to the line nearest to the buffer's bottom.
This is also true for (positive and negative) integer values of
ARG.

BODY should not be too long as it is expanded four times.

If DISTINGUISH-ONE-MARKED is non-nil, then if we find just one
marked file, return (t FILENAME) instead of (FILENAME)."
  ;;
  ;;Warning: BODY must not add new lines before point - this may cause an
  ;;endless loop.
  ;;This warning should not apply any longer, sk  2-Sep-1991 14:10.
  `(prog1
       (let ((inhibit-read-only t) case-fold-search found results)
	 (if ,arg
	     (if (integerp ,arg)
		 (progn	;; no save-excursion, want to move point.
		   (dired-repeat-over-lines
		    ,arg
		    (lambda ()
		      (if ,show-progress (sit-for 0))
		      (setq results (cons ,body results))))
		   (if (< ,arg 0)
		       (nreverse results)
		     results))
	       ;; non-nil, non-integer ARG means use current file:
	       (list ,body))
	   (let ((regexp (dired-marker-regexp)) next-position)
	     (save-excursion
	       (goto-char (point-min))
	       ;; remember position of next marked file before BODY
	       ;; can insert lines before the just found file,
	       ;; confusing us by finding the same marked file again
	       ;; and again and...
	       (setq next-position (and (re-search-forward regexp nil t)
					(point-marker))
		     found (not (null next-position)))
	       (while next-position
		 (goto-char next-position)
		 (if ,show-progress (sit-for 0))
		 (setq results (cons ,body results))
		 ;; move after last match
		 (goto-char next-position)
		 (forward-line 1)
		 (set-marker next-position nil)
		 (setq next-position (and (re-search-forward regexp nil t)
					  (point-marker)))))
	     (if (and ,distinguish-one-marked (= (length results) 1))
		 (setq results (cons t results)))
	     (if found
		 results
	       (list ,body)))))
     ;; save-excursion loses, again
     (dired-move-to-filename)))

(defun dired-get-marked-files (&optional localp arg filter distinguish-one-marked error)
  "Return the marked files' names as list of strings.
The list is in the same order as the buffer, that is, the car is the
  first marked file.
Values returned are normally absolute file names.
Optional arg LOCALP as in `dired-get-filename'.
Optional second argument ARG, if non-nil, specifies files near
 point instead of marked files.  It usually comes from the prefix
 argument.
  If ARG is an integer, use the next ARG files.
  If ARG is any other non-nil value, return the current file name.
  If no files are marked, and ARG is nil, also return the current file name.
Optional third argument FILTER, if non-nil, is a function to select
  some of the files--those for which (funcall FILTER FILENAME) is non-nil.

If DISTINGUISH-ONE-MARKED is non-nil, then if we find just one marked file,
return (t FILENAME) instead of (FILENAME).
Don't use that together with FILTER.

If ERROR is non-nil, signal an error when the list of found files is empty.
ERROR can be a string with the error message."
  (let ((all-of-them
	 (save-excursion
	   (delq nil (dired-map-over-marks
		      (dired-get-filename localp 'no-error-if-not-filep)
		      arg nil distinguish-one-marked))))
	result)
    (when (equal all-of-them '(t))
      (setq all-of-them nil))
    (if (not filter)
	(setq result
              (if (and distinguish-one-marked (eq (car all-of-them) t))
	          all-of-them
	        (nreverse all-of-them)))
      (dolist (file all-of-them)
	(if (funcall filter file)
	    (push file result))))
    (when (and (null result) error)
      (user-error (if (stringp error) error "No files specified")))
    result))

(defun dired-mark--region-use-p ()
  "Whether Dired marking commands should act on region."
  (and dired-mark-region
       (region-active-p)
       (> (region-end) (region-beginning))))

(defun dired-mark--region-beginning ()
  "Return the value of the region beginning aligned to Dired file lines."
  (if (dired-mark--region-use-p)
      (save-excursion
        (goto-char (region-beginning))
        (line-beginning-position))
    (point-min)))

(defun dired-mark--region-end ()
  "Return the value of the region end aligned to Dired file lines."
  (if (dired-mark--region-use-p)
      (save-excursion
        (goto-char (region-end))
        (if (if (eq dired-mark-region 'line)
                (not (bolp))
              (get-text-property (1- (point)) 'dired-filename))
            (line-end-position)
          (line-beginning-position)))
    (point-max)))


;;; The dired command

(defun dired-read-dir-and-switches (str)
  ;; For use in interactive.
  (reverse (list
	    (if current-prefix-arg
		(read-string "Dired listing switches: "
			     dired-listing-switches))
	    ;; If a dialog is used, call `read-directory-name' so the
	    ;; dialog code knows we want directories.  Some dialogs
	    ;; can only select directories or files when popped up,
	    ;; not both.  If no dialog is used, call `read-file-name'
	    ;; because the user may want completion of file names for
	    ;; use in a wildcard pattern.
	    (if (next-read-file-uses-dialog-p)
		(read-directory-name (format "Dired %s(directory): " str)
				     nil default-directory nil)
	      (read-file-name (format "Dired %s(directory): " str)
			      nil default-directory nil)))))

;; We want to switch to a more sophisticated version of
;; dired-read-dir-and-switches like the following, if there is a way
;; to make it more intuitive.  See bug#1285.

;; (defun dired-read-dir-and-switches (str)
;;   ;; For use in interactive.
;;   (reverse
;;    (list
;;     (if current-prefix-arg
;;         (read-string "Dired listing switches: "
;;                      dired-listing-switches))
;;     ;; If a dialog is about to be used, call read-directory-name so
;;     ;; the dialog code knows we want directories.  Some dialogs can
;;     ;; only select directories or files when popped up, not both.
;;     (if (next-read-file-uses-dialog-p)
;;         (read-directory-name (format "Dired %s(directory): " str)
;;                              nil default-directory nil)
;;       (let ((cie ()))
;;         (dolist (ext completion-ignored-extensions)
;;           (if (eq ?/ (aref ext (1- (length ext)))) (push ext cie)))
;;         (setq cie (concat (regexp-opt cie "\\(?:") "\\'"))
;;         (let* ((default (and buffer-file-name
;;                              (abbreviate-file-name buffer-file-name)))
;;                (cie cie)
;;                (completion-table
;;                 ;; We need a mix of read-file-name and
;;                 ;; read-directory-name so that completion to directories
;;                 ;; is preferred, but if the user wants to enter a global
;;                 ;; pattern, he can still use completion on filenames to
;;                 ;; help him write the pattern.
;;                 ;; Essentially, we want to use
;;                 ;; (completion-table-with-predicate
;;                 ;;  'read-file-name-internal 'file-directory-p nil)
;;                 ;; but that doesn't work because read-file-name-internal
;;                 ;; does not obey its `predicate' argument.
;;                 (completion-table-in-turn
;;                  (lambda (str pred action)
;;                    (let ((read-file-name-predicate
;;                           (lambda (f)
;;                             (and (not (member f '("./" "../")))
;;                                  ;; Hack! Faster than file-directory-p!
;;                                  (eq (aref f (1- (length f))) ?/)
;;                                  (not (string-match cie f))))))
;;                      (complete-with-action
;;                       action 'read-file-name-internal str nil)))
;;                  'read-file-name-internal)))
;;           (minibuffer-with-setup-hook
;;               (lambda ()
;;                 (setq minibuffer-default default)
;;                 (setq minibuffer-completion-table completion-table))
;;             (read-file-name (format "Dired %s(directory): " str)
;;                             nil default-directory nil))))))))

(defun dired-file-name-at-point ()
  "Try to get a file name at point in the current dired buffer.
This hook is intended to be put in `file-name-at-point-functions'.
Note that it returns an abbreviated name that can't be used
as an argument to `dired-goto-file'."
  (let ((filename (dired-get-filename nil t)))
    (when filename
      (if (file-directory-p filename)
	  (file-name-as-directory (abbreviate-file-name filename))
	(abbreviate-file-name filename)))))

(defun dired-grep-read-files ()
  "Use file at point as the file for grep's default file-name pattern suggestion.
If a directory or nothing is found at point, return nil."
  (let ((file-name (dired-file-name-at-point)))
    (if (and file-name
	     (not (file-directory-p file-name)))
	file-name)))

;;;###autoload (define-key ctl-x-map "d" 'dired)
;;;###autoload
(defun dired (dirname &optional switches)
  "\"Edit\" directory DIRNAME--delete, rename, print, etc. some files in it.
Optional second argument SWITCHES specifies the `ls' options used.
\(Interactively, use a prefix argument to be able to specify SWITCHES.)

If DIRNAME is a string, Dired displays a list of files in DIRNAME (which
may also have shell wildcards appended to select certain files).

If DIRNAME is a cons, its first element is taken as the directory name
and the rest as an explicit list of files to make directory entries for.
In this case, SWITCHES are applied to each of the files separately, and
therefore switches that control the order of the files in the produced
listing have no effect.

\\<dired-mode-map>\
You can flag files for deletion with \\[dired-flag-file-deletion] and then
delete them by typing \\[dired-do-flagged-delete].
Type \\[describe-mode] after entering Dired for more info.

If DIRNAME is already in a Dired buffer, that buffer is used without refresh."
  ;; Cannot use (interactive "D") because of wildcards.
  (interactive (dired-read-dir-and-switches ""))
  (pop-to-buffer-same-window (dired-noselect dirname switches)))

;;;###autoload (define-key ctl-x-4-map "d" 'dired-other-window)
;;;###autoload
(defun dired-other-window (dirname &optional switches)
  "\"Edit\" directory DIRNAME.  Like `dired' but select in another window."
  (interactive (dired-read-dir-and-switches "in other window "))
  (switch-to-buffer-other-window (dired-noselect dirname switches)))

;;;###autoload (define-key ctl-x-5-map "d" 'dired-other-frame)
;;;###autoload
(defun dired-other-frame (dirname &optional switches)
  "\"Edit\" directory DIRNAME.  Like `dired' but make a new frame."
  (interactive (dired-read-dir-and-switches "in other frame "))
  (switch-to-buffer-other-frame (dired-noselect dirname switches)))

;;;###autoload (define-key tab-prefix-map "d" 'dired-other-tab)
;;;###autoload
(defun dired-other-tab (dirname &optional switches)
  "\"Edit\" directory DIRNAME.  Like `dired' but make a new tab."
  (interactive (dired-read-dir-and-switches "in other tab "))
  (switch-to-buffer-other-tab (dired-noselect dirname switches)))

;;;###autoload
(defun dired-noselect (dir-or-list &optional switches)
  "Like `dired' but return the Dired buffer as value, do not select it."
  (or dir-or-list (setq dir-or-list default-directory))
  ;; This loses the distinction between "/foo/*/" and "/foo/*" that
  ;; some shells make:
  (let (dirname initially-was-dirname)
    (if (consp dir-or-list)
	(setq dirname (car dir-or-list))
      (setq dirname dir-or-list))
    (setq initially-was-dirname
	  (string= (file-name-as-directory dirname) dirname))
    (setq dirname (abbreviate-file-name
		   (expand-file-name (directory-file-name dirname))))
    (if find-file-visit-truename
	(setq dirname (file-truename dirname)))
    ;; If the argument was syntactically  a directory name not a file name,
    ;; or if it happens to name a file that is a directory,
    ;; convert it syntactically to a directory name.
    ;; The reason for checking initially-was-dirname
    ;; and not just file-directory-p
    ;; is that file-directory-p is slow over ftp.
    (if (or initially-was-dirname (file-directory-p dirname))
	(setq dirname  (file-name-as-directory dirname)))
    (if (consp dir-or-list)
	(setq dir-or-list (cons dirname (cdr dir-or-list)))
      (setq dir-or-list dirname))
    (dired-internal-noselect dir-or-list switches)))

;; The following is an internal dired function.  It returns non-nil if
;; the directory visited by the current dired buffer has changed on
;; disk.  DIRNAME should be the directory name of that directory.
(defun dired-directory-changed-p (dirname)
  (not (let ((attributes (file-attributes dirname))
	     (modtime (visited-file-modtime)))
	 (or (eq modtime 0)
	     (not (eq (file-attribute-type attributes) t))
	     (equal (file-attribute-modification-time attributes) modtime)))))

(defvar auto-revert-remote-files)

(defun dired-buffer-stale-p (&optional noconfirm)
  "Return non-nil if current Dired buffer needs updating.
If NOCONFIRM is non-nil, then this function returns nil for a
remote directory, unless `auto-revert-remote-files' is non-nil.
This feature is used by Auto Revert mode."
  (let ((dirname
	 (if (consp dired-directory) (car dired-directory) dired-directory)))
    (and (stringp dirname)
	 (not (when noconfirm (and (not auto-revert-remote-files)
                                   (file-remote-p dirname))))
	 (file-readable-p dirname)
	 ;; Do not auto-revert when the dired buffer can be currently
	 ;; written by the user as in `wdired-mode'.
	 buffer-read-only
	 (dired-directory-changed-p dirname))))

(defcustom dired-auto-revert-buffer nil
  "Automatically revert Dired buffers on revisiting their directory.
This option controls whether to refresh the directory listing in a
Dired buffer when the directory that is already in some Dired buffer
is revisited by commands such as \\[dired] and \\[dired-find-file].
If the value is t, revisiting an existing Dired buffer always reverts it.
If the value is a function, it is called with the directory name as a
single argument, and the buffer is reverted if the function returns non-nil.
One such function is `dired-directory-changed-p', which returns non-nil
if the directory has been changed since it was last revisited.
Otherwise, Emacs prompts whether to revert the changed Dired buffer.
Note that this is not the same as `auto-revert-mode' that
periodically reverts at specified time intervals."
  :type '(choice
          (const :tag "Don't revert" nil)
          (const :tag "Always revert visited Dired buffer" t)
          (const :tag "Revert changed Dired buffer" dired-directory-changed-p)
          (function :tag "Predicate function"))
  :group 'dired
  :version "23.2")

(defun dired--need-align-p ()
  "Return non-nil if some file names are misaligned.
The return value is the target column for the file names."
  (save-excursion
    (goto-char (point-min))
    (dired-goto-next-file)
    ;; Use point difference instead of `current-column', because
    ;; the former works when `dired-hide-details-mode' is enabled.
    (let* ((first (- (point) (point-at-bol)))
           (target first))
      (while (and (not (eobp))
                  (progn
                    (forward-line)
                    (dired-move-to-filename)))
        (when-let* ((distance (- (point) (point-at-bol)))
                    (higher (> distance target)))
          (setq target distance)))
      (and (/= first target) target))))

(defun dired--align-all-files ()
  "Align all files adding spaces in front of the size column."
  (let ((target (dired--need-align-p))
        (regexp directory-listing-before-filename-regexp))
    (when target
      (save-excursion
        (goto-char (point-min))
        (dired-goto-next-file)
        (while (dired-move-to-filename)
          ;; Use point difference instead of `current-column', because
          ;; the former works when `dired-hide-details-mode' is enabled.
          (let ((distance (- target (- (point) (point-at-bol))))
                (inhibit-read-only t))
            (unless (zerop distance)
              (re-search-backward regexp nil t)
              (goto-char (match-beginning 0))
              (search-backward-regexp "[[:space:]]" nil t)
              (skip-chars-forward "[:space:]")
              (insert-char ?\s distance 'inherit))
            (forward-line)))))))

(defun dired-internal-noselect (dir-or-list &optional switches mode)
  ;; If DIR-OR-LIST is a string and there is an existing dired buffer
  ;; for it, just leave buffer as it is (don't even call dired-revert).
  ;; This saves time especially for deep trees or with ange-ftp.
  ;; The user can type `g' easily, and it is more consistent with find-file.
  ;; But if SWITCHES are given they are probably different from the
  ;; buffer's old value, so call dired-sort-other, which does
  ;; revert the buffer.
  ;; Revert the buffer if DIR-OR-LIST is a cons or `dired-directory'
  ;; is a cons and DIR-OR-LIST is a string.
  ;; A pity we can't possibly do "Directory has changed - refresh? "
  ;; like find-file does.
  ;; Optional argument MODE is passed to dired-find-buffer-nocreate,
  ;; see there.
  (let* ((old-buf (current-buffer))
	 (dirname (if (consp dir-or-list) (car dir-or-list) dir-or-list))
         ;; Look for an existing buffer.
         (buffer (dired-find-buffer-nocreate dirname mode))
	 ;; Note that buffer already is in dired-mode, if found.
	 (new-buffer-p (null buffer)))
    (or buffer
        (setq buffer (create-file-buffer (directory-file-name dirname))))
    (set-buffer buffer)
    (if (not new-buffer-p)		; existing buffer ...
	(cond (switches			; ... but new switches
	       ;; file list may have changed
	       (setq dired-directory dir-or-list)
	       ;; this calls dired-revert
	       (dired-sort-other switches))
	      ;; Always revert when `dir-or-list' is a cons.  Also revert
	      ;; if `dired-directory' is a cons but `dir-or-list' is not.
	      ((or (consp dir-or-list) (consp dired-directory))
	       (setq dired-directory dir-or-list)
	       (revert-buffer))
	      ;; Always revert regardless of whether it has changed or not.
	      ((eq dired-auto-revert-buffer t)
	       (revert-buffer))
	      ;; Revert when predicate function returns non-nil.
	      ((functionp dired-auto-revert-buffer)
	       (when (funcall dired-auto-revert-buffer dirname)
		 (revert-buffer)
		 (message "Changed directory automatically updated")))
	      ;; If directory has changed on disk, offer to revert.
	      ((when (dired-directory-changed-p dirname)
		 (message "%s"
			  (substitute-command-keys
			   "Directory has changed on disk; type \\[revert-buffer] to update Dired")))))
      ;; Else a new buffer
      (setq default-directory
            (or (car-safe (insert-directory-wildcard-in-dir-p dirname))
	        ;; We can do this unconditionally
	        ;; because dired-noselect ensures that the name
	        ;; is passed in directory name syntax
	        ;; if it was the name of a directory at all.
	        (file-name-directory dirname)))
      (or switches (setq switches dired-listing-switches))
      (if mode (funcall mode)
        (dired-mode dir-or-list switches))
      ;; default-directory and dired-actual-switches are set now
      ;; (buffer-local), so we can call dired-readin:
      (let ((failed t))
	(unwind-protect
	    (progn (dired-readin)
		   (setq failed nil))
	  ;; dired-readin can fail if parent directories are inaccessible.
	  ;; Don't leave an empty buffer around in that case.
	  (if failed (kill-buffer buffer))))
      (goto-char (point-min))
      (dired-initial-position dirname))
    (when (consp dired-directory)
      (dired--align-all-files))
    (set-buffer old-buf)
    buffer))

(defvar dired-buffers nil
  ;; Enlarged by dired-advertise
  ;; Queried by function dired-buffers-for-dir. When this detects a
  ;; killed buffer, it is removed from this list.
  "Alist of expanded directories and their associated Dired buffers.")

(defvar dired-find-subdir)

;; FIXME add a doc-string, and document dired-x extensions.
(defun dired-find-buffer-nocreate (dirname &optional mode)
  ;; This differs from dired-buffers-for-dir in that it does not consider
  ;; subdirs of default-directory and searches for the first match only.
  ;; Also, the major mode must be MODE.
  ;; We bind `non-essential' in order to avoid hangs in remote buffers
  ;; with a blocked connection.  (Bug#54542)
  (let ((non-essential t))
    (if (and (featurep 'dired-x)
             dired-find-subdir
             ;; Don't try to find a wildcard as a subdirectory.
	     (string-equal dirname (file-name-directory dirname)))
        (let* ((cur-buf (current-buffer))
	       (buffers (nreverse (dired-buffers-for-dir dirname)))
	       (cur-buf-matches (and (memq cur-buf buffers)
				     ;; Wildcards must match, too:
				     (equal dired-directory dirname))))
	  ;; We don't want to switch to the same buffer---
	  (setq buffers (delq cur-buf buffers))
	  (or (car (sort buffers #'dired-buffer-more-recently-used-p))
	      ;; ---unless it's the only possibility:
	      (and cur-buf-matches cur-buf)))
      ;; No dired-x, or dired-find-subdir nil.
      (setq dirname (expand-file-name dirname))
      (let (found (blist dired-buffers))    ; was (buffer-list)
        (or mode (setq mode 'dired-mode))
        (while blist
          (if (null (buffer-name (cdr (car blist))))
              (setq blist (cdr blist))
            (with-current-buffer (cdr (car blist))
              (if (and (eq major-mode mode)
                       dired-directory  ;; nil during find-alternate-file
                       (equal dirname
                              (expand-file-name
                               (if (consp dired-directory)
                                   (car dired-directory)
                                 dired-directory))))
                  (setq found (cdr (car blist))
                        blist nil)
                (setq blist (cdr blist))))))
        found))))


;;; Read in a new dired buffer

(defun dired-readin ()
  "Read in a new Dired buffer.
Differs from `dired-insert-subdir' in that it accepts
wildcards, erases the buffer, and builds the subdir-alist anew
\(including making it buffer-local and clearing it first)."

  ;; default-directory and dired-actual-switches must be buffer-local
  ;; and initialized by now.
  (let ((dirname
	 (expand-file-name
	  (if (consp dired-directory)
	      (car dired-directory)
	    dired-directory))))
    (save-excursion
      ;; This hook which may want to modify dired-actual-switches
      ;; based on dired-directory, e.g. with ange-ftp to a SysV host
      ;; where ls won't understand -Al switches.
      (run-hooks 'dired-before-readin-hook)
      (if (consp buffer-undo-list)
	  (setq buffer-undo-list nil))
      (setq-local file-name-coding-system
                  (or coding-system-for-read file-name-coding-system))
      (widen)
      ;; We used to bind `inhibit-modification-hooks' to try and speed up
      ;; execution, in particular, to prevent the font-lock hook from running
      ;; until the directory is all read in.
      ;; It's not clear why font-lock would be a significant issue
      ;; here, but I used `combine-change-calls' which should provide the
      ;; same performance advantages without the problem of breaking
      ;; users of after/before-change-functions.
      (combine-change-calls (point-min) (point-max)
	(let ((inhibit-read-only t)
	      ;; Don't make undo entries for readin.
	      (buffer-undo-list t))
	  (erase-buffer)
	  (dired-readin-insert))
	(goto-char (point-min))
	;; Must first make alist buffer local and set it to nil because
	;; dired-build-subdir-alist will call dired-clear-alist first
	(setq dired-subdir-alist nil)
	(dired-build-subdir-alist))
      (let ((attributes (file-attributes dirname)))
	(if (eq (car attributes) t)
	    (set-visited-file-modtime (file-attribute-modification-time
                                       attributes))))
      (set-buffer-modified-p nil)
      (when dired-make-directory-clickable
        (dired--make-directory-clickable))
      ;; No need to narrow since the whole buffer contains just
      ;; dired-readin's output, nothing else.  The hook can
      ;; successfully use dired functions (e.g. dired-get-filename)
      ;; as the subdir-alist has been built in dired-readin.
      (run-hooks 'dired-after-readin-hook))))

;; Subroutines of dired-readin

(defun dired-readin-insert ()
  ;; Insert listing for the specified dir (and maybe file list)
  ;; already in dired-directory, assuming a clean buffer.
  (let (dir file-list)
    (if (consp dired-directory)
	(setq dir (car dired-directory)
	      file-list (cdr dired-directory))
      (setq dir dired-directory
	    file-list nil))
    (setq dir (expand-file-name dir))
    (if (and (equal "" (file-name-nondirectory dir))
	     (not file-list))
	;; If we are reading a whole single directory...
	(dired-insert-directory dir dired-actual-switches nil nil t)
      (if (and (not (insert-directory-wildcard-in-dir-p dir))
               (not (file-readable-p
		     (directory-file-name (file-name-directory dir)))))
	  (error "Directory %s inaccessible or nonexistent" dir))
      ;; Else treat it as a wildcard spec
      ;; unless we have an explicit list of files.
      (dired-insert-directory dir dired-actual-switches
			      file-list (not file-list) t))))

(defun dired-align-file (beg end)
  "Align the fields of a file to the ones of surrounding lines.
BEG..END is the line where the file info is located."
  ;; Some versions of ls try to adjust the size of each field so as to just
  ;; hold the largest element ("largest" in the current invocation, of
  ;; course).  So when a single line is output, the size of each field is
  ;; just big enough for that one output.  Thus when dired refreshes one
  ;; line, the alignment if this line w.r.t the rest is messed up because
  ;; the fields of that one line will generally be smaller.
  ;;
  ;; To work around this problem, we here add spaces to try and
  ;; re-align the fields as needed.  Since this is purely aesthetic,
  ;; it is of utmost importance that it doesn't mess up anything like
  ;; `dired-move-to-filename'.  To this end, we limit ourselves to
  ;; adding spaces only, and to only add them at places where there
  ;; was already at least one space.  This way, as long as
  ;; `directory-listing-before-filename-regexp' always matches spaces
  ;; with "*" or "+", we know we haven't made anything worse.  There
  ;; is one spot where the exact number of spaces is important, which
  ;; is just before the actual filename, so we refrain from adding
  ;; spaces there (and within the filename as well, of course).
  (save-excursion
    (let (file file-col other other-col)
      ;; Check that there is indeed a file, and that there is another adjacent
      ;; file with which to align, and that additional spaces are needed to
      ;; align the filenames.
      (when (and (setq file (progn (goto-char beg)
				   (dired-move-to-filename nil end)))
		 (setq file-col (current-column))
		 (setq other
		       (or (and (goto-char beg)
				(zerop (forward-line -1))
				(dired-move-to-filename))
			   (and (goto-char beg)
				(zerop (forward-line 1))
				(dired-move-to-filename))))
		 (setq other-col (current-column))
		 (/= file other)
		 ;; Make sure there is some work left to do.
		 (> other-col file-col))
	;; If we've only looked at the line above, check to see if the line
	;; below exists as well and if so, align with the shorter one.
	(when (and (< other file)
		   (goto-char beg)
		   (zerop (forward-line 1))
		   (dired-move-to-filename))
	  (let ((alt-col (current-column)))
	    (when (< alt-col other-col)
	      (setq other-col alt-col)
	      (setq other (point)))))
	;; Keep positions uptodate when we insert stuff.
	(if (> other file) (setq other (copy-marker other)))
	(setq file (copy-marker file))
	;; Main loop.
	(goto-char beg)
	(skip-chars-forward " ")	;Skip to the first field.
	(while (and (> other-col file-col)
		    ;; Don't touch anything just before (and after) the
		    ;; beginning of the filename.
		    (> file (point)))
	  ;; We're now just in front of a field, with a space behind us.
	  (let* ((curcol (current-column))
		 ;; Nums are right-aligned.
		 (num-align (looking-at-p "[0-9]"))
		 ;; Let's look at the other line, in the same column: we
		 ;; should be either near the end of the previous field, or
		 ;; in the space between that field and the next.
		 ;; [ Of course, it's also possible that we're already within
		 ;; the next field or even past it, but that's unlikely since
		 ;; other-col > file-col. ]
		 ;; Let's find the distance to the alignment-point (either
		 ;; the beginning or the end of the next field, depending on
		 ;; whether this field is left or right aligned).
		 (align-pt-offset
		  (save-excursion
		    (goto-char other)
		    (move-to-column curcol)
		    (when (looking-at
			   (concat
			    (if (eq (char-before) ?\s) " *" "[^ ]* *")
			    (if num-align "[0-9][^ ]*")))
		      (- (match-end 0) (match-beginning 0)))))
		 ;; Now, the number of spaces to insert is align-pt-offset
		 ;; minus the distance to the equivalent point on the
		 ;; current line.
		 (spaces
		  (if (not num-align)
		      align-pt-offset
		    (and align-pt-offset
			 (save-excursion
			   (skip-chars-forward "^ ")
			   (- align-pt-offset (- (current-column) curcol)))))))
	    (when (and spaces (> spaces 0))
	      (setq file-col (+ spaces file-col))
	      (if (> file-col other-col)
		  (setq spaces (- spaces (- file-col other-col))))
	      (insert-char ?\s spaces 'inherit)
	      ;; Let's just make really sure we did not mess up.
	      (unless (save-excursion
			(eq (dired-move-to-filename) (marker-position file)))
		;; Damn!  We messed up: let's revert the change.
		(delete-char (- spaces)))))
	  ;; Now skip to next field.
	  (skip-chars-forward "^ ") (skip-chars-forward " "))
	(set-marker file nil)))))


(defvar ls-lisp-use-insert-directory-program)

(defun dired-check-switches (switches short &optional long)
  "Return non-nil if the string SWITCHES matches LONG or SHORT format."
  (let (case-fold-search)
    (and (stringp switches)
	 (string-match-p (concat "\\(\\`\\| \\)-[[:alnum:]]*" short
				 (if long (concat "\\|--" long "\\>") ""))
			 switches))))

(defun dired-switches-escape-p (switches)
  "Return non-nil if the string SWITCHES contains -b or --escape."
  ;; Do not match things like "--block-size" that happen to contain "b".
  (dired-check-switches switches "b" "escape"))

(defun dired-switches-recursive-p (switches)
  "Return non-nil if the string SWITCHES contains -R or --recursive."
  (dired-check-switches switches "R" "recursive"))

(defun dired-insert-directory (dir switches &optional file-list wildcard hdr)
  "Insert a directory listing of DIR, Dired style.
Use SWITCHES to make the listings.
If FILE-LIST is non-nil, list only those files.
Otherwise, if WILDCARD is non-nil, expand wildcards;
 in that case, DIR should be a file name that uses wildcards.
In other cases, DIR should be a directory name or a directory filename.
If HDR is non-nil, insert a header line with the directory name."
  (let ((opoint (point))
	(process-environment (copy-sequence process-environment))
	end)
    (if (and
	 ;; Don't try to invoke `ls' if we are on DOS/Windows where
	 ;; ls-lisp emulation is used, except if they want to use `ls'
	 ;; as indicated by `ls-lisp-use-insert-directory-program'.
	 (not (and (featurep 'ls-lisp)
		   (null ls-lisp-use-insert-directory-program)))
         ;; FIXME: Big ugly hack for Eshell's eshell-ls-use-in-dired.
         (not (bound-and-true-p eshell-ls-use-in-dired))
	 (or (file-remote-p dir)
             (if (eq dired-use-ls-dired 'unspecified)
		 ;; Check whether "ls --dired" gives exit code 0, and
		 ;; save the answer in `dired-use-ls-dired'.
		 (or (setq dired-use-ls-dired
			   (eq 0 (call-process insert-directory-program
                                               nil nil nil "--dired")))
		     (progn
		       (message "ls does not support --dired; \
see `dired-use-ls-dired' for more details.")
		       nil))
	       dired-use-ls-dired)))
	(setq switches (concat "--dired " switches)))
    ;; Expand directory wildcards and fill file-list.
    (let ((dir-wildcard (insert-directory-wildcard-in-dir-p dir)))
      (cond (dir-wildcard
             (setq switches (concat "-d " switches))
             ;; We don't know whether the remote ls supports
             ;; "--dired", so we cannot add it to the `process-file'
             ;; call for wildcards.
             (when (file-remote-p dir)
               (setq switches (string-replace "--dired" "" switches)))
             (let* ((default-directory (car dir-wildcard))
                    (script (format "ls %s %s" switches (cdr dir-wildcard)))
                    (remotep (file-remote-p dir))
                    (sh (or (and remotep "/bin/sh")
                            (executable-find shell-file-name)
                            (executable-find "sh")))
                    (switch (if remotep "-c" shell-command-switch)))
               ;; Enable globstar
               (when-let ((globstar dired-maybe-use-globstar)
                          (enable-it
                           (assoc-default
                            (file-truename sh) dired-enable-globstar-in-shell
                            (lambda (reg shell) (string-match reg shell)))))
                 (setq script (format "%s; %s" enable-it script)))
               (unless
                   (zerop
                    (process-file sh nil (current-buffer) nil switch script))
                 (user-error
                  "%s: No files matching wildcard" (cdr dir-wildcard)))
               (insert-directory-clean (point) switches)))
            (t
             ;; We used to specify the C locale here, to force English
             ;; month names; but this should not be necessary any
             ;; more, with the new value of
             ;; `directory-listing-before-filename-regexp'.
             (if file-list
	         (dolist (f file-list)
	           (let ((beg (point)))
	             (insert-directory f switches nil nil)
	             ;; Re-align fields, if necessary.
	             (dired-align-file beg (point))))
               (insert-directory dir switches wildcard (not wildcard))))))
    ;; Quote certain characters, unless ls quoted them for us.
    (if (not (dired-switches-escape-p dired-actual-switches))
	(save-excursion
	  (setq end (point-marker))
	  (goto-char opoint)
	  (while (search-forward "\\" end t)
	    (replace-match (apply #'propertize
				  "\\\\"
				  (text-properties-at (match-beginning 0)))
			   nil t))
	  (goto-char opoint)
	  (while (search-forward "\^m" end t)
	    (replace-match (apply #'propertize
				  "\\015"
				  (text-properties-at (match-beginning 0)))
			   nil t))
	  (set-marker end nil))
      ;; Replace any newlines in DIR with literal "\n"s, for the sake
      ;; of the header line.  To disambiguate a literal "\n" in the
      ;; actual dirname, we also replace "\" with "\\".
      ;; Personally, I think this should always be done, irrespective
      ;; of the value of dired-actual-switches, because:
      ;;  i) Dired simply does not work with an unescaped newline in
      ;;  the directory name used in the header (bug=10469#28), and
      ;;  ii) "\" is always replaced with "\\" in the listing, so doing
      ;;  it in the header as well makes things consistent.
      ;; But at present it is only done if "-b" is in ls-switches,
      ;; because newlines in dirnames are uncommon, and people may
      ;; have gotten used to seeing unescaped "\" in the headers.
      ;; Note: adjust dired-build-subdir-alist if you change this.
      (setq dir (string-replace "\\" "\\\\" dir)
            dir (string-replace "\n" "\\n" dir)))
    ;; If we used --dired and it worked, the lines are already indented.
    ;; Otherwise, indent them.
    (unless (save-excursion
	      (goto-char opoint)
	      (looking-at-p "  "))
      (let ((indent-tabs-mode nil))
	(indent-rigidly opoint (point) 2)))
    ;; Insert text at the beginning to standardize things.
    (let ((content-point opoint))
      (save-excursion
	(goto-char opoint)
	(when (and (or hdr wildcard)
		   (not (and (looking-at "^  \\(.*\\):$")
			     (file-name-absolute-p (match-string 1)))))
	  ;; Note that dired-build-subdir-alist will replace the name
	  ;; by its expansion, so it does not matter whether what we insert
	  ;; here is fully expanded, but it should be absolute.
	  (insert "  " (or (car-safe (insert-directory-wildcard-in-dir-p dir))
                           (directory-file-name (file-name-directory dir)))
                  ":\n")
	  (setq content-point (point)))
	(when wildcard
	  ;; Insert "wildcard" line where "total" line would be for a full dir.
	  (insert "  wildcard " (or (cdr-safe (insert-directory-wildcard-in-dir-p dir))
                                    (file-name-nondirectory dir))
                  "\n"))
        (setq content-point (dired--insert-disk-space opoint dir)))
      (dired-insert-set-properties content-point (point)))))

(defun dired--insert-disk-space (beg file)
  ;; Try to insert the amount of free space.
  (save-excursion
    (goto-char beg)
    ;; First find the line to put it on.
    (if (not (re-search-forward "^ *\\(total\\)" nil t))
        beg
      (if (or (not dired-free-space)
              (eq dired-free-space 'first))
          (delete-region (match-beginning 0) (line-beginning-position 2))
        ;; Replace "total" with "total used in directory" to
        ;; avoid confusion.
        (replace-match "total used in directory" nil nil nil 1))
      (if-let ((available (get-free-disk-space file)))
        (cond
         ((eq dired-free-space 'separate)
	  (end-of-line)
	  (insert " available " available)
          (forward-line 1)
          (point))
         ((eq dired-free-space 'first)
          (goto-char beg)
          (when (and (looking-at
                      (if (memq system-type '(windows-nt ms-dos))
                          " *[A-Za-z]:/"
                        " */"))
                     (progn
                       (end-of-line)
                       (eq (char-after (1- (point))) ?:)))
            (put-text-property (1- (point)) (point)
                               'display
                               (concat ": (" available " available)")))
          (forward-line 1)
          (point))
         (t
          beg))
        beg))))

(defvar dired-last-dragged-remote-file nil
  "If non-nil, the name of a local copy of the last remote file that was dragged.
It can't be removed immediately after the drag-and-drop operation
completes, since there is no way to determine when the drop
target has finished opening it.  So instead, this file is removed
when Emacs exits or the user drags another file.")

(declare-function x-begin-drag "xfns.c")

(defun dired-remove-last-dragged-local-file ()
  "Remove the local copy of the last remote file to be dragged."
  (when dired-last-dragged-remote-file
    (unwind-protect
        (delete-file dired-last-dragged-remote-file)
      (setq dired-last-dragged-remote-file nil)))
  (remove-hook 'kill-emacs-hook #'dired-remove-last-dragged-local-file))

(defun dired-mouse-drag (event)
  "Begin a drag-and-drop operation for the file at EVENT."
  (interactive "e")
  (when mark-active
    (deactivate-mark))
  (dired-remove-last-dragged-local-file)
  (save-excursion
    (with-selected-window (posn-window (event-end event))
      (goto-char (posn-point (event-end event))))
    (track-mouse
      (let ((beginning-position (mouse-pixel-position))
            new-event)
        (catch 'track-again
          (setq new-event (read-event))
          (if (not (eq (event-basic-type new-event) 'mouse-movement))
              (when (eq (event-basic-type new-event) 'mouse-1)
                (push new-event unread-command-events))
            (let ((current-position (mouse-pixel-position)))
              ;; If the mouse didn't move far enough, don't
              ;; inadvertently trigger a drag.
              (when (and (eq (car current-position) (car beginning-position))
                         (ignore-errors
                           (and (> 3 (abs (- (cadr beginning-position)
                                             (cadr current-position))))
                                (> 3 (abs (- (caddr beginning-position)
                                             (caddr current-position)))))))
                (throw 'track-again nil)))
            ;; We can get an error if there's by some chance no file
            ;; name at point.
            (condition-case nil
                (let ((filename (with-selected-window (posn-window
                                                       (event-end event))
                                  (dired-file-name-at-point))))
                  (when filename
                    ;; In theory x-dnd-username combined with a proper
                    ;; file URI containing the hostname of the remote
                    ;; server could be used here instead of creating a
                    ;; local copy of the remote file, but no program
                    ;; actually implements file DND according to the
                    ;; spec.
                    (when (file-remote-p filename)
                      (setq filename (file-local-copy filename))
                      (setq dired-last-dragged-remote-file filename)
                      (add-hook 'kill-emacs-hook
                                #'dired-remove-last-dragged-local-file))
                    (gui-backend-set-selection 'XdndSelection filename)
                    (x-begin-drag '("text/uri-list" "text/x-dnd-username"
                                    "FILE_NAME" "FILE" "HOST_NAME")
                                  (if (eq 'dired-mouse-drag-files 'link)
                                      'XdndActionLink
                                    'XdndActionCopy)
                                  nil nil t)))
              (error (when (eq (event-basic-type new-event) 'mouse-1)
                       (push new-event unread-command-events))))))))))

(defvar dired-mouse-drag-files-map (let ((keymap (make-sparse-keymap)))
                                     (define-key keymap [down-mouse-1] #'dired-mouse-drag)
                                     keymap)
  "Keymap applied to file names when `dired-mouse-drag-files' is enabled.")

(defun dired-insert-set-properties (beg end)
  "Add various text properties to the lines in the region, from BEG to END."
  (save-excursion
    (goto-char beg)
    (while (< (point) end)
      (ignore-errors
	(if (not (dired-move-to-filename))
	    (unless (or (looking-at-p "^$")
			(looking-at-p dired-subdir-regexp))
	      (put-text-property (line-beginning-position)
				 (1+ (line-end-position))
				 'invisible 'dired-hide-details-information))
	  (put-text-property (+ (line-beginning-position) 1) (1- (point))
			     'invisible 'dired-hide-details-detail)
          (when (and dired-mouse-drag-files (fboundp 'x-begin-drag))
            (put-text-property (point)
	                       (save-excursion
	                         (dired-move-to-end-of-filename)
                                 (backward-char)
	                         (point))
                               'keymap
                               dired-mouse-drag-files-map))
	  (add-text-properties
	   (point)
	   (progn
	     (dired-move-to-end-of-filename)
	     (point))
	   `(mouse-face
	     highlight
	     dired-filename t
	     help-echo ,(if (and dired-mouse-drag-files
                                 (fboundp 'x-begin-drag))
                            "down-mouse-1: drag this file to another program
mouse-2: visit this file in other window"
                          "mouse-2: visit this file in other window")))
	  (when (< (+ (point) 4) (line-end-position))
	    (put-text-property (+ (point) 4) (line-end-position)
			       'invisible 'dired-hide-details-link))))
      (forward-line 1))))

(defun dired--make-directory-clickable ()
  (save-excursion
    (goto-char (point-min))
    (while (re-search-forward "^  /" nil t 1)
      (let ((bound (line-end-position))
            (segment-start (point))
            (inhibit-read-only t)
            (dir "/"))
        (while (search-forward "/" bound t 1)
          (setq dir (concat dir (buffer-substring segment-start (point))))
          (add-text-properties
           segment-start (1- (point))
           `( mouse-face highlight
              help-echo "mouse-1: goto this directory"
              keymap ,(let* ((current-dir dir)
                             (click (lambda ()
                                      (interactive)
                                      (if (assoc current-dir dired-subdir-alist)
                                          (dired-goto-subdir current-dir)
                                        (dired current-dir)))))
                        (define-keymap
                          "<mouse-2>" click
                          "<follow-link>" 'mouse-face
                          "RET" click))))
          (setq segment-start (point)))))))


;;; Reverting a dired buffer

(defun dired-revert (&optional _arg _noconfirm)
  "Reread the Dired buffer.
Must also be called after `dired-actual-switches' have changed.
Should not fail even on completely garbaged buffers.
Preserves old cursor, marks/flags, hidden-p.

Dired sets `revert-buffer-function' to this function.  The args
ARG and NOCONFIRM, passed from `revert-buffer', are ignored."
  (widen)				; just in case user narrowed
  (let ((modflag (buffer-modified-p))
	(positions (dired-save-positions))
	(mark-alist nil)		; save marked files
	(hidden-subdirs (dired-remember-hidden))
	(old-subdir-alist (cdr (reverse dired-subdir-alist))) ; except pwd
	(case-fold-search nil)		; we check for upper case ls flags
	(inhibit-read-only t))
    (goto-char (point-min))
    (setq mark-alist;; only after dired-remember-hidden since this unhides:
	  (dired-remember-marks (point-min) (point-max)))
    ;; treat top level dir extra (it may contain wildcards)
    (if (not (consp dired-directory))
	(dired-uncache dired-directory)
      (dired-uncache (car dired-directory))
      (dolist (dir (cdr dired-directory))
	(if (file-name-absolute-p dir)
	    (dired-uncache dir))))
    ;; Run dired-after-readin-hook just once, below.
    (let ((dired-after-readin-hook nil))
      (dired-readin)
      (dired-insert-old-subdirs old-subdir-alist))
    (dired-mark-remembered mark-alist)	; mark files that were marked
    ;; ... run the hook for the whole buffer, and only after markers
    ;; have been reinserted (else omitting in dired-x would omit marked files)
    (run-hooks 'dired-after-readin-hook)	; no need to narrow
    (dired-restore-positions positions)
    (save-excursion			; hide subdirs that were hidden
      (dolist (dir hidden-subdirs)
	(if (dired-goto-subdir dir)
	    (dired-hide-subdir 1))))
    (unless modflag (restore-buffer-modified-p nil))
    (hack-dir-local-variables-non-file-buffer))
  ;; outside of the let scope
;;;  Might as well not override the user if the user changed this.
;;;  (setq buffer-read-only t)
  )

;; Subroutines of dired-revert
;; Some of these are also used when inserting subdirs.

(defun dired-save-positions ()
  "Return current positions in the buffer and all windows with this directory.
The positions have the form (BUFFER-POSITION WINDOW-POSITIONS).

BUFFER-POSITION is the point position in the current Dired buffer.
It has the form (BUFFER DIRED-FILENAME BUFFER-LINE-NUMBER).

WINDOW-POSITIONS are current positions in all windows displaying
this dired buffer.  The window positions have the form (WINDOW
DIRED-FILENAME WINDOW-LINE-NUMBER).

We store line numbers instead of point positions because the header
lines might change as well: when this happen the line number doesn't
change; the point does."
  (list
   (list (current-buffer) (dired-get-filename nil t) (line-number-at-pos))
   (mapcar (lambda (w)
	     (with-selected-window w
               (list w
		     (dired-get-filename nil t)
                     (line-number-at-pos (window-point w)))))
	   (get-buffer-window-list nil 0 t))
   ;; For each window that showed the current buffer before, scan its
   ;; list of previous buffers.  For each association thus found save
   ;; a triple <point, name, line> where 'point' is that window's
   ;; window-point marker stored in the window's list of previous
   ;; buffers, 'name' is the filename at the position of 'point' and
   ;; 'line' is the line number at the position of 'point'.
   (let ((buffer (current-buffer))
         prevs)
     (walk-windows
      (lambda (window)
        (let ((prev (assq buffer (window-prev-buffers window))))
          (when prev
            (with-current-buffer buffer
              (save-excursion
                (goto-char (nth 2 prev))
                (setq prevs
                      (cons
                       (list (nth 2 prev)
                             (dired-get-filename nil t)
                             (line-number-at-pos (point)))
                       prevs)))))))
      'nomini t)
     prevs)))

(defun dired-restore-positions (positions)
  "Restore POSITIONS saved with `dired-save-positions'."
  (let* ((buf-file-pos (nth 0 positions))
	 (buffer (nth 0 buf-file-pos))
         (prevs (nth 2 positions)))
    (unless (and (nth 1 buf-file-pos)
		 (dired-goto-file (nth 1 buf-file-pos)))
      (goto-char (point-min))
      (forward-line (1- (nth 2 buf-file-pos)))
      (dired-move-to-filename))
    (dolist (win-file-pos (nth 1 positions))
      ;; Ensure that window still displays the original buffer.
      (when (eq (window-buffer (nth 0 win-file-pos)) buffer)
	(with-selected-window (nth 0 win-file-pos)
	  (unless (and (nth 1 win-file-pos)
		       (dired-goto-file (nth 1 win-file-pos)))
            (goto-char (point-min))
	    (forward-line (1- (nth 2 win-file-pos)))
	    (dired-move-to-filename)))))
    (when prevs
      (with-current-buffer buffer
        (save-excursion
          (dolist (prev prevs)
            (let ((point (nth 0 prev)))
              ;; Sanity check of the point marker.
              (when (and (markerp point)
                         (eq (marker-buffer point) buffer))
                (unless (and (nth 1 prev)
                             (dired-goto-file (nth 1 prev)))
                  (goto-char (point-min))
	          (forward-line (1- (nth 2 prev))))
	        (dired-move-to-filename)
                (move-marker point (point) buffer)))))))))

(defun dired-remember-marks (beg end)
  "Return alist of files and their marks, from BEG to END."
  (if (dired--find-hidden-pos (point-min) (point-max))
      (dired--unhide (point-min) (point-max))) ;Must unhide to make this work.
  (let (fil chr alist)
    (save-excursion
      (goto-char beg)
      (while (re-search-forward dired-re-mark end t)
	(if (setq fil (dired-get-filename nil t))
	    (setq chr (preceding-char)
		  alist (cons (cons fil chr) alist)))))
    alist))

(defun dired-mark-remembered (alist)
  "Mark all files remembered in ALIST.
Each element of ALIST looks like (FILE . MARKERCHAR)."
  (let (elt fil chr)
    (save-excursion
      (while alist
	(setq elt (car alist)
	      alist (cdr alist)
	      fil (car elt)
	      chr (cdr elt))
	(when (dired-goto-file fil)
	  (beginning-of-line)
	  (delete-char 1)
	  (insert chr))))))

(defun dired-remember-hidden ()
  "Return a list of names of subdirs currently hidden."
  (let (result)
    (pcase-dolist (`(,dir . ,pos) dired-subdir-alist)
      (goto-char pos)
      (end-of-line)
      (if (dired--hidden-p)
	  (push dir result)))
    result))

(defun dired-insert-old-subdirs (old-subdir-alist)
  "Try to insert all subdirs that were displayed before.
Do so according to the former subdir alist OLD-SUBDIR-ALIST."
  (or (dired-switches-recursive-p dired-actual-switches)
      (let (elt dir)
	(while old-subdir-alist
	  (setq elt (car old-subdir-alist)
		old-subdir-alist (cdr old-subdir-alist)
		dir (car elt))
	  (ignore-errors
	    (dired-uncache dir)
	    (dired-insert-subdir dir))))))

(defun dired-uncache (dir)
  "Remove directory DIR from any directory cache."
  (let ((handler (find-file-name-handler dir 'dired-uncache)))
    (if handler
	(funcall handler 'dired-uncache dir))))


;;; Dired mode key bindings and menus

(defvar-keymap dired-mode-map
  :doc "Local keymap for Dired mode buffers."
  :full t
  :parent special-mode-map
  ;; This looks ugly when substitute-command-keys uses C-d instead d:
  ;;  "C-d" #'dired-flag-file-deletion
  "<mouse-2>"     #'dired-mouse-find-file-other-window
  "<follow-link>" 'mouse-face
  ;; Commands to mark or flag certain categories of files
  "#"       #'dired-flag-auto-save-files
  "."       #'dired-clean-directory
  "~"       #'dired-flag-backup-files
  ;; Upper case keys (except !) for operating on the marked files
  "A"       #'dired-do-find-regexp
  "C"       #'dired-do-copy
  "B"       #'dired-do-byte-compile
  "D"       #'dired-do-delete
  "G"       #'dired-do-chgrp
  "H"       #'dired-do-hardlink
  "L"       #'dired-do-load
  "M"       #'dired-do-chmod
  "O"       #'dired-do-chown
  "P"       #'dired-do-print
  "Q"       #'dired-do-find-regexp-and-replace
  "R"       #'dired-do-rename
  "S"       #'dired-do-symlink
  "T"       #'dired-do-touch
  "X"       #'dired-do-shell-command
  "Z"       #'dired-do-compress
  "c"       #'dired-do-compress-to
  "!"       #'dired-do-shell-command
  "&"       #'dired-do-async-shell-command
  ;; Comparison commands
  "="       #'dired-diff
  ;; Tree Dired commands
  "M-DEL"   #'dired-unmark-all-files
  "C-M-d"   #'dired-tree-down
  "C-M-u"   #'dired-tree-up
  "C-M-n"   #'dired-next-subdir
  "C-M-p"   #'dired-prev-subdir
  ;; move to marked files
  "M-{"     #'dired-prev-marked-file
  "M-}"     #'dired-next-marked-file
  ;; Make all regexp commands share a `%' prefix:
  ;; We used to get to the submap via a symbol dired-regexp-prefix,
  ;; but that seems to serve little purpose, and copy-keymap
  ;; does a better job without it.
  "% u"     #'dired-upcase
  "% l"     #'dired-downcase
  "% d"     #'dired-flag-files-regexp
  "% g"     #'dired-mark-files-containing-regexp
  "% m"     #'dired-mark-files-regexp
  "% r"     #'dired-do-rename-regexp
  "% C"     #'dired-do-copy-regexp
  "% H"     #'dired-do-hardlink-regexp
  "% R"     #'dired-do-rename-regexp
  "% S"     #'dired-do-symlink-regexp
  "% &"     #'dired-flag-garbage-files
  ;; Commands for marking and unmarking.
  "* *"     #'dired-mark-executables
  "* /"     #'dired-mark-directories
  "* @"     #'dired-mark-symlinks
  "* %"     #'dired-mark-files-regexp
  "* N"     #'dired-number-of-marked-files
  "* c"     #'dired-change-marks
  "* s"     #'dired-mark-subdir-files
  "* m"     #'dired-mark
  "* u"     #'dired-unmark
  "* ?"     #'dired-unmark-all-files
  "* !"     #'dired-unmark-all-marks
  "U"       #'dired-unmark-all-marks
  "* DEL"   #'dired-unmark-backward
  "* C-n"   #'dired-next-marked-file
  "* C-p"   #'dired-prev-marked-file
  "* t"     #'dired-toggle-marks
  ;; Lower keys for commands not operating on all the marked files
  "a"       #'dired-find-alternate-file
  "d"       #'dired-flag-file-deletion
  "e"       #'dired-find-file
  "f"       #'dired-find-file
  "C-m"     #'dired-find-file
  "g"       #'revert-buffer
  "i"       #'dired-maybe-insert-subdir
  "j"       #'dired-goto-file
  "k"       #'dired-do-kill-lines
  "l"       #'dired-do-redisplay
  "m"       #'dired-mark
  "n"       #'dired-next-line
  "o"       #'dired-find-file-other-window
  "C-o"     #'dired-display-file
  "p"       #'dired-previous-line
  "s"       #'dired-sort-toggle-or-edit
  "t"       #'dired-toggle-marks
  "u"       #'dired-unmark
  "v"       #'dired-view-file
  "w"       #'dired-copy-filename-as-kill
  "W"       #'browse-url-of-dired-file
  "x"       #'dired-do-flagged-delete
  "y"       #'dired-show-file-type
  "+"       #'dired-create-directory
  ;; moving
  "<"       #'dired-prev-dirline
  ">"       #'dired-next-dirline
  "^"       #'dired-up-directory
  "SPC"     #'dired-next-line
  "S-SPC"   #'dired-previous-line
  "<remap> <next-line>"        #'dired-next-line
  "<remap> <previous-line>"    #'dired-previous-line
  ;; hiding
  "$"       #'dired-hide-subdir
  "M-$"     #'dired-hide-all
  "("       #'dired-hide-details-mode
  ;; isearch
  "M-s a C-s"   #'dired-do-isearch
  "M-s a C-M-s" #'dired-do-isearch-regexp
  "M-s f C-s"   #'dired-isearch-filenames
  "M-s f C-M-s" #'dired-isearch-filenames-regexp
  ;; misc
  "<remap> <read-only-mode>"   #'dired-toggle-read-only
  ;; `toggle-read-only' is an obsolete alias for `read-only-mode'
  "<remap> <toggle-read-only>" #'dired-toggle-read-only
  "?"       #'dired-summary
  "DEL"     #'dired-unmark-backward
  "<remap> <undo>"             #'dired-undo
  "<remap> <advertised-undo>"  #'dired-undo
  "<remap> <vc-next-action>"   #'dired-vc-next-action
  ;; thumbnail manipulation (image-dired)
  "C-t d"   #'image-dired-display-thumbs
  "C-t t"   #'image-dired-tag-files
  "C-t r"   #'image-dired-delete-tag
  "C-t j"   #'image-dired-jump-thumbnail-buffer
  "C-t i"   #'image-dired-dired-display-image
  "C-t x"   #'image-dired-dired-display-external
  "C-t a"   #'image-dired-display-thumbs-append
  "C-t ."   #'image-dired-display-thumb
  "C-t c"   #'image-dired-dired-comment-files
  "C-t f"   #'image-dired-mark-tagged-files
  "C-t C-t" #'image-dired-dired-toggle-marked-thumbs
  "C-t e"   #'image-dired-dired-edit-comment-and-tags
  ;; encryption and decryption (epa-dired)
  ": d"     #'epa-dired-do-decrypt
  ": v"     #'epa-dired-do-verify
  ": s"     #'epa-dired-do-sign
  ": e"     #'epa-dired-do-encrypt)

(put 'dired-find-file :advertised-binding (kbd "RET"))

(easy-menu-define dired-mode-subdir-menu dired-mode-map
  "Subdir menu for Dired mode."
  '("Subdir"
    ["Insert This Subdir" dired-maybe-insert-subdir
     :help "Insert contents of subdirectory"
     :enable (let ((f (dired-get-filename nil t)))
               (and f (file-directory-p f)))]
    ["Next Dirline" dired-next-dirline
     :help "Move to previous directory-file line"]
    ["Prev Dirline" dired-prev-dirline
     :help "Move to next directory-file line"]
    ["Next Subdir" dired-next-subdir
     :help "Go to next subdirectory header line"]
    ["Prev Subdir" dired-prev-subdir
     :help "Go to previous subdirectory header line"]
    ["Up Directory" dired-up-directory
     :help "Edit the parent directory"]
    ["Tree Up" dired-tree-up
     :help "Go to first subdirectory header up the tree"]
    ["Tree Down" dired-tree-down
     :help "Go to first subdirectory header down the tree"]
    ["Hide/UnHide Subdir" dired-hide-subdir
     :help "Hide or unhide current directory listing"]
    ["Hide All" dired-hide-all
     :help "Hide all subdirectories, leave only header lines"]))

(easy-menu-define dired-mode-immediate-menu dired-mode-map
  "Immediate menu for Dired mode."
  '("Immediate"
    ["Edit File Names" wdired-change-to-wdired-mode
     :help "Put a Dired buffer in a mode in which filenames are editable"
     :keys "C-x C-q"
     :filter (lambda (x) (if (eq major-mode 'dired-mode) x))]
    ["Create Empty file..." dired-create-empty-file
     :help "Create an empty file"]
    ["Create Directory..." dired-create-directory
     :help "Create a directory"]
    ["Find This File" dired-find-file
     :help "Edit file at cursor"]
    ["Find in Other Window" dired-find-file-other-window
     :help "Edit file at cursor in other window"]
    ["Display in Other Window" dired-display-file
     :help "Display file at cursor in other window"]
    ["View This File" dired-view-file
     :help "Examine file at cursor in read-only mode"]
    ["Diff..." dired-diff
     :help "Compare file at cursor with another file"]
    ["Compare with Backup" dired-backup-diff
     :help "Diff file at cursor with its latest backup"]
    ["Compare Directories..." dired-compare-directories
     :help "Mark files with different attributes in two Dired buffers"]
    ["Isearch in File Names..." dired-isearch-filenames
     :help "Incrementally search for string in file names only."]
    ["Isearch Regexp in File Names..." dired-isearch-filenames-regexp
     :help "Incrementally search for regexp in file names only"]
    "---"
    ["#Marked Files" dired-number-of-marked-files
     :help "Display the number and size of the marked files"]
    ["Refresh" revert-buffer
     :help "Update contents of shown directories"]
    ["Hide Details" dired-hide-details-mode
     :help "Hide details in buffer"
     :style toggle
     :selected dired-hide-details-mode]
    ["Toggle Image Thumbnails in This Buffer" image-dired-dired-toggle-marked-thumbs
     :help "Add or remove image thumbnails in front of marked file names"]
    ["Display Image" image-dired-dired-display-image
     :help "Display sized image in a separate window"]
    ["Display Image Externally" image-dired-dired-display-external
     :help "Display image in external viewer"]))

(easy-menu-define dired-mode-regexp-menu dired-mode-map
  "Regexp menu for Dired mode."
  '("Regexp"
    ["Mark Containing..." dired-mark-files-containing-regexp
     :help "Mark files whose contents matches regexp"]
    ["Mark..." dired-mark-files-regexp
     :help "Mark files matching regexp for future operations"]
    ["Flag..." dired-flag-files-regexp
     :help "Flag files matching regexp for deletion"]
    ["Copy..." dired-do-copy-regexp
     :help "Copy marked files matching regexp"]
    ["Rename..." dired-do-rename-regexp
     :help "Rename marked files matching regexp"]
    ["Symlink..." dired-do-symlink-regexp
     :visible (fboundp 'make-symbolic-link)
     :help "Make symbolic links for files matching regexp"]
    ["Hardlink..." dired-do-hardlink-regexp
     :help "Make hard links for files matching regexp"]
    ["Upcase" dired-upcase
     :enable (or (not (fboundp 'msdos-long-file-names))
                 (msdos-long-file-names))
     :help "Rename marked files to upper-case name"]
    ["Downcase" dired-downcase
     ;; When running on plain MS-DOS, there's only one
     ;; letter-case for file names.
     :enable (or (not (fboundp 'msdos-long-file-names))
                 (msdos-long-file-names))
     :help "Rename marked files to lower-case name"]
    "---"
    ["Mark From Image Tag..." image-dired-mark-tagged-files
     :help "Mark files whose image tags matches regexp"]))

(easy-menu-define dired-mode-mark-menu dired-mode-map
  "Mark menu for Dired mode."
  '("Mark"
    ["Toggle Marks" dired-toggle-marks
     :help "Mark unmarked files, unmark marked ones"]
    ["Mark" dired-mark
     :help "Mark current line's file for future operations"]
    ["Unmark" dired-unmark
     :help "Unmark or unflag current line's file"]
    ["Flag" dired-flag-file-deletion
     :help "Flag current line's file for deletion"]
    ["Flag Auto-save Files" dired-flag-auto-save-files
     :help "Flag auto-save files for deletion"]
    ["Flag Backup Files" dired-flag-backup-files
     :help "Flag all backup files for deletion"]
    ["Flag Garbage Files" dired-flag-garbage-files
     :help "Flag unneeded files for deletion"]
    ["Mark Executables" dired-mark-executables
     :help "Mark all executable files"]
    ["Mark Old Backups" dired-clean-directory
     :help "Flag old numbered backups for deletion"]
    ["Mark Directories" dired-mark-directories
     :help "Mark all directories except `.' and `..'"]
    ["Mark Symlinks" dired-mark-symlinks
     :visible (fboundp 'make-symbolic-link)
     :help "Mark all symbolic links"]
    ["Unmark All" dired-unmark-all-marks]
    ["Change Marks..." dired-change-marks
     :help "Replace marker with another character"]
    ["Next Marked" dired-next-marked-file
     :help "Move to next marked file"]
    ["Previous Marked" dired-prev-marked-file
     :help "Move to previous marked file"]))

(easy-menu-define dired-mode-operate-menu dired-mode-map
  "Operate menu for Dired mode."
  '("Operate"
    ["Copy to..." dired-do-copy
     :help "Copy current file or all marked files"]
    ["Rename to..." dired-do-rename
     :help "Rename current file or move marked files"]
    ("Delete"
     ["Delete Flagged Files" dired-do-flagged-delete
      :help "Delete all files flagged for deletion (D)"]
     ["Delete Marked (Not Flagged) Files" dired-do-delete
      :help "Delete current file or all marked files (excluding flagged files)"])
    ["Shell Command..." dired-do-shell-command
     :help "Run a shell command on current or marked files"]
    ["Asynchronous Shell Command..." dired-do-async-shell-command
     :help "Run a shell command asynchronously on current or marked files"]
    ["Symlink to..." dired-do-symlink
     :visible (fboundp 'make-symbolic-link)
     :help "Make symbolic links for current or marked files"]
    ["Hardlink to..." dired-do-hardlink
     :help "Make hard links for current or marked files"]
    ["Print..." dired-do-print
     :help "Ask for print command and print marked files"]
    ["Compress" dired-do-compress
     :help "Compress/uncompress marked files"]
    ["Byte-compile" dired-do-byte-compile
     :help "Byte-compile marked Emacs Lisp files"]
    ["Load" dired-do-load
     :help "Load marked Emacs Lisp files"]
    ["Change Timestamp..." dired-do-touch
     :help "Change timestamp of marked files"]
    ["Change Mode..." dired-do-chmod
     :help "Change mode (attributes) of marked files"]
    ["Change Group..." dired-do-chgrp
     :visible (not (memq system-type '(ms-dos windows-nt)))
     :help "Change the group of marked files"]
    ["Change Owner..." dired-do-chown
     :visible (not (memq system-type '(ms-dos windows-nt)))
     :help "Change the owner of marked files"]
    ["Isearch Files..." dired-do-isearch
     :help "Incrementally search marked files for string"]
    ["Isearch Regexp Files..." dired-do-isearch-regexp
     :help "Incrementally search marked files for regexp"]
    ["Search Files..." dired-do-find-regexp
     :help "Search marked files for matches of regexp"]
    ["Query Replace in Files..." dired-do-find-regexp-and-replace
     :help "Replace regexp matches in marked files"]
    "---"
    ["Encrypt..." epa-dired-do-encrypt
     :help "Encrypt current or marked files"]
    ["Sign..." epa-dired-do-sign
     :help "Create digital signature of current or marked files"]
    ["Verify" epa-dired-do-verify
     :help "Verify digital signature of current or marked files"]
    ["Decrypt..." epa-dired-do-decrypt
     :help "Decrypt current or marked files"]
    "---"
    ["Display Image Thumbnails" image-dired-display-thumbs
     :help "Display image thumbnails for current or marked image files"]
    ["Add Image Comment..." image-dired-dired-comment-files
     :help "Add image comment to current or marked files"]
    ["Add Image Tags..." image-dired-tag-files
     :help "Add image tags to current or marked files"]
    ["Delete Image Tag..." image-dired-delete-tag
     :help "Delete image tag from current or marked files"]))

(defun dired-context-menu (menu click)
  "Populate MENU with Dired mode commands at CLICK."
  (when (mouse-posn-property (event-start click) 'dired-filename)
    (define-key menu [dired-separator] menu-bar-separator)
    (let ((easy-menu (make-sparse-keymap "Immediate")))
      (easy-menu-define nil easy-menu nil
        '("Immediate"
          ["Find This File" dired-mouse-find-file
           :help "Edit file at mouse click"]
          ["Find in Other Window" dired-mouse-find-file-other-window
           :help "Edit file at mouse click in other window"]))
      (dolist (item (reverse (lookup-key easy-menu [menu-bar immediate])))
        (when (consp item)
          (define-key menu (vector (car item)) (cdr item))))))
  menu)


;;; Dired mode

;; Dired mode is suitable only for specially formatted data.
(put 'dired-mode 'mode-class 'special)

(defvar grep-read-files-function)
;; Autoload cookie needed by desktop.el
;;;###autoload
(defun dired-mode (&optional dirname switches)
  "Mode for \"editing\" directory listings.
In Dired, you are \"editing\" a list of the files in a directory and
  (optionally) its subdirectories, in the format of `ls -lR'.
  Each directory is a page: use \\[backward-page] and \\[forward-page] to move pagewise.
\"Editing\" means that you can run shell commands on files, visit,
  compress, load or byte-compile them, change their file attributes
  and insert subdirectories into the same buffer.  You can \"mark\"
  files for later commands or \"flag\" them for deletion, either file
  by file or all files matching certain criteria.
You can move using the usual cursor motion commands.\\<dired-mode-map>
The buffer is read-only.  Digits are prefix arguments.
Type \\[dired-flag-file-deletion] to flag a file `D' for deletion.
Type \\[dired-mark] to Mark a file or subdirectory for later commands.
  Most commands operate on the marked files and use the current file
  if no files are marked.  Use a numeric prefix argument to operate on
  the next ARG (or previous -ARG if ARG<0) files, or just `1'
  to operate on the current file only.  Prefix arguments override marks.
  Mark-using commands display a list of failures afterwards.  Type \\[dired-summary]
  to see why something went wrong.
Type \\[dired-unmark] to Unmark a file or all files of an inserted subdirectory.
Type \\[dired-unmark-backward] to back up one line and unmark or unflag.
Type \\[dired-do-flagged-delete] to delete (eXpunge) the files flagged `D'.
Type \\[dired-find-file] to Find the current line's file
  (or dired it in another buffer, if it is a directory).
Type \\[dired-find-file-other-window] to find file or Dired directory in Other window.
Type \\[dired-maybe-insert-subdir] to Insert a subdirectory in this buffer.
Type \\[dired-do-rename] to Rename a file or move the marked files to another directory.
Type \\[dired-do-copy] to Copy files.
Type \\[dired-sort-toggle-or-edit] to toggle Sorting by name/date or change the `ls' switches.
Type \\[revert-buffer] to read all currently expanded directories aGain.
  This retains all marks and hides subdirs again that were hidden before.
Use `SPC' and `DEL' to move down and up by lines.

If Dired ever gets confused, you can either type \\[revert-buffer] \
to read the
directories again, type \\[dired-do-redisplay] \
to relist the file at point or the marked files or a
subdirectory, or type \\[dired-build-subdir-alist] to parse the buffer
again for the directory tree.

See the `dired' customization group for a list of user options.

This mode runs the following hooks:

  `dired-before-readin-hook'
  `dired-after-readin-hook'
  `dired-mode-hook'

Keybindings:
\\{dired-mode-map}"
  ;; Not to be called interactively (e.g. dired-directory will be set
  ;; to default-directory, which is wrong with wildcards).
  (kill-all-local-variables)
  (use-local-map dired-mode-map)
  (dired-advertise)			; default-directory is already set
  (setq major-mode 'dired-mode
	mode-name "Dired"
	;; case-fold-search nil
	buffer-read-only t
	mode-line-buffer-identification
	(propertized-buffer-identification "%17b"))
  (add-to-invisibility-spec '(dired . t))
  ;; Ignore dired-hide-details-* value of invisible text property by default.
  (when (eq buffer-invisibility-spec t)
    (setq buffer-invisibility-spec (list t)))
  (setq-local revert-buffer-function #'dired-revert)
  (setq-local buffer-stale-function #'dired-buffer-stale-p)
  (setq-local buffer-auto-revert-by-notification t)
  (setq-local page-delimiter "\n\n")
  (setq dired-directory (or dirname default-directory))
  ;; list-buffers uses this to display the dir being edited in this buffer.
  (setq list-buffers-directory
	(expand-file-name (if (listp dired-directory)
			      (car dired-directory)
			    dired-directory)))
  (setq-local dired-actual-switches (or switches dired-listing-switches))
  (setq-local font-lock-defaults
              '(dired-font-lock-keywords t nil nil beginning-of-line))
  (setq-local desktop-save-buffer 'dired-desktop-buffer-misc-data)
  (setq-local grep-read-files-function #'dired-grep-read-files)
  (setq dired-switches-alist nil)
  (hack-dir-local-variables-non-file-buffer) ; before sorting
  (dired-sort-other dired-actual-switches t)
  (when (featurep 'dnd)
    (setq-local dnd-protocol-alist
                (append dired-dnd-protocol-alist dnd-protocol-alist)))
  (add-hook 'file-name-at-point-functions #'dired-file-name-at-point nil t)
  (add-hook 'isearch-mode-hook #'dired-isearch-filenames-setup nil t)
  (add-hook 'context-menu-functions 'dired-context-menu 5 t)
  (run-mode-hooks 'dired-mode-hook))


;;; Idiosyncratic dired commands that don't deal with marks

(defun dired-summary ()
  "Summarize basic Dired commands and show recent Dired errors."
  (interactive)
  (dired-why)
  ;; FIXME this should check the key-bindings and use
  ;; substitute-command-keys if non-standard
  (message
   "d-elete, u-ndelete, x-punge, f-ind, o-ther window, R-ename, C-opy, h-elp"))

(defun dired-undo ()
  "Undo in a Dired buffer.
This doesn't recover lost files, it just undoes changes in the buffer itself.
You can use it to recover marks, killed lines or subdirs."
  (interactive)
  (let ((inhibit-read-only t))
    (undo))
  (dired-build-subdir-alist)
  (message "Change in Dired buffer undone.
Actual changes in files cannot be undone by Emacs."))

(defun dired-toggle-read-only ()
  "Edit Dired buffer with Wdired, or make it read-only.
If the current buffer can be edited with Wdired, (i.e. the major
mode is `dired-mode'), call `wdired-change-to-wdired-mode'.
Otherwise, toggle `read-only-mode'."
  (interactive)
  (when (and (not (file-writable-p default-directory))
             (not (y-or-n-p
                   "Directory isn't writable; edit anyway? ")))
    (user-error "Directory %s isn't writable" default-directory))
  (if (derived-mode-p 'dired-mode)
      (wdired-change-to-wdired-mode)
    (read-only-mode 'toggle)))

(defun dired-next-line (arg)
  "Move down lines then position at filename.
Optional prefix ARG says how many lines to move; default is one line."
  (interactive "^p")
  (let ((line-move-visual)
	(goal-column))
    (line-move arg t))
  ;; We never want to move point into an invisible line.
  (while (and (invisible-p (point))
	      (not (if (and arg (< arg 0)) (bobp) (eobp))))
    (forward-char (if (and arg (< arg 0)) -1 1)))
  (dired-move-to-filename))

(defun dired-previous-line (arg)
  "Move up lines then position at filename.
Optional prefix ARG says how many lines to move; default is one line."
  (interactive "^p")
  (dired-next-line (- (or arg 1))))

(defun dired-next-dirline (arg &optional opoint)
  "Goto ARGth next directory file line."
  (interactive "p")
  (or opoint (setq opoint (point)))
  (if (if (> arg 0)
	  (re-search-forward dired-re-dir nil t arg)
	(beginning-of-line)
	(re-search-backward dired-re-dir nil t (- arg)))
      (dired-move-to-filename)		; user may type `i' or `f'
    (goto-char opoint)
    (error "No more subdirectories")))

(defun dired-prev-dirline (arg)
  "Goto ARGth previous directory file line."
  (interactive "p")
  (dired-next-dirline (- arg)))

(defun dired-up-directory (&optional other-window)
  "Run Dired on parent directory of current directory.
Find the parent directory either in this buffer or another buffer.
Creates a buffer if necessary.
If OTHER-WINDOW (the optional prefix arg), display the parent
directory in another window."
  (interactive "P")
  (let* ((dir (dired-current-directory))
	 (up (file-name-directory (directory-file-name dir))))
    (or (dired-goto-file (directory-file-name dir))
	;; Only try dired-goto-subdir if buffer has more than one dir.
	(and (cdr dired-subdir-alist)
	     (dired-goto-subdir up))
	(progn
	  (if other-window
	      (dired-other-window up)
	    (dired--find-possibly-alternative-file up))
	  (dired-goto-file dir)))))

(defun dired-get-file-for-visit ()
  "Get the current line's file name, with an error if file does not exist."
  (interactive)
  ;; We pass t for second arg so that we don't get error for `.' and `..'.
  (let ((raw (dired-get-filename nil t))
	file-name)
    (if (null raw)
	(user-error "No file on this line"))
    (setq file-name (file-name-sans-versions raw t))
    (if (file-exists-p file-name)
	file-name
      (if (file-symlink-p file-name)
	  (error "File is a symlink to a nonexistent target")
        (error (substitute-command-keys
                (concat "File no longer exists; type \\<dired-mode-map>"
                        "\\[revert-buffer] to update Dired buffer")))))))

;; Force C-m keybinding rather than `f' or `e' in the mode doc:
(define-obsolete-function-alias 'dired-advertised-find-file
  #'dired-find-file "23.2")
(defun dired-find-file ()
  "In Dired, visit the file or directory named on this line."
  (interactive)
  (dired--find-possibly-alternative-file (dired-get-file-for-visit)))

(defun dired--find-possibly-alternative-file (file)
  "Find FILE, but respect `dired-kill-when-opening-new-dired-buffer'."
  (if (and dired-kill-when-opening-new-dired-buffer
           (file-directory-p file))
      (progn
        (set-buffer-modified-p nil)
        (dired--find-file #'find-alternate-file file))
    (dired--find-file #'find-file file)))

(defun dired--find-file (find-file-function file)
  "Call FIND-FILE-FUNCTION on FILE, but bind some relevant variables."
  ;; Bind `find-file-run-dired' so that the command works on directories
  ;; too, independent of the user's setting.
  (let ((find-file-run-dired t)
        ;; This binding prevents problems with preserving point in
        ;; windows displaying Dired buffers, because reverting a Dired
        ;; buffer empties it, which changes the places where the
        ;; markers used by switch-to-buffer-preserve-window-point
        ;; point.
        (switch-to-buffer-preserve-window-point
         (if dired-auto-revert-buffer
             nil
           switch-to-buffer-preserve-window-point)))
    (funcall find-file-function file)))

(defun dired-find-alternate-file ()
  "In Dired, visit file or directory on current line via `find-alternate-file'.
This kills the Dired buffer, then visits the current line's file or directory."
  (interactive)
  (set-buffer-modified-p nil)
  (find-alternate-file (dired-get-file-for-visit)))
;; Don't override the setting from .emacs.
;;;###autoload (put 'dired-find-alternate-file 'disabled t)

(defun dired-mouse-find-file (event &optional find-file-func find-dir-func)
  "In Dired, visit the file or directory name you click on.
The optional arguments FIND-FILE-FUNC and FIND-DIR-FUNC specify
functions to visit the file and directory, respectively.  If
omitted or nil, these arguments default to `find-file' and `dired',
respectively."
  (interactive "e")
  (or find-file-func (setq find-file-func 'find-file))
  (or find-dir-func (setq find-dir-func 'dired))
  (let (window pos file)
    (save-excursion
      (setq window (posn-window (event-end event))
	    pos (posn-point (event-end event)))
      (if (not (windowp window))
	  (error "No file chosen"))
      (set-buffer (window-buffer window))
      (goto-char pos)
      (setq file (dired-get-file-for-visit)))
    (if (file-directory-p file)
	(or (and (cdr dired-subdir-alist)
		 (dired-goto-subdir file))
	    (progn
	      (select-window window)
              (funcall find-dir-func file)))
      (select-window window)
      (dired--find-file find-file-func (file-name-sans-versions file t)))))

(defun dired-mouse-find-file-other-window (event)
  "In Dired, visit the file or directory name you click on in another window."
  (interactive "e")
  (dired-mouse-find-file event 'find-file-other-window 'dired-other-window))

(defun dired-mouse-find-file-other-frame (event)
  "In Dired, visit the file or directory name you click on in another frame."
  (interactive "e")
  (dired-mouse-find-file event 'find-file-other-frame 'dired-other-frame))

(defun dired-view-file ()
  "In Dired, examine a file in view mode, returning to Dired when done.
When file is a directory, show it in this buffer if it is inserted.
Otherwise, display it in another buffer."
  (interactive)
  (let ((file (dired-get-file-for-visit)))
    (if (file-directory-p file)
	(or (and (cdr dired-subdir-alist)
		 (dired-goto-subdir file))
	    (dired file))
      (view-file file))))

(defun dired-find-file-other-window ()
  "In Dired, visit this file or directory in another window."
  (interactive)
  (dired--find-file #'find-file-other-window (dired-get-file-for-visit)))

(defun dired-display-file ()
  "In Dired, display this file or directory in another window."
  (interactive)
  (display-buffer (find-file-noselect (dired-get-file-for-visit))
		  t))


;;; Functions for extracting and manipulating file names in Dired buffers

(defun dired-unhide-subdir ()
  (with-silent-modifications
    (dired--unhide (dired-subdir-min) (dired-subdir-max))))

(defun dired-subdir-hidden-p (dir)
  (save-excursion
    (dired-goto-subdir dir)
    (dired--hidden-p)))

(defun dired-subdir-min ()
  (save-excursion
    (if (not (dired-prev-subdir 0 t t))
	(error "Not in a subdir!")
      (point))))

(defun dired-get-filename (&optional localp no-error-if-not-filep)
  "In Dired, return name of file mentioned on this line.
Value returned normally includes the directory name.
Optional arg LOCALP with value `no-dir' means don't include directory
name in result.  A value of `verbatim' means to return the name exactly as
it occurs in the buffer, and a value of t means construct name relative to
`default-directory', which still may contain slashes if in a subdirectory.
Optional arg NO-ERROR-IF-NOT-FILEP means treat `.' and `..' as
regular filenames and return nil if no filename on this line.
Otherwise, an error occurs in these cases."
  (let ((hidden (and dired-subdir-alist
                     (dired-subdir-hidden-p
                      (dired-current-directory))))
	case-fold-search file p1 p2 already-absolute)
    (when hidden
      (dired-unhide-subdir))
    (save-excursion
      (if (setq p1 (dired-move-to-filename (not no-error-if-not-filep)))
	  (setq p2 (dired-move-to-end-of-filename no-error-if-not-filep))))
    (when hidden
      (dired-hide-subdir 1))
    ;; nil if no file on this line, but no-error-if-not-filep is t:
    (if (setq file (and p1 p2 (buffer-substring p1 p2)))
	(progn
	  ;; Get rid of the mouse-face property that file names have.
	  (set-text-properties 0 (length file) nil file)
	  ;; Unquote names quoted by ls or by dired-insert-directory.
	  ;; This code was written using `read' to unquote, because
          ;; it's faster than substituting \007 (4 chars) -> ^G (1
          ;; char) etc. in a lisp loop.  Unfortunately, this decision
          ;; has necessitated hacks such as dealing with filenames
          ;; with quotation marks in their names.
	  (while (string-match "\\(?:[^\\]\\|\\`\\)\\(\"\\)" file)
	    (setq file (replace-match "\\\"" nil t file 1)))
          ;; Unescape any spaces escaped by ls -b (bug#10469).
          ;; Other -b quotes, eg \t, \n, work transparently.
          (if (dired-switches-escape-p dired-actual-switches)
              (let ((start 0)
                    (rep "")
                    (shift -1))
                (if (eq localp 'verbatim)
                    (setq rep "\\\\"
                          shift +1))
                (while (string-match "\\(\\\\\\) " file start)
                  (setq file (replace-match rep nil t file 1)
                        start (+ shift (match-end 0))))))
	  (when (eq system-type 'windows-nt)
	    (save-match-data
	      (let ((start 0))
		(while (string-match "\\\\" file start)
		  (aset file (match-beginning 0) ?/)
		  (setq start (match-end 0))))))

          ;; Hence we don't need to worry about converting `\\' back to `\'.
          (setq file (read (concat "\"" file "\"")))))
    (and file (files--name-absolute-system-p file)
	 (setq already-absolute t))
    (cond
     ((null file)
      nil)
     ((eq localp 'verbatim)
      file)
     ((and (not no-error-if-not-filep)
	   (member file '("." "..")))
      (error "Cannot operate on `.' or `..'"))
     ((and (eq localp 'no-dir) already-absolute)
      (file-name-nondirectory file))
     (already-absolute
      (let ((handler (find-file-name-handler file nil)))
	;; check for safe-magic property so that we won't
	;; put /: for names that don't really need them.
	;; For instance, .gz files when auto-compression-mode is on.
	(if (and handler (not (get handler 'safe-magic)))
	    (concat "/:" file)
	  file)))
     ((eq localp 'no-dir)
      file)
     ((equal (dired-current-directory) "/")
      (setq file (concat (dired-current-directory localp) file))
      (let ((handler (find-file-name-handler file nil)))
	;; check for safe-magic property so that we won't
	;; put /: for names that don't really need them.
	;; For instance, .gz files when auto-compression-mode is on.
	(if (and handler (not (get handler 'safe-magic)))
	    (concat "/:" file)
	  file)))
     (t
      (concat (dired-current-directory localp) file)))))

(defun dired-string-replace-match (regexp string newtext
                                          &optional literal global)
  "Replace first match of REGEXP in STRING with NEWTEXT.
If it does not match, nil is returned instead of the new string.
Optional arg LITERAL means to take NEWTEXT literally.
Optional arg GLOBAL means to replace all matches."
  (if global
      (let ((start 0) ret)
	(while (string-match regexp string start)
	  (let ((from-end (- (length string) (match-end 0))))
	    (setq ret (setq string (replace-match newtext t literal string)))
	    (setq start (- (length string) from-end))))
	ret)
    (if (not (string-match regexp string 0))
	nil
      (replace-match newtext t literal string))))

(defun dired-make-absolute (file &optional dir)
  ;;"Convert FILE (a file name relative to DIR) to an absolute file name."
  ;; We can't always use expand-file-name as this would get rid of `.'
  ;; or expand in / instead default-directory if DIR=="".
  ;; This should be good enough for ange-ftp.
  ;; It should be reasonably fast, though, as it is called in
  ;; dired-get-filename.
  (concat (or dir default-directory) file))

(defun dired-make-relative (file &optional dir)
  "Convert FILE (an absolute file name) to a name relative to DIR.
If DIR is omitted or nil, it defaults to `default-directory'.
If FILE is not in the directory tree of DIR, return FILE
unchanged."
  (or dir (setq dir default-directory))
  ;; This case comes into play if default-directory is set to
  ;; use ~.
  (if (and (> (length dir) 0) (= (aref dir 0) ?~))
      (setq dir (expand-file-name dir)))
  (if (string-match (concat "^" (regexp-quote dir)) file)
      (substring file (match-end 0))
    file))


;;; Mode to hide details

(define-minor-mode dired-hide-details-mode
  "Toggle visibility of detailed information in current Dired buffer.
When this minor mode is enabled, details such as file ownership and
permissions are hidden from view.

See options: `dired-hide-details-hide-symlink-targets' and
`dired-hide-details-hide-information-lines'."
  :group 'dired
  (unless (derived-mode-p 'dired-mode 'wdired-mode)
    (error "Not a Dired buffer"))
  (dired-hide-details-update-invisibility-spec)
  (if dired-hide-details-mode
      (add-hook 'wdired-mode-hook
		'dired-hide-details-update-invisibility-spec
		nil
		t)
    (remove-hook 'wdired-mode-hook
		 'dired-hide-details-update-invisibility-spec
		 t)))

(defun dired-hide-details-update-invisibility-spec ()
  (funcall (if dired-hide-details-mode
	       'add-to-invisibility-spec
	     'remove-from-invisibility-spec)
	   'dired-hide-details-detail)
  (funcall (if (and dired-hide-details-mode
		    dired-hide-details-hide-information-lines)
	       'add-to-invisibility-spec
	     'remove-from-invisibility-spec)
	   'dired-hide-details-information)
  (funcall (if (and dired-hide-details-mode
		    dired-hide-details-hide-symlink-targets
		    (not (derived-mode-p 'wdired-mode)))
	       'add-to-invisibility-spec
	     'remove-from-invisibility-spec)
	   'dired-hide-details-link))


;;; Functions to hide/unhide text

(defun dired--find-hidden-pos (start end)
  (text-property-any start end 'invisible 'dired))

(defun dired--hidden-p (&optional pos)
  (eq (get-char-property (or pos (point)) 'invisible) 'dired))

(defun dired--hide (start end)
  ;; The old code used selective-display which only works at
  ;; a line-granularity, so it used start and end positions that where
  ;; approximate ("anywhere on the line is fine").
  (save-excursion
    (put-text-property (progn (goto-char start) (line-end-position))
                       (progn (goto-char end) (line-end-position))
                       'invisible 'dired)))

(defun dired--unhide (start end)
  ;; The old code used selective-display which only works at
  ;; a line-granularity, so it used start and end positions that where
  ;; approximate ("anywhere on the line is fine").
  ;; FIXME: This also removes other invisible properties!
  (save-excursion
    (remove-list-of-text-properties
     (progn (goto-char start) (line-end-position))
     (progn (goto-char end) (line-end-position))
     '(invisible))))

;;; Functions for finding the file name in a dired buffer line

(defvar dired-permission-flags-regexp
  "\\([^ ]\\)[-r][-w]\\([^ ]\\)[-r][-w]\\([^ ]\\)[-r][-w]\\([^ ]\\)"
  "Regular expression to match the permission flags in `ls -l'.")

;; Move to first char of filename on this line.
;; Returns position (point) or nil if no filename on this line."
(defun dired-move-to-filename (&optional raise-error eol)
  "Move to the beginning of the filename on the current line.
Return the position of the beginning of the filename, or nil if none found.

If RAISE-ERROR, signal an error if we can't find the filename on
the current line.

If EOL, it should be an position to use instead of
`line-end-position' as the end of the line."
  ;; This is the UNIX version.
  (or eol (setq eol (line-end-position)))
  (beginning-of-line)
  ;; First try assuming `ls --dired' was used.
  (let ((change (next-single-property-change (point) 'dired-filename nil eol)))
    (cond
     ((and change (< change eol))
      (goto-char change))
     ((re-search-forward directory-listing-before-filename-regexp eol t)
      (goto-char (match-end 0)))
     ((re-search-forward dired-permission-flags-regexp eol t)
      ;; Ha!  There *is* a file.  Our regexp-from-hell just failed to find it.
      (if raise-error
	  (error "Unrecognized line!  Check directory-listing-before-filename-regexp"))
      (beginning-of-line)
      nil)
     (raise-error
      (error "No file on this line")))))

(defun dired-move-to-end-of-filename (&optional no-error)
  ;; Assumes point is at beginning of filename,
  ;; thus the rwx bit re-search-backward below will succeed in *this*
  ;; line if at all.  So, it should be called only after
  ;; (dired-move-to-filename t).
  ;; On failure, signals an error (with non-nil NO-ERROR just returns nil).
  ;; This is the UNIX version.
  (if (get-text-property (point) 'dired-filename)
      (goto-char (next-single-property-change (point) 'dired-filename))
    (let ((opoint (point))
          (used-F (dired-check-switches dired-actual-switches "F" "classify"))
          (eol (line-end-position))
          (hidden (dired--hidden-p))
          file-type executable symlink)
      (if hidden
	  nil
	(save-excursion	;; Find out what kind of file this is:
	  ;; Restrict perm bits to be non-blank,
	  ;; otherwise this matches one char to early (looking backward):
	  ;; "l---------" (some systems make symlinks that way)
	  ;; "----------" (plain file with zero perms)
	  (if (re-search-backward
	       dired-permission-flags-regexp nil t)
	      (setq file-type (char-after (match-beginning 1))
		    symlink (eq file-type ?l)
		    ;; Only with -F we need to know whether it's an executable
		    executable (and
				used-F
				(string-match
				 "[xst]" ;; execute bit set anywhere?
				 (concat
				  (match-string 2)
				  (match-string 3)
				  (match-string 4)))))
	    (or no-error (error "No file on this line"))))
	;; Move point to end of name:
	(if symlink
	    (if (search-forward " -> " eol t)
		(progn
		  (forward-char -4)
		  (and used-F
		       dired-ls-F-marks-symlinks
		       (eq (preceding-char) ?@)	;; did ls really mark the link?
		       (forward-char -1))))
	  (goto-char eol) ;; else not a symbolic link
	  ;; ls -lF marks dirs, sockets, fifos and executables with exactly
	  ;; one trailing character. (Executable bits on symlinks ain't mean
	  ;; a thing, even to ls, but we know it's not a symlink.)
	  (and used-F
	       (or (memq file-type '(?d ?s ?p))
		   executable)
	       (forward-char -1))))
      (or no-error
	  (not (eq opoint (point)))
	  (error "%s" (if hidden
                          (substitute-command-keys
                           "File line is hidden, type \\[dired-hide-subdir] to unhide")
                        "No file on this line")))
      (if (eq opoint (point))
	  nil
	(point)))))


;;; Copy names of marked files into kill-ring

(defun dired-copy-filename-as-kill (&optional arg)
  "Copy names of marked (or next ARG) files into the kill ring.
The names are separated by a space.
With a zero prefix arg, use the absolute file name of each marked file.
With \\[universal-argument], use the file name relative to the Dired buffer's
`default-directory'.  (This still may contain slashes if in a subdirectory.)

If on a subdir headerline, use absolute subdirname instead;
prefix arg and marked files are ignored in this case.

You can then feed the file name(s) to other commands with \\[yank]."
  (interactive "P")
  (let ((string
         (or (dired-get-subdir)
             (mapconcat #'identity
                        (if arg
                            (cond ((zerop (prefix-numeric-value arg))
                                   (dired-get-marked-files))
                                  ((consp arg)
                                   (dired-get-marked-files t))
                                  (t
                                   (dired-get-marked-files
				    'no-dir (prefix-numeric-value arg))))
                          (dired-get-marked-files 'no-dir))
                        " "))))
    (unless (string= string "")
      (if (eq last-command 'kill-region)
          (kill-append string nil)
        (kill-new string))
      (message "%s" string))))


;;; Keeping Dired buffers in sync with the filesystem and with each other

(defun dired-buffers-for-dir (dir &optional file)
  "Return a list of buffers for DIR (top level or in-situ subdir).
If FILE is non-nil, include only those whose wildcard pattern (if any)
matches FILE.
The list is in reverse order of buffer creation, most recent last.
As a side effect, killed dired buffers for DIR are removed from
`dired-buffers'."
  (setq dir (file-name-as-directory (expand-file-name dir)))
  (let (result buf)
    (dolist (elt dired-buffers)
      (setq buf (cdr elt))
      (cond
       ((null (buffer-name buf))
	;; Buffer is killed - clean up:
	(setq dired-buffers (delq elt dired-buffers)))
       ((dired-in-this-tree-p dir (car elt))
	(with-current-buffer buf
          (and (assoc dir dired-subdir-alist)
	       (or (null file)
		   (if (stringp dired-directory)
		       (let ((wildcards (file-name-nondirectory
					 dired-directory)))
			 (or (zerop (length wildcards))
			     (string-match-p (dired-glob-regexp wildcards)
                                             file)))
		     (member (expand-file-name file dir)
			     (cdr dired-directory))))
               (setq result (cons buf result)))))))
    result))

(defun dired-buffers-for-dir-or-subdir (dir)
  "Return a list of buffers for DIR or a subdirectory thereof.
As a side effect, killed dired buffers for DIR are removed from
`dired-buffers'."
  (setq dir (file-name-as-directory dir))
  (let (result buf)
    (dolist (elt dired-buffers)
      (setq buf (cdr elt))
      (cond
       ((null (buffer-name buf))
	;; Buffer is killed - clean up:
	(setq dired-buffers (delq elt dired-buffers)))
       ((dired-in-this-tree-p (car elt) dir)
        (setq result (cons buf result)))))
    result))

(defun dired-glob-regexp (pattern)
  "Convert glob-pattern PATTERN to a regular expression."
  (let ((matched-in-pattern 0)  ;; How many chars of PATTERN we've handled.
	regexp)
    (while (string-match "[[?*]" pattern matched-in-pattern)
      (let ((op-end (match-end 0))
	    (next-op (aref pattern (match-beginning 0))))
	(setq regexp (concat regexp
			     (regexp-quote
			      (substring pattern matched-in-pattern
					 (match-beginning 0)))))
	(cond ((= next-op ??)
	       (setq regexp (concat regexp "."))
	       (setq matched-in-pattern op-end))
	      ((= next-op ?\[)
	       ;; Fails to handle ^ yet ????
	       (let* ((set-start (match-beginning 0))
		      (set-cont
		       (if (= (aref pattern (1+ set-start)) ?^)
			   (+ 3 set-start)
			 (+ 2 set-start)))
		      (set-end (string-search "]" pattern set-cont))
		      (set (substring pattern set-start (1+ set-end))))
		 (setq regexp (concat regexp set))
		 (setq matched-in-pattern (1+ set-end))))
	      ((= next-op ?*)
	       (setq regexp (concat regexp ".*"))
	       (setq matched-in-pattern op-end)))))
    (concat "\\`"
	    regexp
	    (regexp-quote
	     (substring pattern matched-in-pattern))
	    "\\'")))

(defun dired-advertise ()
  ;;"Advertise in variable `dired-buffers' that we dired `default-directory'."
  ;; With wildcards we actually advertise too much.
  (let ((expanded-default (expand-file-name default-directory)))
    (if (memq (current-buffer) (dired-buffers-for-dir expanded-default))
	t				; we have already advertised ourselves
      (setq dired-buffers
	    (cons (cons expanded-default (current-buffer))
		  dired-buffers)))))

(defun dired-unadvertise (dir)
  ;; Remove DIR from the buffer alist in variable dired-buffers.
  ;; This has the effect of removing any buffer whose main directory is DIR.
  ;; It does not affect buffers in which DIR is a subdir.
  ;; Removing is also done as a side-effect in dired-buffer-for-dir.
  (setq dired-buffers
	(delq (assoc (expand-file-name dir) dired-buffers) dired-buffers)))


;;; Utility functions

(defun dired-in-this-tree-p (file dir)
  ;;"Is FILE part of the directory tree starting at DIR?"
  (let (case-fold-search)
    (string-match-p (concat "^" (regexp-quote dir)) file)))

(define-obsolete-function-alias 'dired-in-this-tree
  'dired-in-this-tree-p "27.1")

(defun dired-normalize-subdir (dir)
  ;; Prepend default-directory to DIR if relative file name.
  ;; dired-get-filename must be able to make a valid file name from a
  ;; file and its directory DIR.
  (file-name-as-directory
   (if (file-name-absolute-p dir)
       dir
     (expand-file-name dir default-directory))))

(defun dired-get-subdir ()
  ;;"Return the subdir name on this line, or nil if not on a headerline."
  ;; Look up in the alist whether this is a headerline.
  (save-excursion
    (let ((cur-dir (dired-current-directory)))
      (beginning-of-line)		; alist stores b-o-l positions
      (and (zerop (- (point)
                     (cdr (assoc cur-dir
                                 dired-subdir-alist))))
           cur-dir))))

(define-obsolete-function-alias 'dired-get-subdir-min 'cdr "27.1")

(defun dired-get-subdir-max (elt)
  (save-excursion
    (goto-char (cdr elt))
    (dired-subdir-max)))

(defun dired-clear-alist ()
  (while dired-subdir-alist
    (set-marker (cdr (car dired-subdir-alist)) nil)
    (setq dired-subdir-alist (cdr dired-subdir-alist))))

(defun dired-subdir-index (dir)
  ;; Return an index into alist for use with nth
  ;; for the sake of subdir moving commands.
  (let (found (index 0) (alist dired-subdir-alist))
    (while alist
      (if (string= dir (car (car alist)))
	  (setq alist nil found t)
	(setq alist (cdr alist) index (1+ index))))
    (if found index nil)))

(defun dired-next-subdir (arg &optional no-error-if-not-found no-skip)
  "Go to next subdirectory, regardless of level."
  ;; Use 0 arg to go to this directory's header line.
  ;; NO-SKIP prevents moving to end of header line, returning whatever
  ;; position was found in dired-subdir-alist.
  (interactive "p")
  (let ((this-dir (dired-current-directory))
	pos index)
    ;; nth with negative arg does not return nil but the first element
    (setq index (- (dired-subdir-index this-dir) arg))
    (setq pos (if (>= index 0)
                  (cdr (nth index dired-subdir-alist))))
    (if pos
	(progn
	  (goto-char pos)
	  (or no-skip (end-of-line))
	  (point))
      (if no-error-if-not-found
	  nil				; return nil if not found
	(error "%s directory" (if (> arg 0) "Last" "First"))))))

(defun dired-build-subdir-alist (&optional switches)
  "Build `dired-subdir-alist' by parsing the buffer.
Returns the new value of the alist.
If optional arg SWITCHES is non-nil, use its value
instead of `dired-actual-switches'."
  (interactive)
  (dired-clear-alist)
  (save-excursion
    (let* ((count 0)
	   (inhibit-read-only t)
	   (buffer-undo-list t)
	   (switches (or switches dired-actual-switches))
	   new-dir-name
	   (R-ftp-base-dir-regex
	    ;; Used to expand subdirectory names correctly in recursive
	    ;; ange-ftp listings.
	    (and (dired-switches-recursive-p switches)
		 (string-match "\\`/.*:\\(/.*\\)" default-directory)
		 (concat "\\`" (match-string 1 default-directory)))))
      (goto-char (point-min))
      (setq dired-subdir-alist nil)
      (while (re-search-forward dired-subdir-regexp nil t)
	;; Avoid taking a file name ending in a colon
	;; as a subdir name.
	(unless (save-excursion
		  (goto-char (match-beginning 0))
		  (beginning-of-line)
		  (forward-char 2)
		  (looking-at-p dired-re-perms))
	  (save-excursion
	    (goto-char (match-beginning 1))
	    (setq new-dir-name
		  (buffer-substring-no-properties (point) (match-end 1))
		  new-dir-name
		  (save-match-data
		    (if (and R-ftp-base-dir-regex
			     (not (string= new-dir-name default-directory))
			     (string-match R-ftp-base-dir-regex new-dir-name))
			(concat default-directory
				(substring new-dir-name (match-end 0)))
		      (expand-file-name new-dir-name))))
	    (delete-region (point) (match-end 1))
	    (insert new-dir-name))
	  (setq count (1+ count))
	  ;; Undo any escaping of newlines and \ by dired-insert-directory.
	  ;; Convert "n" preceded by odd number of \ to newline, and \\ to \.
	  (when (and (dired-switches-escape-p switches)
		     (string-match-p "\\\\" new-dir-name))
	    (let (temp res)
	      (mapc (lambda (char)
		      (cond ((equal char ?\\)
			     (if temp
				 (setq res (concat res "\\")
				       temp nil)
			       (setq temp "\\")))
			    ((and temp (equal char ?n))
			     (setq res (concat res "\n")
				   temp nil))
			    (t
			     (setq res (concat res temp (char-to-string char))
				   temp nil))))
		    new-dir-name)
	      (setq new-dir-name res)))
	  (dired-alist-add-1 new-dir-name
                             ;; Place a sub directory boundary between lines.
                             (save-excursion
                               (goto-char (match-beginning 0))
                               (beginning-of-line)
                               (point-marker)))))
      (if (and (> count 1) (called-interactively-p 'interactive))
	  (message "Buffer includes %d directories" count)))
    ;; We don't need to sort it because it is in buffer order per
    ;; constructionem.  Return new alist:
    dired-subdir-alist))

(defun dired-alist-add-1 (dir new-marker)
  ;; Add new DIR at NEW-MARKER.  Don't sort.
  (setq dired-subdir-alist
	(cons (cons (dired-normalize-subdir dir) new-marker)
	      dired-subdir-alist)))

(defun dired-goto-next-nontrivial-file ()
  ;; Position point on first nontrivial file after point.
  (dired-goto-next-file);; so there is a file to compare with
  (if (stringp dired-trivial-filenames)
      (while (and (not (eobp))
		  (string-match-p dired-trivial-filenames
                                  (file-name-nondirectory
                                   (or (dired-get-filename nil t) ""))))
	(forward-line 1)
	(dired-move-to-filename))))

(defun dired-goto-next-file ()
  (let ((max (1- (dired-subdir-max))))
    (while (and (not (dired-move-to-filename)) (< (point) max))
      (forward-line 1))))

(defun dired-goto-file (file)
  "Go to line describing file FILE in this Dired buffer."
  ;; Return value of point on success, else nil.
  ;; FILE must be an absolute file name.
  ;; Loses if FILE contains control chars like "\007" for which ls
  ;; either inserts "?" or "\\007" into the buffer, so we won't find
  ;; it in the buffer.
  (interactive
   (prog1				; let push-mark display its message
       (list (expand-file-name
	      (read-file-name "Goto file: "
			      (dired-current-directory))))
     (push-mark)))
  (unless (file-name-absolute-p file)
    (error "File name `%s' is not absolute" file))
  (setq file (directory-file-name file)) ; does no harm if not a directory
  (let* ((case-fold-search nil)
	 (dir (file-name-directory file))
	 (found (or
		 ;; First, look for a listing under the absolute name.
		 (save-excursion
		   (goto-char (point-min))
		   (dired-goto-file-1 file file (point-max)))
                 ;; Next, look for it as a relative name with leading
                 ;; subdirectories.  (This happens in Dired buffers
                 ;; created by find-dired, for example.)
                 (save-excursion
                   (goto-char (point-min))
                   (dired-goto-file-1 (file-relative-name file
                                                          default-directory)
                                      file (point-max)))
		 ;; Otherwise, look for it as a relative name, a base
		 ;; name only.  The hair is to get the result of
		 ;; `dired-goto-subdir' without calling it if we don't
		 ;; have any subdirs.
		 (save-excursion
		   (when (if (string= dir (expand-file-name default-directory))
			     (goto-char (point-min))
			   (and (cdr dired-subdir-alist)
				(dired-goto-subdir dir)))
		     (dired-goto-file-1 (file-name-nondirectory file)
					file
					(dired-subdir-max)))))))
    ;; Return buffer position, if found.
    (if found
	(goto-char found))))

(defun dired-goto-file-1 (file full-name limit)
  "Advance to the Dired listing labeled by FILE; return its position.
Return nil if the listing is not found.  If FILE contains
characters that would not appear in a Dired buffer, search using
the quoted forms of those characters.

FULL-NAME specifies the actual file name the listing must have,
as returned by `dired-get-filename'.  LIMIT is the search limit."
  (let (str)
    (setq str (string-replace "\^m" "\\^m"  file))
    (setq str (string-replace "\\" "\\\\" str))
    (and (dired-switches-escape-p dired-actual-switches)
	 (string-match-p "[ \t\n]" str)
	 ;; FIXME: to fix this for embedded control characters etc, we
	 ;; should escape everything that `ls -b' does.
	 (setq str (string-replace " " "\\ "  str)
	       str (string-replace "\t" "\\t" str)
	       str (string-replace "\n" "\\n" str)))
    (let ((found nil)
	  ;; filenames are preceded by SPC, this makes the search faster
	  ;; (e.g. for the filename "-").
	  (search-string (concat " " str)))
      (while (and (not found)
		  (search-forward search-string limit 'move))
	;; Check that we are in the right place.  Match could have
	;; BASE just as initial substring or in permission bits etc.
	(if (equal full-name (dired-get-filename nil t))
	    (setq found (dired-move-to-filename))
	  (forward-line 1)))
      found)))

(defvar dired-find-subdir)

;; FIXME document whatever dired-x is doing.
(defun dired-initial-position (dirname)
  "Where point should go in a new listing of DIRNAME.
Point is assumed to be at the beginning of new subdir line.
It runs the hook `dired-initial-position-hook'."
  (end-of-line)
  (and (featurep 'dired-x) dired-find-subdir
       (dired-goto-subdir dirname))
  (if dired-trivial-filenames (dired-goto-next-nontrivial-file))
  (run-hooks 'dired-initial-position-hook))

;; These are hooks which make tree dired work.
;; They are in this file because other parts of dired need to call them.
;; But they don't call the rest of tree dired unless there are subdirs loaded.

;; This function is called for each retrieved filename.
;; It could stand to be faster, though it's mostly function call
;; overhead.  Avoiding the function call seems to save about 10% in
;; dired-get-filename.  Make it a defsubst?
(defun dired-current-directory (&optional localp)
  "Return the name of the subdirectory to which this line belongs.
This returns a string with trailing slash, like `default-directory'.
Optional argument means return a file name relative to `default-directory',
in which case the value could be an empty string if `default-directory'
is the directory where the file on this line resides."
  (let ((here (point))
	(alist (or dired-subdir-alist
		   ;; probably because called in a non-dired buffer
		   (error "No subdir-alist in %s" (current-buffer))))
	elt dir)
    (while alist
      (setq elt (car alist)
	    dir (car elt)
	    ;; use `<=' (not `<') as subdir line is part of subdir
	    alist (if (<= (cdr elt) here)
		      nil		; found
		    (cdr alist))))
    (if localp
	(dired-make-relative dir default-directory)
      dir)))

;; Subdirs start at the beginning of their header lines and end just
;; before the beginning of the next header line (or end of buffer).

(defun dired-subdir-max ()
  (save-excursion
    (if (or (null (cdr dired-subdir-alist)) (not (dired-next-subdir 1 t t)))
	(point-max)
      (point))))


;;; Deleting files

(defcustom dired-recursive-deletes 'top
  "Whether Dired deletes directories recursively.
If nil, Dired will not delete non-empty directories.
`always' means to delete non-empty directories recursively,
without asking.  This is dangerous!
`top' means to ask for each top-level directory specified by the
Dired deletion command, and delete its subdirectories without
asking.
Any other value means to ask for each directory."
  :type '(choice :tag "Delete non-empty directories"
		 (const :tag "Yes" always)
		 (const :tag "No--only delete empty directories" nil)
		 (const :tag "Confirm for each directory" t)
		 (const :tag "Confirm for each top directory only" top))
  :group 'dired)

(define-obsolete-variable-alias 'dired-re-no-dot
  'directory-files-no-dot-files-regexp "28.1")

;; Delete file, possibly delete a directory and all its files.
;; This function is useful outside of dired.  One could change its name
;; to e.g. recursive-delete-file and put it somewhere else.
(defun dired-delete-file (file &optional recursive trash) "\
Delete FILE or directory (possibly recursively if optional RECURSIVE is true.)
RECURSIVE determines what to do with a non-empty directory.  The effect of
its possible values is:

  nil           -- do not delete.
  `always'      -- delete recursively without asking.
  `top'         -- ask for each directory at top level.
  Anything else -- ask for each sub-directory.

TRASH non-nil means to trash the file instead of deleting, provided
`delete-by-moving-to-trash' (which see) is non-nil."
       ;; This test is equivalent to
       ;; (and (file-directory-p fn) (not (file-symlink-p fn)))
       ;; but more efficient
       (if (not (eq t (car (file-attributes file))))
           (delete-file file trash)
         (let* ((empty-dir-p (null (directory-files
                                    file t
                                    directory-files-no-dot-files-regexp))))
           (if (and recursive (not empty-dir-p))
               (unless (eq recursive 'always)
                 (let ((prompt
                        (format "Recursively %s %s? "
				(if (and trash delete-by-moving-to-trash)
				    "trash"
				  "delete")
				(dired-make-relative file))))
                   (pcase (read-answer
                           prompt
                           '(("yes"  ?y "delete recursively the current directory")
                             ("no"   ?n "skip to next")
                             ("all"  ?! "delete all remaining directories with no more questions")
                             ("quit" ?q "exit")))
                     ("all" (setq recursive 'always dired-recursive-deletes recursive))
                     ("yes" (if (eq recursive 'top) (setq recursive 'always)))
                     ("no" (setq recursive nil))
                     ("quit" (keyboard-quit))
                     (_ (keyboard-quit))))) ; catch all unknown answers
             (setq recursive nil)) ; Empty dir or recursive is nil.
           (delete-directory file recursive trash))))

(defun dired-do-flagged-delete (&optional nomessage)
  "In Dired, delete the files flagged for deletion.
If NOMESSAGE is non-nil, we don't display any message
if there are no flagged files.
`dired-recursive-deletes' controls whether deletion of
non-empty directories is allowed."
  (interactive)
  (let* ((dired-marker-char dired-del-marker)
	 (regexp (dired-marker-regexp))
	 case-fold-search markers)
    (if (save-excursion (goto-char (point-min))
			(re-search-forward regexp nil t))
	(dired-internal-do-deletions
         (nreverse
	  ;; this can't move point since ARG is nil
	  (dired-map-over-marks (cons (dired-get-filename)
                                      (let ((m (point-marker)))
                                        (push m markers)
                                        m))
			        nil))
	 nil t)
      (dolist (m markers) (set-marker m nil))
      (or nomessage
	  (message "(No deletions requested)")))))

(defun dired-do-delete (&optional arg)
  "Delete all marked (or next ARG) files.
`dired-recursive-deletes' controls whether deletion of
non-empty directories is allowed."
  ;; This is more consistent with the file marking feature than
  ;; dired-do-flagged-delete.
  (interactive "P")
  (let (markers)
    (dired-internal-do-deletions
     (nreverse
      ;; this may move point if ARG is an integer
      (dired-map-over-marks (cons (dired-get-filename)
                                  (let ((m (point-marker)))
                                    (push m markers)
                                    m))
                            arg))
     arg t)
    (dolist (m markers) (set-marker m nil))))

(defvar dired-deletion-confirmer 'yes-or-no-p) ; or y-or-n-p?

(defun dired-internal-do-deletions (l arg &optional trash)
  ;; L is an alist of files to delete, with their buffer positions.
  ;; ARG is the prefix arg.
  ;; Filenames are absolute.
  (let* ((files (mapcar #'car l))
	 (count (length l))
	 (succ 0)
	 ;; Bind `dired-recursive-deletes' so that we can change it
	 ;; locally according with the user answer within `dired-delete-file'.
	 (dired-recursive-deletes dired-recursive-deletes)
	 (trashing (and trash delete-by-moving-to-trash)))
    ;; canonicalize file list for pop up
    (setq files (mapcar #'dired-make-relative files))
    (if (dired-mark-pop-up
	 " *Deletions*" 'delete files dired-deletion-confirmer
	 (format "%s %s "
		 (if trashing "Trash" "Delete")
		 (dired-mark-prompt arg files)))
	(save-excursion
          (catch '--delete-cancel
	  (let ((progress-reporter
		 (make-progress-reporter
		  (if trashing "Trashing..." "Deleting...")
		  succ count))
		failures)
	    (while l
	      (goto-char (marker-position (cdr (car l))))
              (dired-move-to-filename)
	      (let ((inhibit-read-only t))
		(condition-case err
		    (let ((fn (car (car l))))
		      (dired-delete-file fn dired-recursive-deletes trash)
		      ;; if we get here, removing worked
		      (setq succ (1+ succ))
		      (progress-reporter-update progress-reporter succ)
		      (dired-fun-in-all-buffers
		       (file-name-directory fn) (file-name-nondirectory fn)
		       #'dired-delete-entry fn))
                  (quit (throw '--delete-cancel (message "OK, canceled")))
		  (error ;; catch errors from failed deletions
		   (dired-log "%s: %s\n" (car err) (error-message-string err))
		   (setq failures (cons (car (car l)) failures)))))
	      (setq l (cdr l)))
	    (if (not failures)
		(progress-reporter-done progress-reporter)
	      (dired-log-summary
	       (format (ngettext "%d of %d deletion failed"
			         "%d of %d deletions failed"
			         count)
		       (length failures) count)
	       failures)))))
      (message "(No deletions performed)")))
  (dired-move-to-filename))

(defun dired-fun-in-all-buffers (directory file fun &rest args)
  "In all buffers dired'ing DIRECTORY, run FUN with ARGS.
If the buffer has a wildcard pattern, check that it matches FILE.
\(FILE does not include a directory component.)
FILE may be nil, in which case ignore it.
Return list of buffers where FUN succeeded (i.e., returned non-nil)."
  (let (success-list)
    (dolist (buf (dired-buffers-for-dir directory file))
      (with-current-buffer buf
	(when (apply fun args)
	  (push (buffer-name buf) success-list))))
    ;; FIXME: AFAICT, this return value is not used by any of the callers!
    success-list))

;; Delete the entry for FILE from
(defun dired-remove-entry (file)
  "Remove entry FILE in the current dired buffer.
Note this doesn't delete FILE in the file system.
See `dired-delete-file' in case you wish that."
  (save-excursion
    (and (dired-goto-file file)
	 (let ((inhibit-read-only t))
	   (delete-region (progn (beginning-of-line) (point))
			  (line-beginning-position 2))))))

(defun dired-delete-entry (file)
  "Remove entry FILE in the current dired buffer.
Like `dired-remove-entry' followed by `dired-clean-up-after-deletion'.
Note this doesn't delete FILE in the file system.
See `dired-delete-file' in case you wish that."
  (dired-remove-entry file)
  (dired-clean-up-after-deletion file))

(defvar dired-clean-up-buffers-too)
(defvar dired-clean-confirm-killing-deleted-buffers)

(defun dired-clean-up-after-deletion (fn)
  "Clean up after a deleted file or directory FN.
Removes any expanded subdirectory of deleted directory.  If
`dired-x' is loaded and `dired-clean-up-buffers-too' is non-nil,
kill any buffers visiting those files, prompting for
confirmation.  To disable the confirmation, see
`dired-clean-confirm-killing-deleted-buffers'."
  (save-excursion (and (cdr dired-subdir-alist)
		       (dired-goto-subdir fn)
		       (dired-kill-subdir)))
  ;; Offer to kill buffer of deleted file FN.
  (when (and (featurep 'dired-x) dired-clean-up-buffers-too)
    (let ((buf (get-file-buffer fn)))
      (and buf
           (or (and dired-clean-confirm-killing-deleted-buffers
                    (funcall #'y-or-n-p
                             (format "Kill buffer of %s, too? "
                                     (file-name-nondirectory fn))))
               (not dired-clean-confirm-killing-deleted-buffers))
           (kill-buffer buf)))
<<<<<<< HEAD
    (let ((buf-list (dired-buffers-for-dir fn nil 'subdirs)))
=======
    (let ((buf-list (dired-buffers-for-dir-or-subdir
                     (expand-file-name fn))))
>>>>>>> f2ae3982
      (and buf-list
           (or (and dired-clean-confirm-killing-deleted-buffers
                    (y-or-n-p
                     (format
                      (ngettext
                       "Kill Dired buffer of %s, too? "
                       "Kill Dired buffers of %s and its sub-directories, too? "
                       (length buf-list))
                      (file-name-nondirectory
                       ;; FN may end in a / if `dired-listing-switches'
                       ;; contains -p, so we need to strip that
                       ;; (bug#48301).
                       (directory-file-name fn)))))
               (not dired-clean-confirm-killing-deleted-buffers))
           (dolist (buf buf-list)
             (kill-buffer buf))))))


;;; Confirmation

(defun dired-marker-regexp ()
  (concat "^" (regexp-quote (char-to-string dired-marker-char))))

(defun dired-plural-s (count)
  (if (= 1 count) "" "s"))

(defun dired-mark-prompt (arg files)
  "Return a string suitable for use in a Dired prompt.
ARG is normally the prefix argument for the calling command.
FILES should be a list of file names.

The return value has a form like \"foo.txt\", \"[next 3 files]\",
or \"* [3 files]\"."
  ;; distinguish-one-marked can cause the first element to be just t.
  (if (eq (car files) t) (setq files (cdr files)))
  (let ((count (length files)))
    (if (= count 1)
	(car files)
      ;; more than 1 file:
      (if (integerp arg)
	  ;; abs(arg) = count
	  ;; Perhaps this is nicer, but it also takes more screen space:
	  ;;(format "[%s %d files]" (if (> arg 0) "next" "previous")
	  ;;                        count)
	  (format "[next %d files]" arg)
	(format "%c [%d files]" dired-marker-char count)))))

(defun dired-pop-to-buffer (buf)
  "Pop up buffer BUF in a way suitable for Dired."
  (declare (obsolete pop-to-buffer "24.3"))
  (let ((split-window-preferred-function
	 (lambda (window)
	   (or (and (let ((split-height-threshold 0))
		      (window-splittable-p (selected-window)))
		    ;; Try to split the selected window vertically if
		    ;; that's possible.  (Bug#1806)
		    (split-window-below))
	       ;; Otherwise, try to split WINDOW sensibly.
	       (split-window-sensibly window))))
	pop-up-frames)
    (pop-to-buffer (get-buffer-create buf)))
  ;; See Bug#12281.
  (set-window-start nil (point-min))
  ;; If dired-shrink-to-fit is t, make its window fit its contents.
  (when dired-shrink-to-fit
    ;; Try to not delete window when we want to display less than
    ;; `window-min-height' lines.
    (fit-window-to-buffer (get-buffer-window buf) nil 1 nil nil t)))

(defcustom dired-no-confirm nil
  "A list of symbols for commands Dired should not confirm, or t.
Command symbols are `byte-compile', `chgrp', `chmod', `chown', `compress',
`copy', `delete', `hardlink', `load', `move', `print', `shell', `symlink',
`touch' and `uncompress'.
If t, confirmation is never needed."
  :group 'dired
  :type '(choice (const :tag "Confirmation never needed" t)
		 (set (const byte-compile) (const chgrp)
		      (const chmod) (const chown) (const compress)
		      (const copy) (const delete) (const hardlink)
		      (const load) (const move) (const print)
		      (const shell) (const symlink) (const touch)
		      (const uncompress))))

(defun dired-mark-pop-up (buffer-or-name op-symbol files function &rest args)
  "Return FUNCTION's result on ARGS after showing which files are marked.
Displays the file names in a window showing a buffer named
BUFFER-OR-NAME; the default name being \" *Marked Files*\".  The
window is not shown if there is just one file, `dired-no-confirm'
is t, or OP-SYMBOL is a member of the list in `dired-no-confirm'.

By default, Dired shrinks the display buffer to fit the marked files.
To disable this, use the Customization interface to add a new rule
to `display-buffer-alist' where condition regexp is \"^ \\*Marked Files\\*$\",
action argument symbol is `window-height' and its value is nil.

FILES is the list of marked files.  It can also be (t FILENAME)
in the case of one marked file, to distinguish that from using
just the current file.

FUNCTION should not manipulate files, just read input (an
argument or confirmation)."
  (if (or (eq dired-no-confirm t)
	  (memq op-symbol dired-no-confirm)
	  ;; If FILES defaulted to the current line's file.
	  (= (length files) 1))
      (apply function args)
    (let ((buffer (get-buffer-create (or buffer-or-name " *Marked Files*")))
	  ;; Mark *Marked Files* window as softly-dedicated, to prevent
	  ;; other buffers e.g. *Completions* from reusing it (bug#17554).
	  (display-buffer-mark-dedicated 'soft))
      (with-current-buffer-window
       buffer
       `(display-buffer-below-selected
         (window-height . fit-window-to-buffer)
         (preserve-size . (nil . t))
         (body-function
          . ,#'(lambda (_window)
                 ;; Handle (t FILE) just like (FILE), here.  That value is
                 ;; used (only in some cases), to mean just one file that was
                 ;; marked, rather than the current line file.
                 (dired-format-columns-of-files
                  (if (eq (car files) t) (cdr files) files))
                 (remove-text-properties (point-min) (point-max)
                                         '(mouse-face nil help-echo nil))
                 (setq tab-line-exclude nil))))
       #'(lambda (window _value)
	   (with-selected-window window
	     (unwind-protect
		 (apply function args)
	       (when (window-live-p window)
		 (quit-restore-window window 'kill)))))))))

(defun dired-format-columns-of-files (files)
  (let ((beg (point)))
    (completion--insert-strings files)
    (put-text-property beg (point) 'mouse-face nil)))


;;; Commands to mark or flag file(s) at or near current line

(defun dired-repeat-over-lines (arg function)
  ;; This version skips non-file lines.
  (let ((pos (make-marker)))
    (beginning-of-line)
    (while (and (> arg 0) (not (eobp)))
      (setq arg (1- arg))
      (beginning-of-line)
      (while (and (not (eobp)) (dired-between-files)) (forward-line 1))
      (save-excursion
	(forward-line 1)
	(move-marker pos (1+ (point))))
      (save-excursion (funcall function))
      ;; Advance to the next line--actually, to the line that *was* next.
      ;; (If FUNCTION inserted some new lines in between, skip them.)
      (goto-char pos))
    (while (and (< arg 0) (not (bobp)))
      (setq arg (1+ arg))
      (forward-line -1)
      (while (and (not (bobp)) (dired-between-files)) (forward-line -1))
      (beginning-of-line)
      (save-excursion (funcall function)))
    (move-marker pos nil)
    (dired-move-to-filename)))

(defun dired-between-files ()
  ;; This used to be a regexp match of the `total ...' line output by
  ;; ls, which is slightly faster, but that is not very robust; notably,
  ;; it fails for non-english locales.
  (save-excursion (not (dired-move-to-filename))))

(defun dired-next-marked-file (arg &optional wrap opoint)
  "Move to the ARGth next marked file.
ARG is the numeric prefix argument and defaults to 1.
If WRAP is non-nil, which happens interactively, wrap around
to the beginning of the buffer and search from there, if no
marked file is found after this line.
Optional argument OPOINT specifies the buffer position to
return to if no ARGth marked file is found; it defaults to
the position where this command was invoked."
  (interactive "p\np")
  (or opoint (setq opoint (point)));; return to where interactively started
  (if (if (> arg 0)
	  (re-search-forward dired-re-mark nil t arg)
	(beginning-of-line)
	(re-search-backward dired-re-mark nil t (- arg)))
      (dired-move-to-filename)
    (if (null wrap)
	(progn
	  (goto-char opoint)
	  (error "No next marked file"))
      (message "(Wraparound for next marked file)")
      (goto-char (if (> arg 0) (point-min) (point-max)))
      (dired-next-marked-file arg nil opoint))))

(defun dired-prev-marked-file (arg &optional wrap)
  "Move to the ARGth previous marked file.
ARG is the numeric prefix argument and defaults to 1.
If WRAP is non-nil, which happens interactively, wrap around
to the end of the buffer and search backwards from there, if
no ARGth marked file is found before this line."
  (interactive "p\np")
  (dired-next-marked-file (- arg) wrap))

(defun dired-file-marker (file)
  ;; Return FILE's marker, or nil if unmarked.
  (save-excursion
    (and (dired-goto-file file)
	 (progn
	   (beginning-of-line)
	   (if (not (equal ?\s (following-char)))
	       (following-char))))))

(defun dired-mark-files-in-region (start end)
  (let ((inhibit-read-only t))
    (if (> start end)
        (error "Start > End"))
    (goto-char start)			; assumed at beginning of line
    (while (< (point) end)
      ;; Skip subdir line and following garbage like the `total' line:
      (while (and (< (point) end) (dired-between-files))
	(forward-line 1))
      (if (and (not (looking-at-p dired-re-dot))
	       (dired-get-filename nil t))
	  (progn
	    (delete-char 1)
	    (insert dired-marker-char)))
      (forward-line 1))))

(defun dired-mark (arg &optional interactive)
  "Mark the file at point in the Dired buffer.
If the region is active in Transient Mark mode, mark all files
in the region if `dired-mark-region' is non-nil.
Otherwise, with a prefix arg, mark files on the next ARG lines.

If on a subdir headerline, mark all its files except `.' and `..'.

Use \\[dired-unmark-all-files] to remove all marks
and \\[dired-unmark] on a subdir to remove the marks in
this subdir."
  (interactive (list current-prefix-arg t))
  (cond
   ;; Mark files in the active region.
   ((and interactive dired-mark-region
         (region-active-p)
         (> (region-end) (region-beginning)))
    (save-excursion
      (let ((beg (region-beginning))
	    (end (region-end)))
	(dired-mark-files-in-region
	 (progn (goto-char beg) (line-beginning-position))
	 (progn (goto-char end)
                (if (if (eq dired-mark-region 'line)
                        (not (bolp))
                      (get-text-property (1- (point)) 'dired-filename))
                    (line-end-position)
                  (line-beginning-position)))))))
   ;; Mark subdir files from the subdir headerline.
   ((dired-get-subdir)
    (save-excursion (dired-mark-subdir-files)))
   ;; Mark the current (or next ARG) files.
   (t
    (let ((inhibit-read-only t))
      (dired-repeat-over-lines
       (prefix-numeric-value arg)
       (lambda () (delete-char 1) (insert dired-marker-char)))))))

(defun dired-unmark (arg &optional interactive)
  "Unmark the file at point in the Dired buffer.
If the region is active, unmark all files in the region.
Otherwise, with a prefix arg, unmark files on the next ARG lines.

If looking at a subdir, unmark all its files except `.' and `..'.
If the region is active in Transient Mark mode, unmark all files
in the active region."
  (interactive (list current-prefix-arg t))
  (let ((dired-marker-char ?\s))
    (dired-mark arg interactive)))

(defun dired-flag-file-deletion (arg &optional interactive)
  "In Dired, flag the current line's file for deletion.
If the region is active, flag all files in the region.
Otherwise, with a prefix arg, flag files on the next ARG lines.

If on a subdir headerline, flag all its files except `.' and `..'.
If the region is active in Transient Mark mode, flag all files
in the active region."
  (interactive (list current-prefix-arg t))
  (let ((dired-marker-char dired-del-marker))
    (dired-mark arg interactive)))

(defun dired-unmark-backward (arg)
  "In Dired, move up lines and remove marks or deletion flags there.
Optional prefix ARG says how many lines to unmark/unflag; default
is one line.
If the region is active in Transient Mark mode, unmark all files
in the active region."
  (interactive "p")
  (dired-unmark (- arg) t))

(defun dired-toggle-marks ()
  "Toggle marks: marked files become unmarked, and vice versa.
Flagged files (indicated with flags such as `C' and `D', not
with `*') are not affected, and `.' and `..' are never toggled.
As always, hidden subdirs are not affected.

In Transient Mark mode, if the mark is active, operate on the contents
of the region if `dired-mark-region' is non-nil.  Otherwise, operate
on the whole buffer."
  (interactive)
  (save-excursion
    (let ((inhibit-read-only t)
          (beg (dired-mark--region-beginning))
          (end (dired-mark--region-end)))
      (goto-char beg)
      (while (< (point) end)
        (or (dired-between-files)
            (looking-at-p dired-re-dot)
            ;; use subst instead of insdel because it does not move
            ;; the gap and thus should be faster and because
            ;; other characters are left alone automatically
            (apply #'subst-char-in-region
                   (point) (1+ (point))
                   (if (eq ?\s (following-char))
                       (list ?\s dired-marker-char)
                     (list dired-marker-char ?\s))))
        (forward-line 1)))))


;;; Commands to mark or flag files based on their characteristics or names

(defvar dired-regexp-history nil
  "History list of regular expressions used in Dired commands.")

(defun dired-read-regexp (prompt &optional default history)
  "Read a regexp using `read-regexp'."
  (declare (obsolete read-regexp "24.5"))
  (read-regexp prompt default (or history 'dired-regexp-history)))

(defun dired-mark-files-regexp (regexp &optional marker-char)
  "Mark all files matching REGEXP for use in later commands.
A prefix argument means to unmark them instead.
`.' and `..' are never marked.

If the region is active in Transient Mark mode, mark files
only in the active region if `dired-mark-region' is non-nil.

REGEXP is an Emacs regexp, not a shell wildcard.  Thus, use `\\.o$' for
object files--just `.o' will mark more than you might think."
  (interactive
   (list (read-regexp (concat (if current-prefix-arg "Unmark" "Mark")
                              " files (regexp): ")
                      ;; Add more suggestions into the default list
                      (cons nil (list (dired-get-filename t t)
                                      (and (dired-get-filename nil t)
                                           (concat (regexp-quote
                                                    (file-name-extension
                                                     (dired-get-filename nil t) t))
                                                   "\\'"))))
                      'dired-regexp-history)
	 (if current-prefix-arg ?\s)))
  (let ((dired-marker-char (or marker-char dired-marker-char)))
    (dired-mark-if
     (and (not (looking-at-p dired-re-dot))
	  (not (eolp))			; empty line
	  (let ((fn (dired-get-filename t t)))
	    (and fn (string-match-p regexp fn))))
     "matching file")))

(defun dired-number-of-marked-files ()
  "Display the number and total size of the marked files."
  (interactive)
  (let* ((files (dired-get-marked-files nil nil nil t))
         (nmarked
          (cond ((null (cdr files))
                 0)
                ((and (= (length files) 2)
                      (eq (car files) t))
                 1)
                (t
                 (length files))))
         (size (cl-loop for file in files
                        when (stringp file)
                        sum (file-attribute-size (file-attributes file)))))
    (if (zerop nmarked)
        (message "No marked files")
      (message "%d marked file%s (%s total size)"
               nmarked
               (if (= nmarked 1)
                   ""
                 "s")
               (funcall byte-count-to-string-function size)))))

(defun dired-mark-files-containing-regexp (regexp &optional marker-char)
  "Mark all files with contents containing REGEXP for use in later commands.
A prefix argument means to unmark them instead.
`.' and `..' are never marked.

If the region is active in Transient Mark mode, mark files
only in the active region if `dired-mark-region' is non-nil.

Note that if a file is visited in an Emacs buffer, and
`dired-always-read-filesystem' is nil, this command will
look in the buffer without revisiting the file, so the results might
be inconsistent with the file on disk if its contents has changed
since it was last visited."
  (interactive
   (list (read-regexp (concat (if current-prefix-arg "Unmark" "Mark")
                              " files containing (regexp): ")
                      nil 'dired-regexp-history)
	 (if current-prefix-arg ?\s)))
  (let ((dired-marker-char (or marker-char dired-marker-char)))
    (dired-mark-if
     (and (not (looking-at-p dired-re-dot))
	  (not (eolp))			; empty line
	  (let ((fn (dired-get-filename nil t)))
	    (when (and fn (file-readable-p fn)
		       (not (file-directory-p fn)))
	      (let ((prebuf (get-file-buffer fn)))
		(message "Checking %s" fn)
		;; For now we do it inside emacs
		;; Grep might be better if there are a lot of files
		(if (and prebuf (not dired-always-read-filesystem))
		    (with-current-buffer prebuf
		      (save-excursion
			(goto-char (point-min))
			(re-search-forward regexp nil t)))
		  (with-temp-buffer
		    (insert-file-contents fn)
		    (goto-char (point-min))
		    (re-search-forward regexp nil t)))))))
     "matching file")))

(defun dired-flag-files-regexp (regexp)
  "In Dired, flag all files containing the specified REGEXP for deletion.
The match is against the non-directory part of the filename.  Use `^'
  and `$' to anchor matches.  Exclude subdirs by hiding them.
`.' and `..' are never flagged."
  (interactive (list (read-regexp "Flag for deletion (regexp): "
                                  nil 'dired-regexp-history)))
  (dired-mark-files-regexp regexp dired-del-marker))

(defun dired-mark-symlinks (unflag-p)
  "Mark all symbolic links.
With prefix argument, unmark or unflag all those files.
If the region is active in Transient Mark mode, mark files
only in the active region if `dired-mark-region' is non-nil."
  (interactive "P")
  (let ((dired-marker-char (if unflag-p ?\s dired-marker-char)))
    (dired-mark-if (looking-at-p dired-re-sym) "symbolic link")))

(defun dired-mark-directories (unflag-p)
  "Mark all directory file lines except `.' and `..'.
With prefix argument, unmark or unflag all those files.
If the region is active in Transient Mark mode, mark files
only in the active region if `dired-mark-region' is non-nil."
  (interactive "P")
  (let ((dired-marker-char (if unflag-p ?\s dired-marker-char)))
    (dired-mark-if (and (looking-at-p dired-re-dir)
			(not (looking-at-p dired-re-dot)))
		   "directory file")))

(defun dired-mark-executables (unflag-p)
  "Mark all executable files.
With prefix argument, unmark or unflag all those files.
If the region is active in Transient Mark mode, mark files
only in the active region if `dired-mark-region' is non-nil."
  (interactive "P")
  (let ((dired-marker-char (if unflag-p ?\s dired-marker-char)))
    (dired-mark-if (looking-at-p dired-re-exe) "executable file")))

;; dired-x.el has a dired-mark-sexp interactive command: mark
;; files for which PREDICATE returns non-nil.

(defun dired-flag-auto-save-files (&optional unflag-p)
  "Flag for deletion files whose names suggest they are auto save files.
A prefix argument says to unmark or unflag those files instead.
If the region is active in Transient Mark mode, flag files
only in the active region if `dired-mark-region' is non-nil."
  (interactive "P")
  (let ((dired-marker-char (if unflag-p ?\s dired-del-marker)))
    (dired-mark-if
     ;; It is less than general to check for # here,
     ;; but it's the only way this runs fast enough.
     (and (save-excursion (end-of-line)
                          (or
                           (eq (preceding-char) ?#)
                           ;; Handle executables in case of -F option.
                           ;; We need not worry about the other kinds
                           ;; of markings that -F makes, since they won't
                           ;; appear on real auto-save files.
                           (if (eq (preceding-char) ?*)
                               (progn
                                 (forward-char -1)
                                 (eq (preceding-char) ?#)))))
	  (not (looking-at-p dired-re-dir))
	  (let ((fn (dired-get-filename t t)))
	    (if fn (auto-save-file-name-p
		    (file-name-nondirectory fn)))))
     "auto save file")))

(defcustom dired-garbage-files-regexp
  ;; `log' here is dubious, since it's typically used for useful log
  ;; files, not just TeX stuff.  -- fx
  (concat (regexp-opt
	   '(".log" ".toc" ".dvi" ".bak" ".orig" ".rej" ".aux"))
	  "\\'")
  "Regular expression to match \"garbage\" files for `dired-flag-garbage-files'."
  :type 'regexp
  :group 'dired)

(defun dired-flag-garbage-files ()
  "Flag for deletion all files that match `dired-garbage-files-regexp'."
  (interactive)
  (dired-flag-files-regexp dired-garbage-files-regexp))

(defun dired-flag-backup-files (&optional unflag-p)
  "Flag all backup files (names ending with `~') for deletion.
With prefix argument, unmark or unflag these files.
If the region is active in Transient Mark mode, flag files
only in the active region if `dired-mark-region' is non-nil."
  (interactive "P")
  (let ((dired-marker-char (if unflag-p ?\s dired-del-marker)))
    (dired-mark-if
     ;; Don't call backup-file-name-p unless the last character looks like
     ;; it might be the end of a backup file name.  This isn't very general,
     ;; but it's the only way this runs fast enough.
     (and (save-excursion (end-of-line)
			  ;; Handle executables in case of -F option.
			  ;; We need not worry about the other kinds
			  ;; of markings that -F makes, since they won't
			  ;; appear on real backup files.
			  (if (eq (preceding-char) ?*)
			      (forward-char -1))
			  (eq (preceding-char) ?~))
	  (not (looking-at-p dired-re-dir))
	  (let ((fn (dired-get-filename t t)))
	    (if fn (backup-file-name-p fn))))
     "backup file")))

(defun dired-change-marks (&optional old new)
  "Change all OLD marks to NEW marks.
OLD and NEW are both characters used to mark files."
  (declare (advertised-calling-convention (old new) "28.1"))
  (interactive
   (let* ((cursor-in-echo-area t)
	  (old (progn (message "Change (old mark): ") (read-char)))
	  (new (progn (message  "Change %c marks to (new mark): " old)
		      (read-char))))
     (list old new)))
  (dolist (c (list new old))
    (if (or (not (char-displayable-p c))
            (eq c ?\r))
        (user-error "Invalid mark character: `%c'" c)))
  (let ((string (format "\n%c" old))
        (inhibit-read-only t))
    (save-excursion
      (goto-char (point-min))
      (while (search-forward string nil t)
        (if (if (= old ?\s)
                (save-match-data
                  (dired-get-filename 'no-dir t))
              t)
            (subst-char-in-region (match-beginning 0)
                                  (match-end 0) old new))))))

(defun dired-unmark-all-marks ()
  "Remove all marks from all files in the Dired buffer."
  (interactive)
  (dired-unmark-all-files ?\r))

;; Bound in dired-unmark-all-files
(defvar dired-unmark-all-files-query)

(defun dired-unmark-all-files (mark &optional arg)
  "Remove a specific mark (or any mark) from every file.
After this command, type the mark character to remove,
or type RET to remove all marks.
With prefix arg, query for each marked file.
Type \\[help-command] at that time for help."
  (interactive "cRemove marks (RET means all): \nP")
  (save-excursion
    (let* ((count 0)
	   (inhibit-read-only t) case-fold-search
           dired-unmark-all-files-query
	   (string (format "\n%c" mark))
           (help-form (substitute-command-keys "\
Type \\`SPC' or \\`y' to unmark one file, \\`DEL' or \\`n' to skip to next,
\\`!' to unmark all remaining files with no more questions.")))
      (goto-char (point-min))
      (while (if (eq mark ?\r)
		 (re-search-forward dired-re-mark nil t)
	       (search-forward string nil t))
	(if (or (not arg)
		(let ((file (dired-get-filename t t)))
		  (and file
		       (dired-query 'dired-unmark-all-files-query
				    "Unmark file `%s'? "
				    file))))
	    (progn (subst-char-in-region (1- (point)) (point)
					 (preceding-char) ?\s)
		   (setq count (1+ count)))))
      (message (if (= count 1) "1 mark removed"
		 "%d marks removed")
	       count))))


;;; Logging failures operating on files, and showing the results

(defvar dired-log-buffer "*Dired log*")

(defun dired-why ()
  "Pop up a buffer with error log output from Dired.
A group of errors from a single command ends with a formfeed.
Thus, use \\[backward-page] to find the beginning of a group of errors."
  (interactive)
  (if (get-buffer dired-log-buffer)
      (let ((owindow (selected-window))
	    (window (display-buffer (get-buffer dired-log-buffer))))
	(unwind-protect
	    (progn
	      (select-window window)
	      (goto-char (point-max))
	      (forward-line -1)
	      (backward-page 1)
	      (recenter 0))
	  (select-window owindow)))))

(defun dired-log (log &rest args)
  ;; Log a message or the contents of a buffer.
  ;; If LOG is a string and there are more args, it is formatted with
  ;; those ARGS.  Usually the LOG string ends with a \n.
  ;; End each bunch of errors with (dired-log t):
  ;; this inserts the current time and buffer at the start of the page,
  ;; and \f (formfeed) at the end.
  (let ((obuf (current-buffer)))
    (with-current-buffer (get-buffer-create dired-log-buffer)
      (goto-char (point-max))
      (let ((inhibit-read-only t))
	(cond ((stringp log)
	       (insert (if args
			   (apply #'format-message log args)
			 log)))
	      ((bufferp log)
	       (insert-buffer-substring log))
	      ((eq t log)
	       (backward-page 1)
	       (unless (bolp)
		 (insert "\n"))
	       (insert (current-time-string)
		       (format-message "\tBuffer `%s'\n" (buffer-name obuf)))
	       (goto-char (point-max))
	       (insert "\f\n")))))))

(defun dired-log-summary (string failures)
  "State a summary of a command's failures, in echo area and log buffer.
STRING is an overall summary of the failures.
FAILURES is a list of file names that we failed to operate on,
or nil if file names are not applicable."
  (if (= (length failures) 1)
      (message "%s"
	       (with-current-buffer dired-log-buffer
		 (goto-char (point-max))
		 (backward-page 1)
		 (if (eolp) (forward-line 1))
		 (buffer-substring (point) (point-max))))
    (message (if failures "%s--type ? for details (%s)"
	       "%s--type ? for details")
	     string failures))
  ;; Log a summary describing a bunch of errors.
  (dired-log (concat "\n" string "\n"))
  (dired-log t))


;;; Sorting

;; Most ls can only sort by name or by date (with -t), nothing else.
;; GNU ls sorts on size with -S, on extension with -X, and unsorted with -U.
;; So anything that does not contain these is sort "by name".

(defvar dired-ls-sorting-switches "SXU"
  "String of `ls' switches (single letters) except \"t\" that influence sorting.

This indicates to Dired which option switches to watch out for because they
will change the sorting order behavior of `ls'.

To change the default sorting order (e.g. add a `-v' option), see the
variable `dired-listing-switches'.  To temporarily override the listing
format, use `\\[universal-argument] \\[dired]'.")

(defvar dired-sort-by-date-regexp
  (concat "\\(\\`\\| \\)-[^- ]*t"
	  ;; `dired-ls-sorting-switches' after -t overrides -t.
	  "[^ " dired-ls-sorting-switches "]*"
	  "\\(\\(\\`\\| +\\)\\(--[^ ]+\\|-[^- t"
	  dired-ls-sorting-switches "]+\\)\\)* *$")
  "Regexp recognized by Dired to set `by date' mode.")

(defvar dired-sort-by-name-regexp
  (concat "\\`\\(\\(\\`\\| +\\)\\(--[^ ]+\\|"
	  "-[^- t" dired-ls-sorting-switches "]+\\)\\)* *$")
  "Regexp recognized by Dired to set `by name' mode.")

(defvar dired-sort-inhibit nil
  "Non-nil means the Dired sort command is disabled.
The idea is to set this buffer-locally in special Dired buffers.")

(defcustom dired-switches-in-mode-line nil
  "How to indicate `dired-actual-switches' in mode-line.
Possible values:
 * nil:      Indicate name-or-date sort order, if possible.
             Else show full switches.
 * `as-is':  Show full switches.
 * Integer:  Show only the first N chars of full switches.
 * Function: Pass `dired-actual-switches' as arg and show result."
  :group 'dired
  :version "28.1"
  :type '(choice
          (const    :tag "Indicate by name or date, else full"   nil)
          (const    :tag "Show full switches"                    as-is)
          (integer  :tag "Show first N chars of switches" :value 10)
          (function :tag "Format with function"           :value identity)))

(defun dired-sort-set-mode-line ()
  "Set mode-line according to option `dired-switches-in-mode-line'."
  (when (eq major-mode 'dired-mode)
    (setq mode-name
	  (let ((case-fold-search  nil))
            (if dired-switches-in-mode-line
                (concat
                 "Dired"
                 (cond ((integerp dired-switches-in-mode-line)
                        (let* ((l1 (length dired-actual-switches))
                               (xs (substring
                                    dired-actual-switches
                                    0 (min l1 dired-switches-in-mode-line)))
                               (l2 (length xs)))
                          (if (zerop l2)
                              xs
                            (concat " " xs (and (< l2  l1) "…")))))
                       ((functionp dired-switches-in-mode-line)
                        (format " %s" (funcall
                                       dired-switches-in-mode-line
                                       dired-actual-switches)))
                       (t (concat " " dired-actual-switches))))
              (cond ((string-match-p dired-sort-by-name-regexp
                                     dired-actual-switches)
                     "Dired by name")
                    ((string-match-p dired-sort-by-date-regexp
                                     dired-actual-switches)
                     "Dired by date")
                    (t (concat "Dired " dired-actual-switches))))))
    (force-mode-line-update)))

(define-obsolete-function-alias 'dired-sort-set-modeline
  #'dired-sort-set-mode-line "24.3")

(defun dired-sort-toggle-or-edit (&optional arg)
  "Toggle sorting by date, and refresh the Dired buffer.
With a prefix argument, edit the current listing switches instead."
  (interactive "P")
  (when dired-sort-inhibit
    (error "Cannot sort this Dired buffer"))
  (if arg
      (dired-sort-other
       (read-string "ls switches (must contain -l): " dired-actual-switches))
    (dired-sort-toggle)))

(defun dired-sort-toggle ()
  ;; Toggle between sort by date/name.  Reverts the buffer.
  (let ((sorting-by-date (string-match-p dired-sort-by-date-regexp
                                         dired-actual-switches))
	;; Regexp for finding (possibly embedded) -t switches.
	(switch-regexp "\\(\\`\\| \\)-\\([a-su-zA-Z]*\\)\\(t\\)\\([^ ]*\\)")
	case-fold-search)
    ;; Remove the -t switch.
    (while (string-match switch-regexp dired-actual-switches)
      (if (and (equal (match-string 2 dired-actual-switches) "")
	       (equal (match-string 4 dired-actual-switches) ""))
	  ;; Remove a stand-alone -t switch.
	  (setq dired-actual-switches
		(replace-match "" t t dired-actual-switches))
	;; Remove a switch of the form -XtY for some X and Y.
	(setq dired-actual-switches
	      (replace-match "" t t dired-actual-switches 3))))

    ;; Now, if we weren't sorting by date before, add the -t switch.
    ;; Some simple-minded ls implementations (eg ftp servers) only
    ;; allow a single option string, so try not to add " -t" if possible.
    (unless sorting-by-date
      (setq dired-actual-switches
            (concat dired-actual-switches
                    (if (string-match-p "\\`-[[:alnum:]]+\\'"
                                        dired-actual-switches)
                        "t"
                      " -t")))))
  (dired-sort-set-mode-line)
  (revert-buffer))

(defun dired-replace-in-string (regexp newtext string)
  ;; Replace REGEXP with NEWTEXT everywhere in STRING and return result.
  ;; NEWTEXT is taken literally---no \\DIGIT escapes will be recognized.
  (declare (obsolete replace-regexp-in-string "28.1"))
  (let ((result "") (start 0) mb me)
    (while (string-match regexp string start)
      (setq mb (match-beginning 0)
	    me (match-end 0)
	    result (concat result (substring string start mb) newtext)
	    start me))
    (concat result (substring string start))))

(defun dired-sort-other (switches &optional no-revert)
  "Specify new `ls' SWITCHES for current Dired buffer.
Values matching `dired-sort-by-date-regexp' or `dired-sort-by-name-regexp'
set the minor mode accordingly, others appear literally in the mode line.
With optional second arg NO-REVERT, don't refresh the listing afterwards."
  (dired-sort-R-check switches)
  (setq dired-actual-switches switches)
  (dired-sort-set-mode-line)
  (or no-revert (revert-buffer)))

(defvar-local dired-subdir-alist-pre-R nil
  "Value of `dired-subdir-alist' before -R switch added.")

(defun dired-sort-R-check (switches)
  "Additional processing of -R in ls option string SWITCHES.
Saves `dired-subdir-alist' when R is set and restores saved value
minus any directories explicitly deleted when R is cleared.
To be called first in body of `dired-sort-other', etc."
  (cond
   ((and (dired-switches-recursive-p switches)
	 (not (dired-switches-recursive-p dired-actual-switches)))
    ;; Adding -R to ls switches -- save `dired-subdir-alist':
    (setq dired-subdir-alist-pre-R dired-subdir-alist))
   ((and (dired-switches-recursive-p dired-actual-switches)
	 (not (dired-switches-recursive-p switches)))
    ;; Deleting -R from ls switches -- revert to pre-R subdirs
    ;; that are still present:
    (setq dired-subdir-alist
	  (if dired-subdir-alist-pre-R
	      (let (subdirs)
		(while dired-subdir-alist-pre-R
		  (if (assoc (caar dired-subdir-alist-pre-R)
			     dired-subdir-alist)
		      ;; subdir still present...
		      (setq subdirs
			    (cons (car dired-subdir-alist-pre-R)
				  subdirs)))
		  (setq dired-subdir-alist-pre-R
			(cdr dired-subdir-alist-pre-R)))
		(reverse subdirs))
	    ;; No pre-R subdir alist, so revert to main directory
	    ;; listing:
	    (list (car (reverse dired-subdir-alist))))))))


;;; Drag and drop support

(defcustom dired-recursive-copies 'top
  "Whether Dired copies directories recursively.
If nil, never copy recursively.
`always' means to copy recursively without asking.
`top' means to ask for each directory at top level.
Any other value means to ask for each directory."
  :type '(choice :tag "Copy directories"
		 (const :tag "No recursive copies" nil)
		 (const :tag "Ask for each directory" t)
		 (const :tag "Ask for each top directory only" top)
		 (const :tag "Copy directories without asking" always))
  :group 'dired)

(defun dired-dnd-popup-notice ()
  (message-box
   "Dired recursive copies are currently disabled.\nSee the variable `dired-recursive-copies'."))

(declare-function x-popup-menu "menu.c" (position menu))

(defun dired-dnd-do-ask-action (uri)
  ;; No need to get actions and descriptions from the source,
  ;; we only have three actions anyway.
  (let ((action (x-popup-menu
		 t
		 (list "What action?"
		       (cons ""
			     '(("Copy here" . copy)
			       ("Move here" . move)
			       ("Link here" . link)
			       "--"
			       ("Cancel" . nil)))))))
    (if action
	(dired-dnd-handle-local-file uri action)
      nil)))

(declare-function dired-relist-entry "dired-aux" (file))
(declare-function make-symbolic-link "fileio.c")

;; Only used when (featurep 'dnd).
(declare-function dnd-get-local-file-name "dnd" (uri &optional must-exist))
(declare-function dnd-get-local-file-uri "dnd" (uri))

(defvar dired-overwrite-confirmed)      ;Defined in dired-aux.

(defun dired-dnd-handle-local-file (uri action)
  "Copy, move or link a file to the Dired directory.
URI is the file to handle, ACTION is one of copy, move, link or ask.
Ask means pop up a menu for the user to select one of copy, move or link."
  (require 'dired-aux)
  (let* ((from (dnd-get-local-file-name uri t))
	 (to (when from
	       (concat (dired-current-directory)
		       (file-name-nondirectory from)))))
    (when from
      (cond ((eq action 'ask)
	     (dired-dnd-do-ask-action uri))
	    ;; If copying a directory and dired-recursive-copies is
	    ;; nil, dired-copy-file fails.  Pop up a notice.
	    ((and (memq action '(copy private))
		  (file-directory-p from)
		  (not dired-recursive-copies))
	     (dired-dnd-popup-notice))
	    ((memq action '(copy private move link))
	     (let ((overwrite (and (file-exists-p to)
				   (y-or-n-p
				    (format-message
				     "Overwrite existing file `%s'? " to))))
		   ;; Binding dired-overwrite-confirmed to nil makes
		   ;; dired-handle-overwrite a no-op.  We instead use
		   ;; y-or-n-p, which pops a graphical menu.
		   dired-overwrite-confirmed backup-file)
	       (when (and overwrite
			  ;; d-b-o is defined in dired-aux.
			  (boundp 'dired-backup-overwrite)
			  dired-backup-overwrite
			  (setq backup-file
				(car (find-backup-file-name to)))
			  (or (eq dired-backup-overwrite 'always)
			      (y-or-n-p
			       (format-message
				"Make backup for existing file `%s'? " to))))
		 (rename-file to backup-file 0)
		 (dired-relist-entry backup-file))
	       (cond ((memq action '(copy private))
		      (dired-copy-file from to overwrite))
		     ((eq action 'move)
		      (dired-rename-file from to overwrite))
		     ((eq action 'link)
		      (make-symbolic-link from to overwrite)))
	       (dired-relist-entry to)
	       action))))))

(defun dired-dnd-handle-file (uri action)
  "Copy, move or link a file to the Dired directory if it is a local file.
URI is the file to handle.  If the hostname in the URI isn't local, do nothing.
ACTION is one of copy, move, link or ask.
Ask means pop up a menu for the user to select one of copy, move or link."
  (let ((local-file (dnd-get-local-file-uri uri)))
    (if local-file (dired-dnd-handle-local-file local-file action)
      nil)))


;;; Desktop support

(eval-when-compile (require 'desktop))
(declare-function desktop-file-name "desktop" (filename dirname))

(defun dired-desktop-buffer-misc-data (dirname)
  "Auxiliary information to be saved in desktop file."
  (cons
   ;; Value of `dired-directory'.
   (if (consp dired-directory)
       ;; Directory name followed by list of files.
       (cons (desktop-file-name (car dired-directory) dirname)
             (cdr dired-directory))
     ;; Directory name, optionally with shell wildcard.
     (desktop-file-name dired-directory dirname))
   ;; Subdirectories in `dired-subdir-alist'.
   (cdr
    (nreverse
     (mapcar
      (lambda (f) (desktop-file-name (car f) dirname))
      dired-subdir-alist)))))

(defun dired-restore-desktop-buffer (_file-name
                                     _buffer-name
                                     misc-data)
  "Restore a Dired buffer specified in a desktop file."
  ;; First element of `misc-data' is the value of `dired-directory'.
  ;; This value is a directory name, optionally with shell wildcard or
  ;; a directory name followed by list of files.
  (let* ((dired-dir (car misc-data))
         (dir (if (consp dired-dir) (car dired-dir) dired-dir)))
    (if (file-directory-p (file-name-directory dir))
        (with-demoted-errors "Desktop: Problem restoring directory: %S"
          (dired dired-dir)
          ;; The following elements of `misc-data' are the keys
          ;; from `dired-subdir-alist'.
          (mapc #'dired-maybe-insert-subdir (cdr misc-data))
          (current-buffer))
      (message "Desktop: Directory %s no longer exists." dir)
      (when desktop-missing-file-warning (sit-for 1))
      nil)))

(add-to-list 'desktop-buffer-mode-handlers
	     '(dired-mode . dired-restore-desktop-buffer))


;;; Jump to Dired

(defvar archive-superior-buffer)
(defvar tar-superior-buffer)
(declare-function dired-omit-mode "dired-x" (&optional arg))

;;;###autoload
(defun dired-jump (&optional other-window file-name)
  "Jump to Dired buffer corresponding to current buffer.
If in a buffer visiting a file, Dired that file's directory and
move to that file's line in the directory listing.

If the current buffer isn't visiting a file, Dired `default-directory'.

If in Dired already, pop up a level and goto old directory's line.
In case the proper Dired file line cannot be found, refresh the dired
buffer and try again.

When OTHER-WINDOW is non-nil, jump to Dired buffer in other window.

When FILE-NAME is non-nil, jump to its line in Dired.
Interactively with prefix argument, read FILE-NAME."
  (interactive
   (list nil (and current-prefix-arg
                  (read-file-name "Jump to Dired file: "))))
  (cond
   ((and (bound-and-true-p archive-subfile-mode)
         (buffer-live-p archive-superior-buffer))
    (switch-to-buffer archive-superior-buffer))
   ((and (bound-and-true-p tar-subfile-mode)
         (buffer-live-p tar-superior-buffer))
    (switch-to-buffer tar-superior-buffer))
   (t
    ;; Expand file-name before `dired-goto-file' call:
    ;; `dired-goto-file' requires its argument to be an absolute
    ;; file name; the result of `read-file-name' could be
    ;; an abbreviated file name (Bug#24409).
    (let* ((file (or (and file-name (expand-file-name file-name))
                     buffer-file-name))
           (dir (if file (file-name-directory file) default-directory)))
      (if (and (eq major-mode 'dired-mode) (null file-name))
          (progn
            (setq dir (dired-current-directory))
            (dired-up-directory other-window)
            (unless (dired-goto-file dir)
              ;; refresh and try again
              (dired-insert-subdir (file-name-directory dir))
              (dired-goto-file dir)))
        (if other-window
            (dired-other-window dir)
          (dired dir))
        (if file
            (or (dired-goto-file file)
                ;; refresh and try again
                (progn
                  (dired-insert-subdir (file-name-directory file))
                  (dired-goto-file file))
                ;; Toggle omitting, if it is on, and try again.
                (when (bound-and-true-p dired-omit-mode)
                  (dired-omit-mode)
                  (dired-goto-file file)))))))))

;;;###autoload
(defun dired-jump-other-window (&optional file-name)
  "Like \\[dired-jump] (`dired-jump') but in other window."
  (interactive
   (list (and current-prefix-arg
	      (read-file-name "Jump to Dired file: "))))
  (dired-jump t file-name))

(provide 'dired)

(run-hooks 'dired-load-hook)		; for your customizations

;;; dired.el ends here<|MERGE_RESOLUTION|>--- conflicted
+++ resolved
@@ -3703,12 +3703,8 @@
                                      (file-name-nondirectory fn))))
                (not dired-clean-confirm-killing-deleted-buffers))
            (kill-buffer buf)))
-<<<<<<< HEAD
-    (let ((buf-list (dired-buffers-for-dir fn nil 'subdirs)))
-=======
     (let ((buf-list (dired-buffers-for-dir-or-subdir
                      (expand-file-name fn))))
->>>>>>> f2ae3982
       (and buf-list
            (or (and dired-clean-confirm-killing-deleted-buffers
                     (y-or-n-p
