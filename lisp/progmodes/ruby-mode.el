;;; ruby-mode.el --- Major mode for editing Ruby files

;; Copyright (C) 1994-2016 Free Software Foundation, Inc.

;; Authors: Yukihiro Matsumoto
;;	Nobuyoshi Nakada
;; URL: http://www.emacswiki.org/cgi-bin/wiki/RubyMode
;; Created: Fri Feb  4 14:49:13 JST 1994
;; Keywords: languages ruby
;; Version: 1.2

;; This file is part of GNU Emacs.

;; GNU Emacs is free software: you can redistribute it and/or modify
;; it under the terms of the GNU General Public License as published by
;; the Free Software Foundation, either version 3 of the License, or
;; (at your option) any later version.

;; GNU Emacs is distributed in the hope that it will be useful,
;; but WITHOUT ANY WARRANTY; without even the implied warranty of
;; MERCHANTABILITY or FITNESS FOR A PARTICULAR PURPOSE.  See the
;; GNU General Public License for more details.

;; You should have received a copy of the GNU General Public License
;; along with GNU Emacs.  If not, see <http://www.gnu.org/licenses/>.

;;; Commentary:

;; Provides font-locking, indentation support, and navigation for Ruby code.
;;
;; If you're installing manually, you should add this to your .emacs
;; file after putting it on your load path:
;;
;;    (autoload 'ruby-mode "ruby-mode" "Major mode for ruby files" t)
;;    (add-to-list 'auto-mode-alist '("\\.rb\\'" . ruby-mode))
;;    (add-to-list 'interpreter-mode-alist '("ruby" . ruby-mode))
;;
;; Still needs more docstrings; search below for TODO.

;;; Code:

(defgroup ruby nil
  "Major mode for editing Ruby code."
  :prefix "ruby-"
  :group 'languages)

(defconst ruby-block-beg-keywords
  '("class" "module" "def" "if" "unless" "case" "while" "until" "for" "begin" "do")
  "Keywords at the beginning of blocks.")

(defconst ruby-block-beg-re
  (regexp-opt ruby-block-beg-keywords)
  "Regexp to match the beginning of blocks.")

(defconst ruby-non-block-do-re
  (regexp-opt '("while" "until" "for" "rescue") 'symbols)
  "Regexp to match keywords that nest without blocks.")

(defconst ruby-indent-beg-re
  (concat "^\\(\\s *" (regexp-opt '("class" "module" "def")) "\\|"
          (regexp-opt '("if" "unless" "case" "while" "until" "for" "begin"))
          "\\)\\_>")
  "Regexp to match where the indentation gets deeper.")

(defconst ruby-modifier-beg-keywords
  '("if" "unless" "while" "until")
  "Modifiers that are the same as the beginning of blocks.")

(defconst ruby-modifier-beg-re
  (regexp-opt ruby-modifier-beg-keywords)
  "Regexp to match modifiers same as the beginning of blocks.")

(defconst ruby-modifier-re
  (regexp-opt (cons "rescue" ruby-modifier-beg-keywords))
  "Regexp to match modifiers.")

(defconst ruby-block-mid-keywords
  '("then" "else" "elsif" "when" "rescue" "ensure")
  "Keywords where the indentation gets shallower in middle of block statements.")

(defconst ruby-block-mid-re
  (regexp-opt ruby-block-mid-keywords)
  "Regexp to match where the indentation gets shallower in middle of block statements.")

(defconst ruby-block-op-keywords
  '("and" "or" "not")
  "Regexp to match boolean keywords.")

(defconst ruby-block-hanging-re
  (regexp-opt (append ruby-modifier-beg-keywords ruby-block-op-keywords))
  "Regexp to match hanging block modifiers.")

(defconst ruby-block-end-re "\\_<end\\_>")

(defconst ruby-defun-beg-re
  '"\\(def\\|class\\|module\\)"
  "Regexp to match the beginning of a defun, in the general sense.")

(defconst ruby-singleton-class-re
  "class\\s *<<"
  "Regexp to match the beginning of a singleton class context.")

(eval-and-compile
  (defconst ruby-here-doc-beg-re
  "\\(<\\)<\\([~-]\\)?\\(\\([a-zA-Z0-9_]+\\)\\|[\"]\\([^\"]+\\)[\"]\\|[']\\([^']+\\)[']\\)"
  "Regexp to match the beginning of a heredoc.")

  (defconst ruby-expression-expansion-re
    "\\(?:[^\\]\\|\\=\\)\\(\\\\\\\\\\)*\\(#\\({[^}\n\\\\]*\\(\\\\.[^}\n\\\\]*\\)*}\\|\\(\\$\\|@\\|@@\\)\\(\\w\\|_\\)+\\|\\$[^a-zA-Z \n]\\)\\)"))

(defun ruby-here-doc-end-match ()
  "Return a regexp to find the end of a heredoc.

This should only be called after matching against `ruby-here-doc-beg-re'."
  (concat "^"
          (if (match-string 2) "[ \t]*" nil)
          (regexp-quote
           (or (match-string 4)
               (match-string 5)
               (match-string 6)))))

(defconst ruby-delimiter
  (concat "[?$/%(){}#\"'`.:]\\|<<\\|\\[\\|\\]\\|\\_<\\("
          ruby-block-beg-re
          "\\)\\_>\\|" ruby-block-end-re
          "\\|^=begin\\|" ruby-here-doc-beg-re))

(defconst ruby-negative
  (concat "^[ \t]*\\(\\(" ruby-block-mid-re "\\)\\>\\|"
          ruby-block-end-re "\\|}\\|\\]\\)")
  "Regexp to match where the indentation gets shallower.")

(defconst ruby-operator-re "[-,.+*/%&|^~=<>:]\\|\\\\$"
  "Regexp to match operators.")

(defconst ruby-symbol-chars "a-zA-Z0-9_"
  "List of characters that symbol names may contain.")

(defconst ruby-symbol-re (concat "[" ruby-symbol-chars "]")
  "Regexp to match symbols.")

(defvar ruby-use-smie t)

(defvar ruby-mode-map
  (let ((map (make-sparse-keymap)))
    (unless ruby-use-smie
      (define-key map (kbd "M-C-b") 'ruby-backward-sexp)
      (define-key map (kbd "M-C-f") 'ruby-forward-sexp)
      (define-key map (kbd "M-C-q") 'ruby-indent-exp))
    (when ruby-use-smie
      (define-key map (kbd "M-C-d") 'smie-down-list))
    (define-key map (kbd "M-C-p") 'ruby-beginning-of-block)
    (define-key map (kbd "M-C-n") 'ruby-end-of-block)
    (define-key map (kbd "C-c {") 'ruby-toggle-block)
    (define-key map (kbd "C-c '") 'ruby-toggle-string-quotes)
    map)
  "Keymap used in Ruby mode.")

(easy-menu-define
  ruby-mode-menu
  ruby-mode-map
  "Ruby Mode Menu"
  '("Ruby"
    ["Beginning of Block" ruby-beginning-of-block t]
    ["End of Block" ruby-end-of-block t]
    ["Toggle Block" ruby-toggle-block t]
    "--"
    ["Toggle String Quotes" ruby-toggle-string-quotes t]
    "--"
    ["Backward Sexp" ruby-backward-sexp
     :visible (not ruby-use-smie)]
    ["Backward Sexp" backward-sexp
     :visible ruby-use-smie]
    ["Forward Sexp" ruby-forward-sexp
     :visible (not ruby-use-smie)]
    ["Forward Sexp" forward-sexp
     :visible ruby-use-smie]
    ["Indent Sexp" ruby-indent-exp
     :visible (not ruby-use-smie)]
    ["Indent Sexp" prog-indent-sexp
     :visible ruby-use-smie]))

(defvar ruby-mode-syntax-table
  (let ((table (make-syntax-table)))
    (modify-syntax-entry ?\' "\"" table)
    (modify-syntax-entry ?\" "\"" table)
    (modify-syntax-entry ?\` "\"" table)
    (modify-syntax-entry ?# "<" table)
    (modify-syntax-entry ?\n ">" table)
    (modify-syntax-entry ?\\ "\\" table)
    (modify-syntax-entry ?$ "'" table)
    (modify-syntax-entry ?_ "_" table)
    (modify-syntax-entry ?: "'" table)
    (modify-syntax-entry ?@ "'" table)
    (modify-syntax-entry ?< "." table)
    (modify-syntax-entry ?> "." table)
    (modify-syntax-entry ?& "." table)
    (modify-syntax-entry ?| "." table)
    (modify-syntax-entry ?% "." table)
    (modify-syntax-entry ?= "." table)
    (modify-syntax-entry ?/ "." table)
    (modify-syntax-entry ?+ "." table)
    (modify-syntax-entry ?* "." table)
    (modify-syntax-entry ?- "." table)
    (modify-syntax-entry ?\; "." table)
    (modify-syntax-entry ?\( "()" table)
    (modify-syntax-entry ?\) ")(" table)
    (modify-syntax-entry ?\{ "(}" table)
    (modify-syntax-entry ?\} "){" table)
    (modify-syntax-entry ?\[ "(]" table)
    (modify-syntax-entry ?\] ")[" table)
    table)
  "Syntax table to use in Ruby mode.")

(defcustom ruby-indent-tabs-mode nil
  "Indentation can insert tabs in Ruby mode if this is non-nil."
  :type 'boolean
  :group 'ruby
  :safe 'booleanp)

(defcustom ruby-indent-level 2
  "Indentation of Ruby statements."
  :type 'integer
  :group 'ruby
  :safe 'integerp)

(defcustom ruby-comment-column (default-value 'comment-column)
  "Indentation column of comments."
  :type 'integer
  :group 'ruby
  :safe 'integerp)

(defconst ruby-alignable-keywords '(if while unless until begin case for def)
  "Keywords that can be used in `ruby-align-to-stmt-keywords'.")

(defcustom ruby-align-to-stmt-keywords '(def)
  "Keywords after which we align the expression body to statement.

When nil, an expression that begins with one these keywords is
indented to the column of the keyword.  Example:

  tee = if foo
          bar
        else
          qux
        end

If this value is t or contains a symbol with the name of given
keyword, the expression is indented to align to the beginning of
the statement:

  tee = if foo
    bar
  else
    qux
  end

Only has effect when `ruby-use-smie' is t.
"
  :type `(choice
          (const :tag "None" nil)
          (const :tag "All" t)
          (repeat :tag "User defined"
                  (choice ,@(mapcar
                             (lambda (kw) (list 'const kw))
                             ruby-alignable-keywords))))
  :group 'ruby
  :safe 'listp
  :version "24.4")

(defcustom ruby-align-chained-calls nil
  "If non-nil, align chained method calls.

Each method call on a separate line will be aligned to the column
of its parent.

Only has effect when `ruby-use-smie' is t."
  :type 'boolean
  :group 'ruby
  :safe 'booleanp
  :version "24.4")

(defcustom ruby-deep-arglist t
  "Deep indent lists in parenthesis when non-nil.
Also ignores spaces after parenthesis when `space'.
Only has effect when `ruby-use-smie' is nil."
  :type 'boolean
  :group 'ruby
  :safe 'booleanp)

;; FIXME Woefully under documented.  What is the point of the last t?.
(defcustom ruby-deep-indent-paren '(?\( ?\[ ?\] t)
  "Deep indent lists in parenthesis when non-nil.
The value t means continuous line.
Also ignores spaces after parenthesis when `space'.
Only has effect when `ruby-use-smie' is nil."
  :type '(choice (const nil)
                 character
                 (repeat (choice character
                                 (cons character (choice (const nil)
                                                         (const t)))
                                 (const t) ; why?
                                 )))
  :group 'ruby)

(defcustom ruby-deep-indent-paren-style 'space
  "Default deep indent style.
Only has effect when `ruby-use-smie' is nil."
  :type '(choice (const t) (const nil) (const space))
  :group 'ruby)

(defcustom ruby-encoding-map
  '((us-ascii       . nil)       ;; Do not put coding: us-ascii
    (shift-jis      . cp932)     ;; Emacs charset name of Shift_JIS
    (shift_jis      . cp932)     ;; MIME charset name of Shift_JIS
    (japanese-cp932 . cp932))    ;; Emacs charset name of CP932
  "Alist to map encoding name from Emacs to Ruby.
Associating an encoding name with nil means it needs not be
explicitly declared in magic comment."
  :type '(repeat (cons (symbol :tag "From") (symbol :tag "To")))
  :group 'ruby)

(defcustom ruby-insert-encoding-magic-comment t
  "Insert a magic Ruby encoding comment upon save if this is non-nil.
The encoding will be auto-detected.  The format of the encoding comment
is customizable via `ruby-encoding-magic-comment-style'.

When set to `always-utf8' an utf-8 comment will always be added,
even if it's not required."
  :type 'boolean :group 'ruby)

(defcustom ruby-encoding-magic-comment-style 'ruby
  "The style of the magic encoding comment to use."
  :type '(choice
          (const :tag "Emacs Style" emacs)
          (const :tag "Ruby Style" ruby)
          (const :tag "Custom Style" custom))
  :group 'ruby
  :version "24.4")

(defcustom ruby-custom-encoding-magic-comment-template "# encoding: %s"
  "A custom encoding comment template.
It is used when `ruby-encoding-magic-comment-style' is set to `custom'."
  :type 'string
  :group 'ruby
  :version "24.4")

(defcustom ruby-use-encoding-map t
  "Use `ruby-encoding-map' to set encoding magic comment if this is non-nil."
  :type 'boolean :group 'ruby)

;;; SMIE support

(require 'smie)

;; Here's a simplified BNF grammar, for reference:
;; http://www.cse.buffalo.edu/~regan/cse305/RubyBNF.pdf
(defconst ruby-smie-grammar
  (smie-prec2->grammar
   (smie-merge-prec2s
    (smie-bnf->prec2
     '((id)
       (insts (inst) (insts ";" insts))
       (inst (exp) (inst "iuwu-mod" exp)
             ;; Somewhat incorrect (both can be used multiple times),
             ;; but avoids lots of conflicts:
             (exp "and" exp) (exp "or" exp))
       (exp  (exp1) (exp "," exp) (exp "=" exp)
             (id " @ " exp))
       (exp1 (exp2) (exp2 "?" exp1 ":" exp1))
       (exp2 (exp3) (exp3 "." exp2))
       (exp3 ("def" insts "end")
             ("begin" insts-rescue-insts "end")
             ("do" insts "end")
             ("class" insts "end") ("module" insts "end")
             ("for" for-body "end")
             ("[" expseq "]")
             ("{" hashvals "}")
             ("{" insts "}")
             ("while" insts "end")
             ("until" insts "end")
             ("unless" insts "end")
             ("if" if-body "end")
             ("case"  cases "end"))
       (formal-params ("opening-|" exp "closing-|"))
       (for-body (for-head ";" insts))
       (for-head (id "in" exp))
       (cases (exp "then" insts)
              (cases "when" cases) (insts "else" insts))
       (expseq (exp) );;(expseq "," expseq)
       (hashvals (id "=>" exp1) (hashvals "," hashvals))
       (insts-rescue-insts (insts)
                           (insts-rescue-insts "rescue" insts-rescue-insts)
                           (insts-rescue-insts "ensure" insts-rescue-insts))
       (itheni (insts) (exp "then" insts))
       (ielsei (itheni) (itheni "else" insts))
       (if-body (ielsei) (if-body "elsif" if-body)))
     '((nonassoc "in") (assoc ";") (right " @ ")
       (assoc ",") (right "="))
     '((assoc "when"))
     '((assoc "elsif"))
     '((assoc "rescue" "ensure"))
     '((assoc ",")))

    (smie-precs->prec2
     '((right "=")
       (right "+=" "-=" "*=" "/=" "%=" "**=" "&=" "|=" "^="
              "<<=" ">>=" "&&=" "||=")
       (left ".." "...")
       (left "+" "-")
       (left "*" "/" "%" "**")
       (left "&&" "||")
       (left "^" "&" "|")
       (nonassoc "<=>")
       (nonassoc ">" ">=" "<" "<=")
       (nonassoc "==" "===" "!=")
       (nonassoc "=~" "!~")
       (left "<<" ">>")
       (right "."))))))

(defun ruby-smie--bosp ()
  (save-excursion (skip-chars-backward " \t")
                  (or (and (bolp)
                           ;; Newline is escaped.
                           (not (eq (char-before (1- (point))) ?\\)))
                      (memq (char-before) '(?\; ?=)))))

(defun ruby-smie--implicit-semi-p ()
  (save-excursion
    (skip-chars-backward " \t")
    (not (or (bolp)
             (memq (char-before) '(?\[ ?\())
             (and (memq (char-before)
                        '(?\; ?- ?+ ?* ?/ ?: ?. ?, ?\\ ?& ?> ?< ?% ?~ ?^ ?= ??))
                  ;; Not a binary operator symbol like :+ or :[]=.
                  ;; Or a (method or symbol) name ending with ?.
                  ;; Or the end of a regexp or a percent literal.
                  (not (memq (car (syntax-after (1- (point)))) '(3 7 15))))
             (and (eq (char-before) ?|)
                  (member (save-excursion (ruby-smie--backward-token))
                          '("|" "||")))
             (and (eq (car (syntax-after (1- (point)))) 2)
                  (member (save-excursion (ruby-smie--backward-token))
                          '("iuwu-mod" "and" "or")))
             (save-excursion
               (forward-comment 1)
               (eq (char-after) ?.))))))

(defun ruby-smie--redundant-do-p (&optional skip)
  (save-excursion
    (if skip (backward-word 1))
    (member (nth 2 (smie-backward-sexp ";")) '("while" "until" "for"))))

(defun ruby-smie--opening-pipe-p ()
  (save-excursion
    (if (eq ?| (char-before)) (forward-char -1))
    (skip-chars-backward " \t\n")
    (or (eq ?\{ (char-before))
        (looking-back "\\_<do" (- (point) 2)))))

(defun ruby-smie--closing-pipe-p ()
  (save-excursion
    (if (eq ?| (char-before)) (forward-char -1))
    (and (re-search-backward "|" (line-beginning-position) t)
         (ruby-smie--opening-pipe-p))))

(defun ruby-smie--args-separator-p (pos)
  (and
   (< pos (line-end-position))
   (or (eq (char-syntax (preceding-char)) '?w)
       ;; FIXME: Check that the preceding token is not a keyword.
       ;; This isn't very important most of the time, though.
       (and (memq (preceding-char) '(?! ??))
            (eq (char-syntax (char-before (1- (point)))) '?w)))
   (save-excursion
     (goto-char pos)
     (or (and (eq (char-syntax (char-after)) ?w)
              (not (looking-at (regexp-opt '("unless" "if" "while" "until" "or"
                                             "else" "elsif" "do" "end" "and")
                                           'symbols))))
         (memq (car (syntax-after pos)) '(7 15))
         (looking-at "[([]\\|[-+!~:]\\(?:\\sw\\|\\s_\\)")))))

(defun ruby-smie--before-method-name ()
  ;; Only need to be accurate when method has keyword name.
  (and (eq ?w (char-syntax (following-char)))
       (or
        (and
         (eq (char-before) ?.)
         (not (eq (char-before (1- (point))) ?.)))
        (looking-back "^\\s *def\\s +\\=" (line-beginning-position)))))

(defun ruby-smie--forward-token ()
  (let ((pos (point)))
    (skip-chars-forward " \t")
    (cond
     ((and (looking-at "\n") (looking-at "\\s\""))  ;A heredoc.
      ;; Tokenize the whole heredoc as semicolon.
      (goto-char (scan-sexps (point) 1))
      ";")
     ((and (looking-at "[\n#]")
           (ruby-smie--implicit-semi-p)) ;Only add implicit ; when needed.
      (if (eolp) (forward-char 1) (forward-comment 1))
      ";")
     (t
      (forward-comment (point-max))
      (cond
       ((and (< pos (point))
             (save-excursion
               (ruby-smie--args-separator-p (prog1 (point) (goto-char pos)))))
        " @ ")
       ((looking-at "\\s\"") "")                    ;A string.
       (t
        (let ((dot (ruby-smie--before-method-name))
              (tok (smie-default-forward-token)))
          (when dot
            (setq tok (concat "." tok)))
          (cond
           ((member tok '("unless" "if" "while" "until"))
            (if (save-excursion (forward-word -1) (ruby-smie--bosp))
                tok "iuwu-mod"))
           ((string-match-p "\\`|[*&]?\\'" tok)
            (forward-char (- 1 (length tok)))
            (setq tok "|")
            (cond
             ((ruby-smie--opening-pipe-p) "opening-|")
             ((ruby-smie--closing-pipe-p) "closing-|")
             (t tok)))
           ((and (equal tok "") (looking-at "\\\\\n"))
            (goto-char (match-end 0)) (ruby-smie--forward-token))
           ((equal tok "do")
            (cond
             ((not (ruby-smie--redundant-do-p 'skip)) tok)
             ((> (save-excursion (forward-comment (point-max)) (point))
                 (line-end-position))
              (ruby-smie--forward-token)) ;Fully redundant.
             (t ";")))
           (t tok)))))))))

(defun ruby-smie--backward-token ()
  (let ((pos (point)))
    (forward-comment (- (point)))
    (cond
     ((and (> pos (line-end-position)) (ruby-smie--implicit-semi-p))
      (skip-chars-forward " \t") ";")
     ((and (bolp) (not (bobp)))         ;Presumably a heredoc.
      ;; Tokenize the whole heredoc as semicolon.
      (goto-char (scan-sexps (point) -1))
      ";")
     ((and (> pos (point)) (not (bolp))
           (ruby-smie--args-separator-p pos))
      ;; We have "ID SPC ID", which is a method call, but it binds less tightly
      ;; than commas, since a method call can also be "ID ARG1, ARG2, ARG3".
      ;; In some textbooks, "e1 @ e2" is used to mean "call e1 with arg e2".
      " @ ")
     (t
      (let ((tok (smie-default-backward-token))
            (dot (ruby-smie--before-method-name)))
        (when dot
          (setq tok (concat "." tok)))
        (cond
         ((member tok '("unless" "if" "while" "until"))
          (if (ruby-smie--bosp)
              tok "iuwu-mod"))
         ((equal tok "|")
          (cond
           ((ruby-smie--opening-pipe-p) "opening-|")
           ((ruby-smie--closing-pipe-p) "closing-|")
           (t tok)))
         ((string-match-p "\\`|[*&]\\'" tok)
          (forward-char 1)
          (substring tok 1))
         ((and (equal tok "") (eq ?\\ (char-before)) (looking-at "\n"))
          (forward-char -1) (ruby-smie--backward-token))
         ((equal tok "do")
          (cond
           ((not (ruby-smie--redundant-do-p)) tok)
           ((> (save-excursion (forward-word 1)
                               (forward-comment (point-max)) (point))
               (line-end-position))
            (ruby-smie--backward-token)) ;Fully redundant.
           (t ";")))
         (t tok)))))))

(defun ruby-smie--indent-to-stmt ()
  (save-excursion
    (smie-backward-sexp ";")
    (cons 'column (smie-indent-virtual))))

(defun ruby-smie--indent-to-stmt-p (keyword)
  (or (eq t ruby-align-to-stmt-keywords)
      (memq (intern keyword) ruby-align-to-stmt-keywords)))

(defun ruby-smie-rules (kind token)
  (pcase (cons kind token)
    (`(:elem . basic) ruby-indent-level)
    ;; "foo" "bar" is the concatenation of the two strings, so the second
    ;; should be aligned with the first.
    (`(:elem . args) (if (looking-at "\\s\"") 0))
    ;; (`(:after . ",") (smie-rule-separator kind))
    (`(:before . ";")
     (cond
      ((smie-rule-parent-p "def" "begin" "do" "class" "module" "for"
                           "while" "until" "unless"
                           "if" "then" "elsif" "else" "when"
                           "rescue" "ensure" "{")
       (smie-rule-parent ruby-indent-level))
      ;; For (invalid) code between switch and case.
      ;; (if (smie-parent-p "switch") 4)
      ))
    (`(:before . ,(or `"(" `"[" `"{"))
     (cond
      ((and (equal token "{")
            (not (smie-rule-prev-p "(" "{" "[" "," "=>" "=" "return" ";"))
            (save-excursion
              (forward-comment -1)
              (not (eq (preceding-char) ?:))))
       ;; Curly block opener.
       (ruby-smie--indent-to-stmt))
      ((smie-rule-hanging-p)
       ;; Treat purely syntactic block-constructs as being part of their parent,
       ;; when the opening token is hanging and the parent is not an
       ;; open-paren.
       (cond
        ((eq (car (smie-indent--parent)) t) nil)
        ;; When after `.', let's always de-indent,
        ;; because when `.' is inside the line, the
        ;; additional indentation from it looks out of place.
        ((smie-rule-parent-p ".")
         (let (smie--parent)
           (save-excursion
             ;; Traverse up the parents until the parent is "." at
             ;; indentation, or any other token.
             (while (and (let ((parent (smie-indent--parent)))
                           (goto-char (cadr parent))
                           (save-excursion
                             (unless (integerp (car parent)) (forward-char -1))
                             (not (ruby-smie--bosp))))
                         (progn
                           (setq smie--parent nil)
                           (smie-rule-parent-p "."))))
             (smie-rule-parent))))
        (t (smie-rule-parent))))))
    (`(:after . ,(or `"(" "[" "{"))
     ;; FIXME: Shouldn't this be the default behavior of
     ;; `smie-indent-after-keyword'?
     (save-excursion
       (forward-char 1)
       (skip-chars-forward " \t")
       ;; `smie-rule-hanging-p' is not good enough here,
       ;; because we want to reject hanging tokens at bol, too.
       (unless (or (eolp) (forward-comment 1))
         (cons 'column (current-column)))))
    (`(:before . " @ ")
     (save-excursion
       (skip-chars-forward " \t")
       (cons 'column (current-column))))
    (`(:before . "do") (ruby-smie--indent-to-stmt))
    (`(:before . ".")
     (if (smie-rule-sibling-p)
         (and ruby-align-chained-calls 0)
       ruby-indent-level))
    (`(:before . ,(or `"else" `"then" `"elsif" `"rescue" `"ensure"))
     (smie-rule-parent))
    (`(:before . "when")
     ;; Align to the previous `when', but look up the virtual
     ;; indentation of `case'.
     (if (smie-rule-sibling-p) 0 (smie-rule-parent)))
    (`(:after . ,(or "=" "+" "-" "*" "/" "&&" "||" "%" "**" "^" "&"
                     "<=>" ">" "<" ">=" "<=" "==" "===" "!=" "<<" ">>"
                     "+=" "-=" "*=" "/=" "%=" "**=" "&=" "|=" "^=" "|"
                     "<<=" ">>=" "&&=" "||=" "and" "or"))
     (and (smie-rule-parent-p ";" nil)
          (smie-indent--hanging-p)
          ruby-indent-level))
    (`(:after . ,(or "?" ":")) ruby-indent-level)
    (`(:before . ,(guard (memq (intern-soft token) ruby-alignable-keywords)))
     (when (not (ruby--at-indentation-p))
       (if (ruby-smie--indent-to-stmt-p token)
           (ruby-smie--indent-to-stmt)
         (cons 'column (current-column)))))
    (`(:before . "iuwu-mod")
     (smie-rule-parent ruby-indent-level))
    ))

(defun ruby--at-indentation-p (&optional point)
  (save-excursion
    (unless point (setq point (point)))
    (forward-line 0)
    (skip-chars-forward " \t")
    (eq (point) point)))

(defun ruby-imenu-create-index-in-block (prefix beg end)
  "Create an imenu index of methods inside a block."
  (let ((index-alist '()) (case-fold-search nil)
        name next pos decl sing)
    (goto-char beg)
    (while (re-search-forward "^\\s *\\(\\(class\\s +\\|\\(class\\s *<<\\s *\\)\\|module\\s +\\)\\([^(<\n ]+\\)\\|\\(def\\|alias\\)\\s +\\([^(\n ]+\\)\\)" end t)
      (setq sing (match-beginning 3))
      (setq decl (match-string 5))
      (setq next (match-end 0))
      (setq name (or (match-string 4) (match-string 6)))
      (setq pos (match-beginning 0))
      (cond
       ((string= "alias" decl)
        (if prefix (setq name (concat prefix name)))
        (push (cons name pos) index-alist))
       ((string= "def" decl)
        (if prefix
            (setq name
                  (cond
                   ((string-match "^self\\." name)
                    (concat (substring prefix 0 -1) (substring name 4)))
                  (t (concat prefix name)))))
        (push (cons name pos) index-alist)
        (ruby-accurate-end-of-block end))
       (t
        (if (string= "self" name)
            (if prefix (setq name (substring prefix 0 -1)))
          (if prefix (setq name (concat (substring prefix 0 -1) "::" name)))
          (push (cons name pos) index-alist))
        (ruby-accurate-end-of-block end)
        (setq beg (point))
        (setq index-alist
              (nconc (ruby-imenu-create-index-in-block
                      (concat name (if sing "." "#"))
                      next beg) index-alist))
        (goto-char beg))))
    index-alist))

(defun ruby-imenu-create-index ()
  "Create an imenu index of all methods in the buffer."
  (nreverse (ruby-imenu-create-index-in-block nil (point-min) nil)))

(defun ruby-accurate-end-of-block (&optional end)
  "Jump to the end of the current block or END, whichever is closer."
  (let (state
        (end (or end (point-max))))
    (if ruby-use-smie
        (save-restriction
          (back-to-indentation)
          (narrow-to-region (point) end)
          (smie-forward-sexp))
      (while (and (setq state (apply 'ruby-parse-partial end state))
                    (>= (nth 2 state) 0) (< (point) end))))))

(defun ruby-mode-variables ()
  "Set up initial buffer-local variables for Ruby mode."
  (setq indent-tabs-mode ruby-indent-tabs-mode)
  (if ruby-use-smie
      (smie-setup ruby-smie-grammar #'ruby-smie-rules
                  :forward-token  #'ruby-smie--forward-token
                  :backward-token #'ruby-smie--backward-token)
    (setq-local indent-line-function 'ruby-indent-line))
  (setq-local comment-start "# ")
  (setq-local comment-end "")
  (setq-local comment-column ruby-comment-column)
  (setq-local comment-start-skip "#+ *")
  (setq-local parse-sexp-ignore-comments t)
  (setq-local parse-sexp-lookup-properties t)
  (setq-local paragraph-start (concat "$\\|" page-delimiter))
  (setq-local paragraph-separate paragraph-start)
  (setq-local paragraph-ignore-fill-prefix t))

(defun ruby--insert-coding-comment (encoding)
  "Insert a magic coding comment for ENCODING.
The style of the comment is controlled by `ruby-encoding-magic-comment-style'."
  (let ((encoding-magic-comment-template
         (pcase ruby-encoding-magic-comment-style
           (`ruby "# coding: %s")
           (`emacs "# -*- coding: %s -*-")
           (`custom
            ruby-custom-encoding-magic-comment-template))))
    (insert
     (format encoding-magic-comment-template encoding)
     "\n")))

(defun ruby--detect-encoding ()
  (if (eq ruby-insert-encoding-magic-comment 'always-utf8)
      "utf-8"
    (let ((coding-system
           (or save-buffer-coding-system
               buffer-file-coding-system)))
      (if coding-system
          (setq coding-system
                (or (coding-system-get coding-system 'mime-charset)
                    (coding-system-change-eol-conversion coding-system nil))))
      (if coding-system
          (symbol-name
           (if ruby-use-encoding-map
               (let ((elt (assq coding-system ruby-encoding-map)))
                 (if elt (cdr elt) coding-system))
             coding-system))
        "ascii-8bit"))))

(defun ruby--encoding-comment-required-p ()
  (or (eq ruby-insert-encoding-magic-comment 'always-utf8)
      (re-search-forward "[^\0-\177]" nil t)))

(defun ruby-mode-set-encoding ()
  "Insert a magic comment header with the proper encoding if necessary."
  (save-excursion
    (widen)
    (goto-char (point-min))
    (when (ruby--encoding-comment-required-p)
      (goto-char (point-min))
      (let ((coding-system (ruby--detect-encoding)))
        (when coding-system
          (if (looking-at "^#!") (beginning-of-line 2))
          (cond ((looking-at "\\s *#\\s *.*\\(en\\)?coding\\s *:\\s *\\([-a-z0-9_]*\\)")
                 ;; update existing encoding comment if necessary
                 (unless (string= (match-string 2) coding-system)
                   (goto-char (match-beginning 2))
                   (delete-region (point) (match-end 2))
                   (insert coding-system)))
                ((looking-at "\\s *#.*coding\\s *[:=]"))
                (t (when ruby-insert-encoding-magic-comment
                     (ruby--insert-coding-comment coding-system))))
          (when (buffer-modified-p)
            (basic-save-buffer-1)))))))

(defvar ruby--electric-indent-chars '(?. ?\) ?} ?\]))

(defun ruby--electric-indent-p (char)
  (cond
   ((memq char ruby--electric-indent-chars)
    ;; Reindent after typing a char affecting indentation.
    (ruby--at-indentation-p (1- (point))))
   ((memq (char-after) ruby--electric-indent-chars)
    ;; Reindent after inserting something in front of the above.
    (ruby--at-indentation-p (1- (point))))
   ((or (and (>= char ?a) (<= char ?z)) (memq char '(?_ ?? ?! ?:)))
    (let ((pt (point)))
      (save-excursion
        (skip-chars-backward "[:alpha:]:_?!")
        (and (ruby--at-indentation-p)
             (looking-at (regexp-opt (cons "end" ruby-block-mid-keywords)))
             ;; Outdent after typing a keyword.
             (or (eq (match-end 0) pt)
                 ;; Reindent if it wasn't a keyword after all.
                 (eq (match-end 0) (1- pt)))))))))

;; FIXME: Remove this?  It's unused here, but some redefinitions of
;; `ruby-calculate-indent' in user init files still call it.
(defun ruby-current-indentation ()
  "Return the indentation level of current line."
  (save-excursion
    (beginning-of-line)
    (back-to-indentation)
    (current-column)))

(defun ruby-indent-line (&optional ignored)
  "Correct the indentation of the current Ruby line."
  (interactive)
  (ruby-indent-to (ruby-calculate-indent)))

(defun ruby-indent-to (column)
  "Indent the current line to COLUMN."
  (when column
    (let (shift top beg)
      (and (< column 0) (error "Invalid nesting"))
      (setq shift (current-column))
      (beginning-of-line)
      (setq beg (point))
      (back-to-indentation)
      (setq top (current-column))
      (skip-chars-backward " \t")
      (if (>= shift top) (setq shift (- shift top))
        (setq shift 0))
      (if (and (bolp)
               (= column top))
          (move-to-column (+ column shift))
        (move-to-column top)
        (delete-region beg (point))
        (beginning-of-line)
        (indent-to column)
        (move-to-column (+ column shift))))))

(defun ruby-special-char-p (&optional pos)
  "Return t if the character before POS is a special character.
If omitted, POS defaults to the current point.
Special characters are `?', `$', `:' when preceded by whitespace,
and `\\' when preceded by `?'."
  (setq pos (or pos (point)))
  (let ((c (char-before pos)) (b (and (< (point-min) pos)
				      (char-before (1- pos)))))
    (cond ((or (eq c ??) (eq c ?$)))
          ((and (eq c ?:) (or (not b) (eq (char-syntax b) ? ))))
          ((eq c ?\\) (eq b ??)))))

(defun ruby-verify-heredoc (&optional pos)
  (save-excursion
    (when pos (goto-char pos))
<<<<<<< HEAD
    (forward-word -1)
    (and (or (bolp) (not (eq (char-before (point)) ?_)))
         (looking-at ruby-singleton-class-re))))
=======
    ;; Not right after a symbol or prefix character.
    ;; Method names are only allowed when separated by
    ;; whitespace.  Not a limitation in Ruby, but it's hard for
    ;; us to do better.
    (when (not (memq (car (syntax-after (1- (point)))) '(2 3 6 10)))
      (or (not (memq (char-before) '(?\s ?\t)))
          (ignore (forward-word-strictly -1))
          (eq (char-before) ?_)
          (not (looking-at ruby-singleton-class-re))))))
>>>>>>> facb5e20

(defun ruby-expr-beg (&optional option)
  "Check if point is possibly at the beginning of an expression.
OPTION specifies the type of the expression.
Can be one of `heredoc', `modifier', `expr-qstr', `expr-re'."
  (save-excursion
    (store-match-data nil)
    (let ((space (skip-chars-backward " \t"))
          (start (point)))
      (cond
       ((bolp) t)
       ((progn
          (forward-char -1)
          (and (looking-at "\\?")
               (or (eq (char-syntax (char-before (point))) ?w)
                   (ruby-special-char-p))))
        nil)
       ((looking-at ruby-operator-re))
       ((eq option 'heredoc)
        (and (< space 0) (ruby-verify-heredoc start)))
       ((or (looking-at "[\\[({,;]")
            (and (looking-at "[!?]")
                 (or (not (eq option 'modifier))
                     (bolp)
                     (save-excursion (forward-char -1) (looking-at "\\Sw$"))))
            (and (looking-at ruby-symbol-re)
                 (skip-chars-backward ruby-symbol-chars)
                 (cond
                  ((looking-at (regexp-opt
                                (append ruby-block-beg-keywords
                                        ruby-block-op-keywords
                                        ruby-block-mid-keywords)
                                'words))
                   (goto-char (match-end 0))
                   (not (looking-at "\\s_")))
                  ((eq option 'expr-qstr)
                   (looking-at "[a-zA-Z][a-zA-z0-9_]* +%[^ \t]"))
                  ((eq option 'expr-re)
                   (looking-at "[a-zA-Z][a-zA-z0-9_]* +/[^ \t]"))
                  (t nil)))))))))

(defun ruby-forward-string (term &optional end no-error expand)
  "Move forward across one balanced pair of string delimiters.
Skips escaped delimiters. If EXPAND is non-nil, also ignores
delimiters in interpolated strings.

TERM should be a string containing either a single, self-matching
delimiter (e.g. \"/\"), or a pair of matching delimiters with the
close delimiter first (e.g. \"][\").

When non-nil, search is bounded by position END.

Throws an error if a balanced match is not found, unless NO-ERROR
is non-nil, in which case nil will be returned.

This command assumes the character after point is an opening
delimiter."
  (let ((n 1) (c (string-to-char term))
        (re (concat "[^\\]\\(\\\\\\\\\\)*\\("
                    (if (string= term "^") ;[^] is not a valid regexp
                        "\\^"
                      (concat "[" term "]"))
                    (when expand "\\|\\(#{\\)")
                    "\\)")))
    (while (and (re-search-forward re end no-error)
                (if (match-beginning 3)
                    (ruby-forward-string "}{" end no-error nil)
                  (> (setq n (if (eq (char-before (point)) c)
                                     (1- n) (1+ n))) 0)))
      (forward-char -1))
    (cond ((zerop n))
          (no-error nil)
          ((error "Unterminated string")))))

(defun ruby-deep-indent-paren-p (c)
  "TODO: document."
  (cond ((listp ruby-deep-indent-paren)
         (let ((deep (assoc c ruby-deep-indent-paren)))
           (cond (deep
                  (or (cdr deep) ruby-deep-indent-paren-style))
                 ((memq c ruby-deep-indent-paren)
                  ruby-deep-indent-paren-style))))
        ((eq c ruby-deep-indent-paren) ruby-deep-indent-paren-style)
        ((eq c ?\( ) ruby-deep-arglist)))

(defun ruby-parse-partial (&optional end in-string nest depth pcol indent)
  "TODO: document throughout function body."
  (or depth (setq depth 0))
  (or indent (setq indent 0))
  (when (re-search-forward ruby-delimiter end 'move)
    (let ((pnt (point)) w re expand)
      (goto-char (match-beginning 0))
      (cond
       ((and (memq (char-before) '(?@ ?$)) (looking-at "\\sw"))
        (goto-char pnt))
       ((looking-at "[\"`]")            ;skip string
        (cond
         ((and (not (eobp))
               (ruby-forward-string (buffer-substring (point) (1+ (point)))
                                    end t t))
          nil)
         (t
          (setq in-string (point))
          (goto-char end))))
       ((looking-at "'")
        (cond
         ((and (not (eobp))
               (re-search-forward "[^\\]\\(\\\\\\\\\\)*'" end t))
          nil)
         (t
          (setq in-string (point))
          (goto-char end))))
       ((looking-at "/=")
        (goto-char pnt))
       ((looking-at "/")
        (cond
         ((and (not (eobp)) (ruby-expr-beg 'expr-re))
          (if (ruby-forward-string "/" end t t)
              nil
            (setq in-string (point))
            (goto-char end)))
         (t
          (goto-char pnt))))
       ((looking-at "%")
        (cond
         ((and (not (eobp))
               (ruby-expr-beg 'expr-qstr)
               (not (looking-at "%="))
               (looking-at "%[QqrxWw]?\\([^a-zA-Z0-9 \t\n]\\)"))
          (goto-char (match-beginning 1))
          (setq expand (not (memq (char-before) '(?q ?w))))
          (setq w (match-string 1))
          (cond
           ((string= w "[") (setq re "]["))
           ((string= w "{") (setq re "}{"))
           ((string= w "(") (setq re ")("))
           ((string= w "<") (setq re "><"))
           ((and expand (string= w "\\"))
            (setq w (concat "\\" w))))
          (unless (cond (re (ruby-forward-string re end t expand))
                        (expand (ruby-forward-string w end t t))
                        (t (re-search-forward
                            (if (string= w "\\")
                                "\\\\[^\\]*\\\\"
                              (concat "[^\\]\\(\\\\\\\\\\)*" w))
                            end t)))
            (setq in-string (point))
            (goto-char end)))
         (t
          (goto-char pnt))))
       ((looking-at "\\?")              ;skip ?char
        (cond
         ((and (ruby-expr-beg)
               (looking-at "?\\(\\\\C-\\|\\\\M-\\)*\\\\?."))
          (goto-char (match-end 0)))
         (t
          (goto-char pnt))))
       ((looking-at "\\$")              ;skip $char
        (goto-char pnt)
        (forward-char 1))
       ((looking-at "#")                ;skip comment
        (forward-line 1)
        (goto-char (point))
        )
       ((looking-at "[\\[{(]")
        (let ((deep (ruby-deep-indent-paren-p (char-after))))
          (if (and deep (or (not (eq (char-after) ?\{)) (ruby-expr-beg)))
              (progn
                (and (eq deep 'space) (looking-at ".\\s +[^# \t\n]")
                     (setq pnt (1- (match-end 0))))
                (setq nest (cons (cons (char-after (point)) pnt) nest))
                (setq pcol (cons (cons pnt depth) pcol))
                (setq depth 0))
            (setq nest (cons (cons (char-after (point)) pnt) nest))
            (setq depth (1+ depth))))
        (goto-char pnt)
        )
       ((looking-at "[])}]")
        (if (ruby-deep-indent-paren-p (matching-paren (char-after)))
            (setq depth (cdr (car pcol)) pcol (cdr pcol))
          (setq depth (1- depth)))
        (setq nest (cdr nest))
        (goto-char pnt))
       ((looking-at ruby-block-end-re)
        (if (or (and (not (bolp))
                     (progn
                       (forward-char -1)
                       (setq w (char-after (point)))
                       (or (eq ?_ w)
                           (eq ?. w))))
                (progn
                  (goto-char pnt)
                  (setq w (char-after (point)))
                  (or (eq ?_ w)
                      (eq ?! w)
                      (eq ?? w))))
            nil
          (setq nest (cdr nest))
          (setq depth (1- depth)))
        (goto-char pnt))
       ((looking-at "def\\s +[^(\n;]*")
        (if (or (bolp)
                (progn
                  (forward-char -1)
                  (not (eq ?_ (char-after (point))))))
            (progn
              (setq nest (cons (cons nil pnt) nest))
              (setq depth (1+ depth))))
        (goto-char (match-end 0)))
       ((looking-at (concat "\\_<\\(" ruby-block-beg-re "\\)\\_>"))
        (and
         (save-match-data
           (or (not (looking-at "do\\_>"))
               (save-excursion
                 (back-to-indentation)
                 (not (looking-at ruby-non-block-do-re)))))
         (or (bolp)
             (progn
               (forward-char -1)
               (setq w (char-after (point)))
               (not (or (eq ?_ w)
                        (eq ?. w)))))
         (goto-char pnt)
         (not (eq ?! (char-after (point))))
         (skip-chars-forward " \t")
         (goto-char (match-beginning 0))
         (or (not (looking-at ruby-modifier-re))
             (ruby-expr-beg 'modifier))
         (goto-char pnt)
         (setq nest (cons (cons nil pnt) nest))
         (setq depth (1+ depth)))
        (goto-char pnt))
       ((looking-at ":\\(['\"]\\)")
        (goto-char (match-beginning 1))
        (ruby-forward-string (match-string 1) end t))
       ((looking-at ":\\([-,.+*/%&|^~<>]=?\\|===?\\|<=>\\|![~=]?\\)")
        (goto-char (match-end 0)))
       ((looking-at ":\\([a-zA-Z_][a-zA-Z_0-9]*[!?=]?\\)?")
        (goto-char (match-end 0)))
       ((or (looking-at "\\.\\.\\.?")
            (looking-at "\\.[0-9]+")
            (looking-at "\\.[a-zA-Z_0-9]+")
            (looking-at "\\."))
        (goto-char (match-end 0)))
       ((looking-at "^=begin")
        (if (re-search-forward "^=end" end t)
            (forward-line 1)
          (setq in-string (match-end 0))
          (goto-char end)))
       ((looking-at "<<")
        (cond
         ((and (ruby-expr-beg 'heredoc)
               (looking-at "<<\\(-\\)?\\(\\([\"'`]\\)\\([^\n]+?\\)\\3\\|\\(?:\\sw\\|\\s_\\)+\\)"))
          (setq re (regexp-quote (or (match-string 4) (match-string 2))))
          (if (match-beginning 1) (setq re (concat "\\s *" re)))
          (let* ((id-end (goto-char (match-end 0)))
                 (line-end-position (point-at-eol))
                 (state (list in-string nest depth pcol indent)))
            ;; parse the rest of the line
            (while (and (> line-end-position (point))
                        (setq state (apply 'ruby-parse-partial
                                           line-end-position state))))
            (setq in-string (car state)
                  nest (nth 1 state)
                  depth (nth 2 state)
                  pcol (nth 3 state)
                  indent (nth 4 state))
            ;; skip heredoc section
            (if (re-search-forward (concat "^" re "$") end 'move)
                (forward-line 1)
              (setq in-string id-end)
              (goto-char end))))
         (t
          (goto-char pnt))))
       ((looking-at "^__END__$")
        (goto-char pnt))
       ((and (looking-at ruby-here-doc-beg-re)
	     (boundp 'ruby-indent-point))
        (if (re-search-forward (ruby-here-doc-end-match)
                               ruby-indent-point t)
            (forward-line 1)
          (setq in-string (match-end 0))
          (goto-char ruby-indent-point)))
       (t
        (error "Bad string %s" (buffer-substring (point) pnt))))))
  (list in-string nest depth pcol))

(defun ruby-parse-region (start end)
  "TODO: document."
  (let (state)
    (save-excursion
      (if start
          (goto-char start)
        (ruby-beginning-of-indent))
      (save-restriction
        (narrow-to-region (point) end)
        (while (and (> end (point))
                    (setq state (apply 'ruby-parse-partial end state))))))
    (list (nth 0 state)                 ; in-string
          (car (nth 1 state))           ; nest
          (nth 2 state)                 ; depth
          (car (car (nth 3 state)))     ; pcol
          ;(car (nth 5 state))          ; indent
          )))

(defun ruby-indent-size (pos nest)
  "Return the indentation level in spaces NEST levels deeper than POS."
  (+ pos (* (or nest 1) ruby-indent-level)))

(defun ruby-calculate-indent (&optional parse-start)
  "Return the proper indentation level of the current line."
  ;; TODO: Document body
  (save-excursion
    (beginning-of-line)
    (let ((ruby-indent-point (point))
          (case-fold-search nil)
          state eol begin op-end
          (paren (progn (skip-syntax-forward " ")
                        (and (char-after) (matching-paren (char-after)))))
          (indent 0))
      (if parse-start
          (goto-char parse-start)
        (ruby-beginning-of-indent)
        (setq parse-start (point)))
      (back-to-indentation)
      (setq indent (current-column))
      (setq state (ruby-parse-region parse-start ruby-indent-point))
      (cond
       ((nth 0 state)                   ; within string
        (setq indent nil))              ;  do nothing
       ((car (nth 1 state))             ; in paren
        (goto-char (setq begin (cdr (nth 1 state))))
        (let ((deep (ruby-deep-indent-paren-p (car (nth 1 state)))))
          (if deep
              (cond ((and (eq deep t) (eq (car (nth 1 state)) paren))
                     (skip-syntax-backward " ")
                     (setq indent (1- (current-column))))
                    ((let ((s (ruby-parse-region (point) ruby-indent-point)))
                       (and (nth 2 s) (> (nth 2 s) 0)
                            (or (goto-char (cdr (nth 1 s))) t)))
                     (forward-word -1)
                     (setq indent (ruby-indent-size (current-column)
						    (nth 2 state))))
                    (t
                     (setq indent (current-column))
                     (cond ((eq deep 'space))
                           (paren (setq indent (1- indent)))
                           (t (setq indent (ruby-indent-size (1- indent) 1))))))
            (if (nth 3 state) (goto-char (nth 3 state))
              (goto-char parse-start) (back-to-indentation))
            (setq indent (ruby-indent-size (current-column) (nth 2 state))))
          (and (eq (car (nth 1 state)) paren)
               (ruby-deep-indent-paren-p (matching-paren paren))
               (search-backward (char-to-string paren))
               (setq indent (current-column)))))
       ((and (nth 2 state) (> (nth 2 state) 0)) ; in nest
        (if (null (cdr (nth 1 state)))
            (error "Invalid nesting"))
        (goto-char (cdr (nth 1 state)))
        (forward-word -1)               ; skip back a keyword
        (setq begin (point))
        (cond
         ((looking-at "do\\>[^_]")      ; iter block is a special case
          (if (nth 3 state) (goto-char (nth 3 state))
            (goto-char parse-start) (back-to-indentation))
          (setq indent (ruby-indent-size (current-column) (nth 2 state))))
         (t
          (setq indent (+ (current-column) ruby-indent-level)))))

       ((and (nth 2 state) (< (nth 2 state) 0)) ; in negative nest
        (setq indent (ruby-indent-size (current-column) (nth 2 state)))))
      (when indent
        (goto-char ruby-indent-point)
        (end-of-line)
        (setq eol (point))
        (beginning-of-line)
        (cond
         ((and (not (ruby-deep-indent-paren-p paren))
               (re-search-forward ruby-negative eol t))
          (and (not (eq ?_ (char-after (match-end 0))))
               (setq indent (- indent ruby-indent-level))))
         ((and
           (save-excursion
             (beginning-of-line)
             (not (bobp)))
           (or (ruby-deep-indent-paren-p t)
               (null (car (nth 1 state)))))
          ;; goto beginning of non-empty no-comment line
          (let (end done)
            (while (not done)
              (skip-chars-backward " \t\n")
              (setq end (point))
              (beginning-of-line)
              (if (re-search-forward "^\\s *#" end t)
                  (beginning-of-line)
                (setq done t))))
          (end-of-line)
          ;; skip the comment at the end
          (skip-chars-backward " \t")
          (let (end (pos (point)))
            (beginning-of-line)
            (while (and (re-search-forward "#" pos t)
                        (setq end (1- (point)))
                        (or (ruby-special-char-p end)
                            (and (setq state (ruby-parse-region
                                              parse-start end))
                                 (nth 0 state))))
              (setq end nil))
            (goto-char (or end pos))
            (skip-chars-backward " \t")
            (setq begin (if (and end (nth 0 state)) pos (cdr (nth 1 state))))
            (setq state (ruby-parse-region parse-start (point))))
          (or (bobp) (forward-char -1))
          (and
           (or (and (looking-at ruby-symbol-re)
                    (skip-chars-backward ruby-symbol-chars)
                    (looking-at (concat "\\<\\(" ruby-block-hanging-re
                                        "\\)\\>"))
                    (not (eq (point) (nth 3 state)))
                    (save-excursion
                      (goto-char (match-end 0))
                      (not (looking-at "[a-z_]"))))
               (and (looking-at ruby-operator-re)
                    (not (ruby-special-char-p))
                    (save-excursion
                      (forward-char -1)
                      (or (not (looking-at ruby-operator-re))
                          (not (eq (char-before) ?:))))
                    ;; Operator at the end of line.
                    (let ((c (char-after (point))))
                      (and
;;                     (or (null begin)
;;                         (save-excursion
;;                           (goto-char begin)
;;                           (skip-chars-forward " \t")
;;                           (not (or (eolp) (looking-at "#")
;;                                    (and (eq (car (nth 1 state)) ?{)
;;                                         (looking-at "|"))))))
                       ;; Not a regexp or percent literal.
                       (null (nth 0 (ruby-parse-region (or begin parse-start)
                                                       (point))))
                       (or (not (eq ?| (char-after (point))))
                           (save-excursion
                             (or (eolp) (forward-char -1))
                             (cond
                              ((search-backward "|" nil t)
                               (skip-chars-backward " \t\n")
                               (and (not (eolp))
                                    (progn
                                      (forward-char -1)
                                      (not (looking-at "{")))
                                    (progn
                                      (forward-word -1)
                                      (not (looking-at "do\\>[^_]")))))
                              (t t))))
                       (not (eq ?, c))
                       (setq op-end t)))))
           (setq indent
                 (cond
                  ((and
                    (null op-end)
                    (not (looking-at (concat "\\<\\(" ruby-block-hanging-re
                                             "\\)\\>")))
                    (eq (ruby-deep-indent-paren-p t) 'space)
                    (not (bobp)))
                   (widen)
                   (goto-char (or begin parse-start))
                   (skip-syntax-forward " ")
                   (current-column))
                  ((car (nth 1 state)) indent)
                  (t
                   (+ indent ruby-indent-level))))))))
      (goto-char ruby-indent-point)
      (beginning-of-line)
      (skip-syntax-forward " ")
      (if (looking-at "\\.[^.]")
          (+ indent ruby-indent-level)
        indent))))

(defun ruby-beginning-of-defun (&optional arg)
  "Move backward to the beginning of the current defun.
With ARG, move backward multiple defuns.  Negative ARG means
move forward."
  (interactive "p")
  (let (case-fold-search)
    (and (re-search-backward (concat "^\\s *" ruby-defun-beg-re "\\_>")
                             nil t (or arg 1))
         (beginning-of-line))))

(defun ruby-end-of-defun ()
  "Move point to the end of the current defun.
The defun begins at or after the point.  This function is called
by `end-of-defun'."
  (interactive "p")
  (ruby-forward-sexp)
  (let (case-fold-search)
    (when (looking-back (concat "^\\s *" ruby-block-end-re)
                        (line-beginning-position))
      (forward-line 1))))

(defun ruby-beginning-of-indent ()
  "Backtrack to a line which can be used as a reference for
calculating indentation on the lines after it."
  (while (and (re-search-backward ruby-indent-beg-re nil 'move)
              (if (ruby-in-ppss-context-p 'anything)
                  t
                ;; We can stop, then.
                (beginning-of-line)))))

(defun ruby-move-to-block (n)
  "Move to the beginning (N < 0) or the end (N > 0) of the
current block, a sibling block, or an outer block.  Do that (abs N) times."
  (back-to-indentation)
  (let ((signum (if (> n 0) 1 -1))
        (backward (< n 0))
        (depth (or (nth 2 (ruby-parse-region (point) (line-end-position))) 0))
        case-fold-search
        down done)
    (when (looking-at ruby-block-mid-re)
      (setq depth (+ depth signum)))
    (when (< (* depth signum) 0)
      ;; Moving end -> end or beginning -> beginning.
      (setq depth 0))
    (dotimes (_ (abs n))
      (setq done nil)
      (setq down (save-excursion
                   (back-to-indentation)
                   ;; There is a block start or block end keyword on this
                   ;; line, don't need to look for another block.
                   (and (re-search-forward
                         (if backward ruby-block-end-re
                           (concat "\\_<\\(" ruby-block-beg-re "\\)\\_>"))
                         (line-end-position) t)
                        (not (nth 8 (syntax-ppss))))))
      (while (and (not done) (not (if backward (bobp) (eobp))))
        (forward-line signum)
        (cond
         ;; Skip empty and commented out lines.
         ((looking-at "^\\s *$"))
         ((looking-at "^\\s *#"))
         ;; Skip block comments;
         ((and (not backward) (looking-at "^=begin\\>"))
          (re-search-forward "^=end\\>"))
         ((and backward (looking-at "^=end\\>"))
          (re-search-backward "^=begin\\>"))
         ;; Jump over a multiline literal.
         ((ruby-in-ppss-context-p 'string)
          (goto-char (nth 8 (syntax-ppss)))
          (unless backward
            (forward-sexp)
            (when (bolp) (forward-char -1)))) ; After a heredoc.
         (t
          (let ((state (ruby-parse-region (point) (line-end-position))))
            (unless (car state) ; Line ends with unfinished string.
              (setq depth (+ (nth 2 state) depth))))
          (cond
           ;; Increased depth, we found a block.
           ((> (* signum depth) 0)
            (setq down t))
           ;; We're at the same depth as when we started, and we've
           ;; encountered a block before.  Stop.
           ((and down (zerop depth))
            (setq done t))
           ;; Lower depth, means outer block, can stop now.
           ((< (* signum depth) 0)
            (setq done t)))))))
    (back-to-indentation)))

(defun ruby-beginning-of-block (&optional arg)
  "Move backward to the beginning of the current block.
With ARG, move up multiple blocks."
  (interactive "p")
  (ruby-move-to-block (- (or arg 1))))

(defun ruby-end-of-block (&optional arg)
  "Move forward to the end of the current block.
With ARG, move out of multiple blocks."
  (interactive "p")
  (ruby-move-to-block (or arg 1)))

(defun ruby-forward-sexp (&optional arg)
  "Move forward across one balanced expression (sexp).
With ARG, do it many times.  Negative ARG means move backward."
  ;; TODO: Document body
  (interactive "p")
  (cond
   (ruby-use-smie (forward-sexp arg))
   ((and (numberp arg) (< arg 0)) (ruby-backward-sexp (- arg)))
   (t
    (let ((i (or arg 1)))
      (condition-case nil
          (while (> i 0)
            (skip-syntax-forward " ")
	    (if (looking-at ",\\s *") (goto-char (match-end 0)))
            (cond ((looking-at "\\?\\(\\\\[CM]-\\)*\\\\?\\S ")
                   (goto-char (match-end 0)))
                  ((progn
                     (skip-chars-forward ",.:;|&^~=!?\\+\\-\\*")
                     (looking-at "\\s("))
                   (goto-char (scan-sexps (point) 1)))
                  ((and (looking-at (concat "\\<\\(" ruby-block-beg-re
                                            "\\)\\>"))
                        (not (eq (char-before (point)) ?.))
                        (not (eq (char-before (point)) ?:)))
                   (ruby-end-of-block)
                   (forward-word 1))
                  ((looking-at "\\(\\$\\|@@?\\)?\\sw")
                   (while (progn
                            (while (progn (forward-word 1) (looking-at "_")))
                            (cond ((looking-at "::") (forward-char 2) t)
                                  ((> (skip-chars-forward ".") 0))
                                  ((looking-at "\\?\\|!\\(=[~=>]\\|[^~=]\\)")
                                   (forward-char 1) nil)))))
                  ((let (state expr)
                     (while
                         (progn
                           (setq expr (or expr (ruby-expr-beg)
                                          (looking-at "%\\sw?\\Sw\\|[\"'`/]")))
                           (nth 1 (setq state (apply #'ruby-parse-partial
                                                     nil state))))
                       (setq expr t)
                       (skip-chars-forward "<"))
                     (not expr))))
            (setq i (1- i)))
        ((error) (forward-word 1)))
      i))))

(defun ruby-backward-sexp (&optional arg)
  "Move backward across one balanced expression (sexp).
With ARG, do it many times.  Negative ARG means move forward."
  ;; TODO: Document body
  (interactive "p")
  (cond
   (ruby-use-smie (backward-sexp arg))
   ((and (numberp arg) (< arg 0)) (ruby-forward-sexp (- arg)))
   (t
    (let ((i (or arg 1)))
      (condition-case nil
          (while (> i 0)
            (skip-chars-backward " \t\n,.:;|&^~=!?\\+\\-\\*")
            (forward-char -1)
            (cond ((looking-at "\\s)")
                   (goto-char (scan-sexps (1+ (point)) -1))
                   (pcase (char-before)
                     (`?% (forward-char -1))
                     ((or `?q `?Q `?w `?W `?r `?x)
                      (if (eq (char-before (1- (point))) ?%)
                          (forward-char -2))))
                   nil)
                  ((looking-at "\\s\"\\|\\\\\\S_")
                   (let ((c (char-to-string (char-before (match-end 0)))))
                     (while (and (search-backward c)
				 (eq (logand (skip-chars-backward "\\") 1)
				     1))))
                   nil)
                  ((looking-at "\\s.\\|\\s\\")
                   (if (ruby-special-char-p) (forward-char -1)))
                  ((looking-at "\\s(") nil)
                  (t
                   (forward-char 1)
                   (while (progn (forward-word -1)
                                 (pcase (char-before)
                                   (`?_ t)
                                   (`?. (forward-char -1) t)
                                   ((or `?$ `?@)
                                    (forward-char -1)
                                    (and (eq (char-before) (char-after))
                                         (forward-char -1)))
                                   (`?:
                                    (forward-char -1)
                                    (eq (char-before) :)))))
                   (if (looking-at ruby-block-end-re)
                       (ruby-beginning-of-block))
                   nil))
            (setq i (1- i)))
        ((error)))
      i))))

(defun ruby-indent-exp (&optional ignored)
  "Indent each line in the balanced expression following the point."
  (interactive "*P")
  (let ((here (point-marker)) start top column (nest t))
    (set-marker-insertion-type here t)
    (unwind-protect
        (progn
          (beginning-of-line)
          (setq start (point) top (current-indentation))
          (while (and (not (eobp))
                      (progn
                        (setq column (ruby-calculate-indent start))
                        (cond ((> column top)
                               (setq nest t))
                              ((and (= column top) nest)
                               (setq nest nil) t))))
            (ruby-indent-to column)
            (beginning-of-line 2)))
      (goto-char here)
      (set-marker here nil))))

(defun ruby-add-log-current-method ()
  "Return the current method name as a string.
This string includes all namespaces.

For example:

  #exit
  String#gsub
  Net::HTTP#active?
  File.open

See `add-log-current-defun-function'."
  (condition-case nil
      (save-excursion
        (let* ((indent 0) mname mlist
               (start (point))
               (make-definition-re
                (lambda (re)
                  (concat "^[ \t]*" re "[ \t]+"
                          "\\("
                          ;; \\. and :: for class methods
                          "\\([A-Za-z_]" ruby-symbol-re "*\\|\\.\\|::" "\\)"
                          "+\\)")))
               (definition-re (funcall make-definition-re ruby-defun-beg-re))
               (module-re (funcall make-definition-re "\\(class\\|module\\)")))
          ;; Get the current method definition (or class/module).
          (when (re-search-backward definition-re nil t)
            (goto-char (match-beginning 1))
            (if (not (string-equal "def" (match-string 1)))
                (setq mlist (list (match-string 2)))
              ;; We're inside the method. For classes and modules,
              ;; this check is skipped for performance.
              (when (ruby-block-contains-point start)
                (setq mname (match-string 2))))
            (setq indent (current-column))
            (beginning-of-line))
          ;; Walk up the class/module nesting.
          (while (and (> indent 0)
                      (re-search-backward module-re nil t))
            (goto-char (match-beginning 1))
            (when (< (current-column) indent)
              (setq mlist (cons (match-string 2) mlist))
              (setq indent (current-column))
              (beginning-of-line)))
          ;; Process the method name.
          (when mname
            (let ((mn (split-string mname "\\.\\|::")))
              (if (cdr mn)
                  (progn
                    (unless (string-equal "self" (car mn)) ; def self.foo
                      ;; def C.foo
                      (let ((ml (nreverse mlist)))
                        ;; If the method name references one of the
                        ;; containing modules, drop the more nested ones.
                        (while ml
                          (if (string-equal (car ml) (car mn))
                              (setq mlist (nreverse (cdr ml)) ml nil))
                          (or (setq ml (cdr ml)) (nreverse mlist))))
                      (if mlist
                          (setcdr (last mlist) (butlast mn))
                        (setq mlist (butlast mn))))
                    (setq mname (concat "." (car (last mn)))))
                ;; See if the method is in singleton class context.
                (let ((in-singleton-class
                       (when (re-search-forward ruby-singleton-class-re start t)
                         (goto-char (match-beginning 0))
                         ;; FIXME: Optimize it out, too?
                         ;; This can be slow in a large file, but
                         ;; unlike class/module declaration
                         ;; indentations, method definitions can be
                         ;; intermixed with these, and may or may not
                         ;; be additionally indented after visibility
                         ;; keywords.
                         (ruby-block-contains-point start))))
                  (setq mname (concat
                               (if in-singleton-class "." "#")
                               mname))))))
          ;; Generate the string.
          (if (consp mlist)
              (setq mlist (mapconcat (function identity) mlist "::")))
          (if mname
              (if mlist (concat mlist mname) mname)
            mlist)))))

(defun ruby-block-contains-point (pt)
  (save-excursion
    (save-match-data
      (ruby-forward-sexp)
      (> (point) pt))))

(defun ruby-brace-to-do-end (orig end)
  (let (beg-marker end-marker)
    (goto-char end)
    (when (eq (char-before) ?\})
      (delete-char -1)
      (when (save-excursion
              (skip-chars-backward " \t")
              (not (bolp)))
        (insert "\n"))
      (insert "end")
      (setq end-marker (point-marker))
      (when (and (not (eobp)) (eq (char-syntax (char-after)) ?w))
        (insert " "))
      (goto-char orig)
      (delete-char 1)
      (when (eq (char-syntax (char-before)) ?w)
        (insert " "))
      (insert "do")
      (setq beg-marker (point-marker))
      (when (looking-at "\\(\\s \\)*|")
        (unless (match-beginning 1)
          (insert " "))
        (goto-char (1+ (match-end 0)))
        (search-forward "|"))
      (unless (looking-at "\\s *$")
        (insert "\n"))
      (indent-region beg-marker end-marker)
      (goto-char beg-marker)
      t)))

(defun ruby-do-end-to-brace (orig end)
  (let (beg-marker end-marker beg-pos end-pos)
    (goto-char (- end 3))
    (when (looking-at ruby-block-end-re)
      (delete-char 3)
      (setq end-marker (point-marker))
      (insert "}")
      (goto-char orig)
      (delete-char 2)
      ;; Maybe this should be customizable, let's see if anyone asks.
      (insert "{ ")
      (setq beg-marker (point-marker))
      (when (looking-at "\\s +|")
        (delete-char (- (match-end 0) (match-beginning 0) 1))
        (forward-char)
        (re-search-forward "|" (line-end-position) t))
      (save-excursion
        (skip-chars-forward " \t\n\r")
        (setq beg-pos (point))
        (goto-char end-marker)
        (skip-chars-backward " \t\n\r")
        (setq end-pos (point)))
      (when (or
             (< end-pos beg-pos)
             (and (= (line-number-at-pos beg-pos) (line-number-at-pos end-pos))
                  (< (+ (current-column) (- end-pos beg-pos) 2) fill-column)))
        (just-one-space -1)
        (goto-char end-marker)
        (just-one-space -1))
      (goto-char beg-marker)
      t)))

(defun ruby-toggle-block ()
  "Toggle block type from do-end to braces or back.
The block must begin on the current line or above it and end after the point.
If the result is do-end block, it will always be multiline."
  (interactive)
  (let ((start (point)) beg end)
    (end-of-line)
    (unless
        (if (and (re-search-backward "\\(?:[^#]\\)\\({\\)\\|\\(\\_<do\\_>\\)")
                 (progn
                   (goto-char (or (match-beginning 1) (match-beginning 2)))
                   (setq beg (point))
                   (save-match-data (ruby-forward-sexp))
                   (setq end (point))
                   (> end start)))
            (if (match-beginning 1)
                (ruby-brace-to-do-end beg end)
              (ruby-do-end-to-brace beg end)))
      (goto-char start))))

(defun ruby--string-region ()
  "Return region for string at point."
  (let ((state (syntax-ppss)))
    (when (memq (nth 3 state) '(?' ?\"))
      (save-excursion
        (goto-char (nth 8 state))
        (forward-sexp)
        (list (nth 8 state) (point))))))

(defun ruby-string-at-point-p ()
  "Check if cursor is at a string or not."
  (ruby--string-region))

(defun ruby--inverse-string-quote (string-quote)
  "Get the inverse string quoting for STRING-QUOTE."
  (if (equal string-quote "\"") "'" "\""))

(defun ruby-toggle-string-quotes ()
  "Toggle string literal quoting between single and double."
  (interactive)
  (when (ruby-string-at-point-p)
    (let* ((region (ruby--string-region))
           (min (nth 0 region))
           (max (nth 1 region))
           (string-quote (ruby--inverse-string-quote (buffer-substring-no-properties min (1+ min))))
           (content
            (buffer-substring-no-properties (1+ min) (1- max))))
      (setq content
            (if (equal string-quote "\"")
                (replace-regexp-in-string "\\\\\"" "\"" (replace-regexp-in-string "\\([^\\\\]\\)'" "\\1\\\\'" content))
              (replace-regexp-in-string "\\\\'" "'" (replace-regexp-in-string "\\([^\\\\]\\)\"" "\\1\\\\\"" content))))
      (let ((orig-point (point)))
        (delete-region min max)
        (insert
         (format "%s%s%s" string-quote content string-quote))
        (goto-char orig-point)))))

(eval-and-compile
  (defconst ruby-percent-literal-beg-re
    "\\(%\\)[qQrswWxIi]?\\([[:punct:]]\\)"
    "Regexp to match the beginning of percent literal.")

  (defconst ruby-syntax-methods-before-regexp
    '("gsub" "gsub!" "sub" "sub!" "scan" "split" "split!" "index" "match"
      "assert_match" "Given" "Then" "When")
    "Methods that can take regexp as the first argument.
It will be properly highlighted even when the call omits parens.")

  (defvar ruby-syntax-before-regexp-re
    (concat
     ;; Special tokens that can't be followed by a division operator.
     "\\(^\\|[[{|=(,~;<>!]"
     ;; Distinguish ternary operator tokens.
     ;; FIXME: They don't really have to be separated with spaces.
     "\\|[?:] "
     ;; Control flow keywords and operators following bol or whitespace.
     "\\|\\(?:^\\|\\s \\)"
     (regexp-opt '("if" "elsif" "unless" "while" "until" "when" "and"
                   "or" "not" "&&" "||"))
     ;; Method name from the list.
     "\\|\\_<"
     (regexp-opt ruby-syntax-methods-before-regexp)
     "\\)\\s *")
    "Regexp to match text that can be followed by a regular expression."))

(defun ruby-syntax-propertize (start end)
  "Syntactic keywords for Ruby mode.  See `syntax-propertize-function'."
  (let (case-fold-search)
    (goto-char start)
    (remove-text-properties start end '(ruby-expansion-match-data))
    (ruby-syntax-propertize-heredoc end)
    (ruby-syntax-enclosing-percent-literal end)
    (funcall
     (syntax-propertize-rules
      ;; $' $" $` .... are variables.
      ;; ?' ?" ?` are character literals (one-char strings in 1.9+).
      ("\\([?$]\\)[#\"'`:?]"
       (1 (if (save-excursion
                (nth 3 (syntax-ppss (match-beginning 0))))
              ;; Within a string, skip.
              (ignore
               (goto-char (match-end 1)))
            (put-text-property (match-end 1) (match-end 0)
                               'syntax-table (string-to-syntax "_"))
            (string-to-syntax "'"))))
      ;; Symbols with special characters.
      ("\\(^\\|[^:]\\)\\(:\\([-+~]@?\\|[/%&|^`]\\|\\*\\*?\\|<\\(<\\|=>?\\)?\\|>[>=]?\\|===?\\|=~\\|![~=]?\\|\\[\\]=?\\)\\)"
       (3 (string-to-syntax "_")))
      ;; Part of method name when at the end of it.
      ("[!?]"
       (0 (unless (save-excursion
                    (or (nth 8 (syntax-ppss (match-beginning 0)))
                        (let (parse-sexp-lookup-properties)
                          (zerop (skip-syntax-backward "w_")))
                        (memq (preceding-char) '(?@ ?$))))
            (string-to-syntax "_"))))
      ;; Backtick method redefinition.
      ("^[ \t]*def +\\(`\\)" (1 "_"))
      ;; Ternary operator colon followed by opening paren or bracket
      ;; (semi-important for indentation).
      ("\\(:\\)\\(?:[\({]\\|\\[[^]]\\)"
       (1 (string-to-syntax ".")))
      ;; Regular expressions.  Start with matching unescaped slash.
      ("\\(?:\\=\\|[^\\]\\)\\(?:\\\\\\\\\\)*\\(/\\)"
       (1 (let ((state (save-excursion (syntax-ppss (match-beginning 1)))))
            (when (or
                   ;; Beginning of a regexp.
                   (and (null (nth 8 state))
                        (save-excursion
                          (forward-char -1)
                          (looking-back ruby-syntax-before-regexp-re
                                        (point-at-bol))))
                   ;; End of regexp.  We don't match the whole
                   ;; regexp at once because it can have
                   ;; string interpolation inside, or span
                   ;; several lines.
                   (eq ?/ (nth 3 state)))
              (string-to-syntax "\"/")))))
      ;; Expression expansions in strings.  We're handling them
      ;; here, so that the regexp rule never matches inside them.
      (ruby-expression-expansion-re
       (0 (ignore (ruby-syntax-propertize-expansion))))
      ("^=en\\(d\\)\\_>" (1 "!"))
      ("^\\(=\\)begin\\_>" (1 "!"))
      ;; Handle here documents.
      ((concat ruby-here-doc-beg-re ".*\\(\n\\)")
       (7 (when (and (not (nth 8 (save-excursion
                                   (syntax-ppss (match-beginning 0)))))
                     (ruby-verify-heredoc (match-beginning 0)))
            (put-text-property (match-beginning 7) (match-end 7)
                               'syntax-table (string-to-syntax "\""))
            (ruby-syntax-propertize-heredoc end))))
      ;; Handle percent literals: %w(), %q{}, etc.
      ((concat "\\(?:^\\|[[ \t\n<+(,=*]\\)" ruby-percent-literal-beg-re)
       (1 (unless (nth 8 (save-excursion (syntax-ppss (match-beginning 1))))
            ;; Not inside a string, a comment, or a percent literal.
            (ruby-syntax-propertize-percent-literal end)
            (string-to-syntax "|")))))
     (point) end)))

(define-obsolete-function-alias
  'ruby-syntax-propertize-function 'ruby-syntax-propertize "25.1")

(defun ruby-syntax-propertize-heredoc (limit)
  (let ((ppss (syntax-ppss))
        (res '()))
    (when (eq ?\n (nth 3 ppss))
      (save-excursion
        (goto-char (nth 8 ppss))
        (beginning-of-line)
        (while (re-search-forward ruby-here-doc-beg-re
                                  (line-end-position) t)
          (when (ruby-verify-heredoc (match-beginning 0))
            (push (concat (ruby-here-doc-end-match) "\n") res))))
      (save-excursion
        ;; With multiple openers on the same line, we don't know in which
        ;; part `start' is, so we have to go back to the beginning.
        (when (cdr res)
          (goto-char (nth 8 ppss))
          (setq res (nreverse res)))
        (while (and res (re-search-forward (pop res) limit 'move))
          (if (null res)
              (put-text-property (1- (point)) (point)
                                 'syntax-table (string-to-syntax "\""))))
        ;; End up at bol following the heredoc openers.
        ;; Propertize expression expansions from this point forward.
        ))))

(defun ruby-syntax-enclosing-percent-literal (limit)
  (let ((state (syntax-ppss))
        (start (point)))
    ;; When already inside percent literal, re-propertize it.
    (when (eq t (nth 3 state))
      (goto-char (nth 8 state))
      (when (looking-at ruby-percent-literal-beg-re)
        (ruby-syntax-propertize-percent-literal limit))
      (when (< (point) start) (goto-char start)))))

(defun ruby-syntax-propertize-percent-literal (limit)
  (goto-char (match-beginning 2))
  (let* ((op (char-after))
         (ops (char-to-string op))
         (cl (or (cdr (aref (syntax-table) op))
                 (cdr (assoc op '((?< . ?>))))))
         parse-sexp-lookup-properties)
    (save-excursion
      (condition-case nil
          (progn
            (if cl              ; Paired delimiters.
                ;; Delimiter pairs of the same kind can be nested
                ;; inside the literal, as long as they are balanced.
                ;; Create syntax table that ignores other characters.
                (with-syntax-table (make-char-table 'syntax-table nil)
                  (modify-syntax-entry op (concat "(" (char-to-string cl)))
                  (modify-syntax-entry cl (concat ")" ops))
                  (modify-syntax-entry ?\\ "\\")
                  (save-restriction
                    (narrow-to-region (point) limit)
                    (forward-list))) ; skip to the paired character
              ;; Single character delimiter.
              (re-search-forward (concat "[^\\]\\(?:\\\\\\\\\\)*"
                                         (regexp-quote ops)) limit nil))
            ;; Found the closing delimiter.
            (put-text-property (1- (point)) (point) 'syntax-table
                               (string-to-syntax "|")))
        ;; Unclosed literal, do nothing.
        ((scan-error search-failed))))))

(defun ruby-syntax-propertize-expansion ()
  ;; Save the match data to a text property, for font-locking later.
  ;; Set the syntax of all double quotes and backticks to punctuation.
  (let* ((beg (match-beginning 2))
         (end (match-end 2))
         (state (and beg (save-excursion (syntax-ppss beg)))))
    (when (ruby-syntax-expansion-allowed-p state)
      (put-text-property beg (1+ beg) 'ruby-expansion-match-data
                         (match-data))
      (goto-char beg)
      (while (re-search-forward "[\"`]" end 'move)
        (put-text-property (match-beginning 0) (match-end 0)
                           'syntax-table (string-to-syntax "."))))))

(defun ruby-syntax-expansion-allowed-p (parse-state)
  "Return non-nil if expression expansion is allowed."
  (let ((term (nth 3 parse-state)))
    (cond
     ((memq term '(?\" ?` ?\n ?/)))
     ((eq term t)
      (save-match-data
        (save-excursion
          (goto-char (nth 8 parse-state))
          (looking-at "%\\(?:[QWrxI]\\|\\W\\)")))))))

(defun ruby-syntax-propertize-expansions (start end)
  (save-excursion
    (goto-char start)
    (while (re-search-forward ruby-expression-expansion-re end 'move)
      (ruby-syntax-propertize-expansion))))

(defun ruby-in-ppss-context-p (context &optional ppss)
  (let ((ppss (or ppss (syntax-ppss (point)))))
    (if (cond
         ((eq context 'anything)
          (or (nth 3 ppss)
              (nth 4 ppss)))
         ((eq context 'string)
          (nth 3 ppss))
         ((eq context 'heredoc)
          (eq ?\n (nth 3 ppss)))
         ((eq context 'non-heredoc)
          (and (ruby-in-ppss-context-p 'anything)
               (not (ruby-in-ppss-context-p 'heredoc))))
         ((eq context 'comment)
          (nth 4 ppss))
         (t
          (error (concat
                  "Internal error on `ruby-in-ppss-context-p': "
                  "context name `%s' is unknown")
                 context)))
        t)))

(defvar ruby-font-lock-syntax-table
  (let ((tbl (copy-syntax-table ruby-mode-syntax-table)))
    (modify-syntax-entry ?_ "w" tbl)
    tbl)
  "The syntax table to use for fontifying Ruby mode buffers.
See `font-lock-syntax-table'.")

(defconst ruby-font-lock-keyword-beg-re "\\(?:^\\|[^.@$:]\\|\\.\\.\\)")

(defconst ruby-font-lock-keywords
  `(;; Functions.
    ("^\\s *def\\s +\\(?:[^( \t\n.]*\\.\\)?\\([^( \t\n]+\\)"
     1 font-lock-function-name-face)
    ;; Keywords.
    (,(concat
       ruby-font-lock-keyword-beg-re
       (regexp-opt
        '("alias"
          "and"
          "begin"
          "break"
          "case"
          "class"
          "def"
          "defined?"
          "do"
          "elsif"
          "else"
          "fail"
          "ensure"
          "for"
          "end"
          "if"
          "in"
          "module"
          "next"
          "not"
          "or"
          "redo"
          "rescue"
          "retry"
          "return"
          "self"
          "super"
          "then"
          "unless"
          "undef"
          "until"
          "when"
          "while"
          "yield")
        'symbols))
     (1 font-lock-keyword-face))
    ;; Core methods that have required arguments.
    (,(concat
       ruby-font-lock-keyword-beg-re
       (regexp-opt
        '( ;; built-in methods on Kernel
          "at_exit"
          "autoload"
          "autoload?"
          "callcc"
          "catch"
          "eval"
          "exec"
          "format"
          "lambda"
          "load"
          "loop"
          "open"
          "p"
          "print"
          "printf"
          "proc"
          "putc"
          "puts"
          "require"
          "require_relative"
          "spawn"
          "sprintf"
          "syscall"
          "system"
          "throw"
          "trace_var"
          "trap"
          "untrace_var"
          "warn"
          ;; keyword-like private methods on Module
          "alias_method"
          "attr"
          "attr_accessor"
          "attr_reader"
          "attr_writer"
          "define_method"
          "extend"
          "include"
          "module_function"
          "prepend"
          "private_class_method"
          "private_constant"
          "public_class_method"
          "public_constant"
          "refine"
          "using")
        'symbols))
     (1 (unless (looking-at " *\\(?:[]|,.)}=]\\|$\\)")
          font-lock-builtin-face)))
    ;; Kernel methods that have no required arguments.
    (,(concat
       ruby-font-lock-keyword-beg-re
       (regexp-opt
        '("__callee__"
          "__dir__"
          "__method__"
          "abort"
          "binding"
          "block_given?"
          "caller"
          "exit"
          "exit!"
          "fail"
          "fork"
          "global_variables"
          "local_variables"
          "private"
          "protected"
          "public"
          "raise"
          "rand"
          "readline"
          "readlines"
          "sleep"
          "srand")
        'symbols))
     (1 font-lock-builtin-face))
    ;; Here-doc beginnings.
    (,ruby-here-doc-beg-re
     (0 (when (ruby-verify-heredoc (match-beginning 0))
          'font-lock-string-face)))
    ;; Perl-ish keywords.
    "\\_<\\(?:BEGIN\\|END\\)\\_>\\|^__END__$"
    ;; Variables.
    (,(concat ruby-font-lock-keyword-beg-re
              "\\_<\\(nil\\|true\\|false\\)\\_>")
     1 font-lock-constant-face)
    ;; Keywords that evaluate to certain values.
    ("\\_<__\\(?:LINE\\|ENCODING\\|FILE\\)__\\_>"
     (0 font-lock-builtin-face))
    ;; Symbols.
    ("\\(^\\|[^:]\\)\\(:@?\\(?:\\w\\|_\\)+\\)\\([!?=]\\)?"
     (2 font-lock-constant-face)
     (3 (unless (and (eq (char-before (match-end 3)) ?=)
                     (eq (char-after (match-end 3)) ?>))
          ;; bug#18644
          font-lock-constant-face)
        nil t))
    ;; Special globals.
    (,(concat "\\$\\(?:[:\"!@;,/\\._><\\$?~=*&`'+0-9]\\|-[0adFiIlpvw]\\|"
              (regexp-opt '("LOAD_PATH" "LOADED_FEATURES" "PROGRAM_NAME"
                            "ERROR_INFO" "ERROR_POSITION"
                            "FS" "FIELD_SEPARATOR"
                            "OFS" "OUTPUT_FIELD_SEPARATOR"
                            "RS" "INPUT_RECORD_SEPARATOR"
                            "ORS" "OUTPUT_RECORD_SEPARATOR"
                            "NR" "INPUT_LINE_NUMBER"
                            "LAST_READ_LINE" "DEFAULT_OUTPUT" "DEFAULT_INPUT"
                            "PID" "PROCESS_ID" "CHILD_STATUS"
                            "LAST_MATCH_INFO" "IGNORECASE"
                            "ARGV" "MATCH" "PREMATCH" "POSTMATCH"
                            "LAST_PAREN_MATCH" "stdin" "stdout" "stderr"
                            "DEBUG" "FILENAME" "VERBOSE" "SAFE" "CLASSPATH"
                            "JRUBY_VERSION" "JRUBY_REVISION" "ENV_JAVA"))
              "\\_>\\)")
     0 font-lock-builtin-face)
    ("\\(\\$\\|@\\|@@\\)\\(\\w\\|_\\)+"
     0 font-lock-variable-name-face)
    ;; Constants.
    ("\\_<\\([A-Z]+\\(\\w\\|_\\)*\\)"
     1 (unless (eq ?\( (char-after)) font-lock-type-face))
    ;; Ruby 1.9-style symbol hash keys.
    ("\\(?:^\\s *\\|[[{(,]\\s *\\|\\sw\\s +\\)\\(\\(\\sw\\|_\\)+:\\)[^:]"
     (1 (progn (forward-char -1) font-lock-constant-face)))
    ;; Conversion methods on Kernel.
    (,(concat ruby-font-lock-keyword-beg-re
              (regexp-opt '("Array" "Complex" "Float" "Hash"
                            "Integer" "Rational" "String") 'symbols))
     (1 font-lock-builtin-face))
    ;; Expression expansion.
    (ruby-match-expression-expansion
     2 font-lock-variable-name-face t)
    ;; Negation char.
    ("\\(?:^\\|[^[:alnum:]_]\\)\\(!+\\)[^=~]"
     1 font-lock-negation-char-face)
    ;; Character literals.
    ;; FIXME: Support longer escape sequences.
    ("\\?\\\\?\\_<.\\_>" 0 font-lock-string-face)
    ;; Regexp options.
    ("\\(?:\\s|\\|/\\)\\([imxo]+\\)"
     1 (when (save-excursion
               (let ((state (syntax-ppss (match-beginning 0))))
                 (and (nth 3 state)
                      (or (eq (char-after) ?/)
                          (progn
                            (goto-char (nth 8 state))
                            (looking-at "%r"))))))
         font-lock-preprocessor-face))
    )
  "Additional expressions to highlight in Ruby mode.")

(defun ruby-match-expression-expansion (limit)
  (let* ((prop 'ruby-expansion-match-data)
         (pos (next-single-char-property-change (point) prop nil limit))
         value)
    (when (and pos (> pos (point)))
      (goto-char pos)
      (or (and (setq value (get-text-property pos prop))
               (progn (set-match-data value) t))
          (ruby-match-expression-expansion limit)))))

;;;###autoload
(define-derived-mode ruby-mode prog-mode "Ruby"
  "Major mode for editing Ruby code.

\\{ruby-mode-map}"
  (ruby-mode-variables)

  (setq-local imenu-create-index-function 'ruby-imenu-create-index)
  (setq-local add-log-current-defun-function 'ruby-add-log-current-method)
  (setq-local beginning-of-defun-function 'ruby-beginning-of-defun)
  (setq-local end-of-defun-function 'ruby-end-of-defun)

  (add-hook 'after-save-hook 'ruby-mode-set-encoding nil 'local)
  (add-hook 'electric-indent-functions 'ruby--electric-indent-p nil 'local)

  (setq-local font-lock-defaults '((ruby-font-lock-keywords) nil nil))
  (setq-local font-lock-keywords ruby-font-lock-keywords)
  (setq-local font-lock-syntax-table ruby-font-lock-syntax-table)

  (setq-local syntax-propertize-function #'ruby-syntax-propertize))

;;; Invoke ruby-mode when appropriate

;;;###autoload
(add-to-list 'auto-mode-alist
             (cons (purecopy (concat "\\(?:\\.\\(?:"
                                     "rbw?\\|ru\\|rake\\|thor"
                                     "\\|jbuilder\\|rabl\\|gemspec\\|podspec"
                                     "\\)"
                                     "\\|/"
                                     "\\(?:Gem\\|Rake\\|Cap\\|Thor"
                                     "\\|Puppet\\|Berks"
                                     "\\|Vagrant\\|Guard\\|Pod\\)file"
                                     "\\)\\'")) 'ruby-mode))

;;;###autoload
(dolist (name (list "ruby" "rbx" "jruby" "ruby1.9" "ruby1.8"))
  (add-to-list 'interpreter-mode-alist (cons (purecopy name) 'ruby-mode)))

(provide 'ruby-mode)

;;; ruby-mode.el ends here<|MERGE_RESOLUTION|>--- conflicted
+++ resolved
@@ -891,21 +891,15 @@
 (defun ruby-verify-heredoc (&optional pos)
   (save-excursion
     (when pos (goto-char pos))
-<<<<<<< HEAD
-    (forward-word -1)
-    (and (or (bolp) (not (eq (char-before (point)) ?_)))
-         (looking-at ruby-singleton-class-re))))
-=======
     ;; Not right after a symbol or prefix character.
     ;; Method names are only allowed when separated by
     ;; whitespace.  Not a limitation in Ruby, but it's hard for
     ;; us to do better.
     (when (not (memq (car (syntax-after (1- (point)))) '(2 3 6 10)))
       (or (not (memq (char-before) '(?\s ?\t)))
-          (ignore (forward-word-strictly -1))
+          (ignore (forward-word -1))
           (eq (char-before) ?_)
           (not (looking-at ruby-singleton-class-re))))))
->>>>>>> facb5e20
 
 (defun ruby-expr-beg (&optional option)
   "Check if point is possibly at the beginning of an expression.
