--- conflicted
+++ resolved
@@ -32,19 +32,10 @@
 #include "xterm.h"
 #endif
 
-<<<<<<< HEAD
-/* static struct backtrace *backtrace_list; */
-
 /* #if !BYTE_MARK_STACK */
 /* static */
 /* #endif */
 /* struct catchtag *catchlist; */
-=======
-#if !BYTE_MARK_STACK
-static
-#endif
-struct catchtag *catchlist;
->>>>>>> e2d8a6f0
 
 /* Chain of condition handlers currently in effect.
    The elements of this chain are contained in the stack frames
@@ -156,14 +147,6 @@
   return pdl;
 }
 
-<<<<<<< HEAD
-static inline void
-set_specpdl_saved_value (Lisp_Object savedval)
-{
-  specpdl_ptr->saved_value = savedval;
-}
-=======
->>>>>>> e2d8a6f0
 
 void
 init_eval_once (void)
@@ -998,14 +981,8 @@
   c.next = catchlist;
   c.tag = tag;
   c.val = Qnil;
-<<<<<<< HEAD
-  c.backlist = backtrace_list;
   c.f_handlerlist = handlerlist;
   c.f_lisp_eval_depth = lisp_eval_depth;
-=======
-  c.handlerlist = handlerlist;
-  c.lisp_eval_depth = lisp_eval_depth;
->>>>>>> e2d8a6f0
   c.pdlcount = SPECPDL_INDEX ();
   c.poll_suppress_count = poll_suppress_count;
   c.interrupt_input_blocked = interrupt_input_blocked;
@@ -1068,12 +1045,7 @@
 #ifdef DEBUG_GCPRO
   gcpro_level = gcprolist ? gcprolist->level + 1 : 0;
 #endif
-<<<<<<< HEAD
-  backtrace_list = catch->backlist;
   lisp_eval_depth = catch->f_lisp_eval_depth;
-=======
-  lisp_eval_depth = catch->lisp_eval_depth;
->>>>>>> e2d8a6f0
 
   sys_longjmp (catch->jmp, 1);
 }
@@ -1174,14 +1146,8 @@
 
   c.tag = Qnil;
   c.val = Qnil;
-<<<<<<< HEAD
-  c.backlist = backtrace_list;
   c.f_handlerlist = handlerlist;
   c.f_lisp_eval_depth = lisp_eval_depth;
-=======
-  c.handlerlist = handlerlist;
-  c.lisp_eval_depth = lisp_eval_depth;
->>>>>>> e2d8a6f0
   c.pdlcount = SPECPDL_INDEX ();
   c.poll_suppress_count = poll_suppress_count;
   c.interrupt_input_blocked = interrupt_input_blocked;
@@ -1234,14 +1200,8 @@
 
   c.tag = Qnil;
   c.val = Qnil;
-<<<<<<< HEAD
-  c.backlist = backtrace_list;
   c.f_handlerlist = handlerlist;
   c.f_lisp_eval_depth = lisp_eval_depth;
-=======
-  c.handlerlist = handlerlist;
-  c.lisp_eval_depth = lisp_eval_depth;
->>>>>>> e2d8a6f0
   c.pdlcount = SPECPDL_INDEX ();
   c.poll_suppress_count = poll_suppress_count;
   c.interrupt_input_blocked = interrupt_input_blocked;
@@ -1277,14 +1237,8 @@
 
   c.tag = Qnil;
   c.val = Qnil;
-<<<<<<< HEAD
-  c.backlist = backtrace_list;
   c.f_handlerlist = handlerlist;
   c.f_lisp_eval_depth = lisp_eval_depth;
-=======
-  c.handlerlist = handlerlist;
-  c.lisp_eval_depth = lisp_eval_depth;
->>>>>>> e2d8a6f0
   c.pdlcount = SPECPDL_INDEX ();
   c.poll_suppress_count = poll_suppress_count;
   c.interrupt_input_blocked = interrupt_input_blocked;
@@ -1324,14 +1278,8 @@
 
   c.tag = Qnil;
   c.val = Qnil;
-<<<<<<< HEAD
-  c.backlist = backtrace_list;
   c.f_handlerlist = handlerlist;
   c.f_lisp_eval_depth = lisp_eval_depth;
-=======
-  c.handlerlist = handlerlist;
-  c.lisp_eval_depth = lisp_eval_depth;
->>>>>>> e2d8a6f0
   c.pdlcount = SPECPDL_INDEX ();
   c.poll_suppress_count = poll_suppress_count;
   c.interrupt_input_blocked = interrupt_input_blocked;
@@ -1373,14 +1321,8 @@
 
   c.tag = Qnil;
   c.val = Qnil;
-<<<<<<< HEAD
-  c.backlist = backtrace_list;
   c.f_handlerlist = handlerlist;
   c.f_lisp_eval_depth = lisp_eval_depth;
-=======
-  c.handlerlist = handlerlist;
-  c.lisp_eval_depth = lisp_eval_depth;
->>>>>>> e2d8a6f0
   c.pdlcount = SPECPDL_INDEX ();
   c.poll_suppress_count = poll_suppress_count;
   c.interrupt_input_blocked = interrupt_input_blocked;
@@ -3162,16 +3104,10 @@
     case SYMBOL_PLAINVAL:
       /* The most common case is that of a non-constant symbol with a
 	 trivial value.  Make that as fast as we can.  */
-<<<<<<< HEAD
-      set_specpdl_symbol (symbol);
-      set_specpdl_old_value (SYMBOL_VAL (sym));
-      specpdl_ptr->func = NULL;
-      specpdl_ptr->saved_value = Qnil;
-=======
       specpdl_ptr->kind = SPECPDL_LET;
       specpdl_ptr->v.let.symbol = symbol;
       specpdl_ptr->v.let.old_value = SYMBOL_VAL (sym);
->>>>>>> e2d8a6f0
+      specpdl_ptr->v.let.saved_value = Qnil;
       ++specpdl_ptr;
       do_specbind (sym, specpdl_ptr - 1, value);
       break;
@@ -3225,16 +3161,9 @@
 {
   if (specpdl_ptr == specpdl + specpdl_size)
     grow_specpdl ();
-<<<<<<< HEAD
-  specpdl_ptr->func = function;
-  set_specpdl_symbol (Qnil);
-  set_specpdl_old_value (arg);
-  set_specpdl_saved_value (Qnil);
-=======
   specpdl_ptr->kind = SPECPDL_UNWIND;
   specpdl_ptr->v.unwind.func = function;
   specpdl_ptr->v.unwind.arg = arg;
->>>>>>> e2d8a6f0
   specpdl_ptr++;
 }
 
@@ -3245,7 +3174,7 @@
 
   for (bind = specpdl; bind != specpdl_ptr; ++bind)
     {
-      if (bind->func == NULL)
+      if (bind->kind >= SPECPDL_LET)
 	{
 	  Lisp_Object value = bind->saved_value;
 
@@ -3258,41 +3187,50 @@
 static void
 do_one_unbind (const struct specbinding *this_binding, int unwinding)
 {
-  if (this_binding->func != 0)
-    (*this_binding->func) (this_binding->old_value);
-  /* If the symbol is a list, it is really (SYMBOL WHERE
-     . CURRENT-BUFFER) where WHERE is either nil, a buffer, or a
-     frame.  If WHERE is a buffer or frame, this indicates we
-     bound a variable that had a buffer-local or frame-local
-     binding.  WHERE nil means that the variable had the default
-     value when it was bound.  CURRENT-BUFFER is the buffer that
-     was current when the variable was bound.  */
-  else if (CONSP (this_binding->symbol))
-    {
-      Lisp_Object symbol, where;
-
-      symbol = XCAR (this_binding->symbol);
-      where = XCAR (XCDR (this_binding->symbol));
-
-      if (NILP (where))
-	Fset_default (symbol, this_binding->old_value);
-      /* If `where' is non-nil, reset the value in the appropriate
-	 local binding, but only if that binding still exists.  */
-      else if (BUFFERP (where)
-	       ? !NILP (Flocal_variable_p (symbol, where))
-	       : !NILP (Fassq (symbol, XFRAME (where)->param_alist)))
-	set_internal (symbol, this_binding->old_value, where, 1);
-    }
-  /* If variable has a trivial value (no forwarding), we can
-     just set it.  No need to check for constant symbols here,
-     since that was already done by specbind.  */
-  else if (XSYMBOL (this_binding->symbol)->redirect == SYMBOL_PLAINVAL)
-    SET_SYMBOL_VAL (XSYMBOL (this_binding->symbol),
-		    this_binding->old_value);
-  else
-    /* NOTE: we only ever come here if make_local_foo was used for
-       the first time on this var within this let.  */
-    Fset_default (this_binding->symbol, this_binding->old_value);
+  switch (this_binding->kind)
+    {
+    case SPECPDL_UNWIND:
+      (*specpdl_func (this_binding)) (specpdl_arg (this_binding));
+      break;
+    case SPECPDL_LET:
+      /* If variable has a trivial value (no forwarding), we can
+	 just set it.  No need to check for constant symbols here,
+	 since that was already done by specbind.  */
+      if (XSYMBOL (specpdl_symbol (this_binding))->redirect
+	  == SYMBOL_PLAINVAL)
+	SET_SYMBOL_VAL (XSYMBOL (specpdl_symbol (this_binding)),
+			specpdl_old_value (this_binding));
+      else
+	/* NOTE: we only ever come here if make_local_foo was used for
+	   the first time on this var within this let.  */
+	Fset_default (specpdl_symbol (this_binding),
+		      specpdl_old_value (this_binding));
+      break;
+    case SPECPDL_BACKTRACE:
+      break;
+    case SPECPDL_LET_LOCAL:
+    case SPECPDL_LET_DEFAULT:
+      { /* If the symbol is a list, it is really (SYMBOL WHERE
+	   . CURRENT-BUFFER) where WHERE is either nil, a buffer, or a
+	   frame.  If WHERE is a buffer or frame, this indicates we
+	   bound a variable that had a buffer-local or frame-local
+	   binding.  WHERE nil means that the variable had the default
+	   value when it was bound.  CURRENT-BUFFER is the buffer that
+	   was current when the variable was bound.  */
+	Lisp_Object symbol = specpdl_symbol (this_binding);
+	Lisp_Object where = specpdl_where (this_binding);
+	eassert (BUFFERP (where));
+
+	if (this_binding->kind == SPECPDL_LET_DEFAULT)
+	  Fset_default (symbol, specpdl_old_value (this_binding));
+	/* If this was a local binding, reset the value in the appropriate
+	   buffer, but only if that buffer's binding still exists.  */
+	else if (!NILP (Flocal_variable_p (symbol, where)))
+	  set_internal (symbol, specpdl_old_value (this_binding),
+			where, 1);
+      }
+      break;
+    }
 }
 
 Lisp_Object
@@ -3315,54 +3253,7 @@
       struct specbinding this_binding;
       this_binding = *--specpdl_ptr;
 
-<<<<<<< HEAD
       do_one_unbind (&this_binding, 1);
-=======
-      switch (this_binding.kind)
-	{
-	case SPECPDL_UNWIND:
-	  (*specpdl_func (&this_binding)) (specpdl_arg (&this_binding));
-	  break;
-	case SPECPDL_LET:
-	  /* If variable has a trivial value (no forwarding), we can
-	     just set it.  No need to check for constant symbols here,
-	     since that was already done by specbind.  */
-	  if (XSYMBOL (specpdl_symbol (&this_binding))->redirect
-	      == SYMBOL_PLAINVAL)
-	    SET_SYMBOL_VAL (XSYMBOL (specpdl_symbol (&this_binding)),
-			    specpdl_old_value (&this_binding));
-	  else
-	    /* NOTE: we only ever come here if make_local_foo was used for
-	       the first time on this var within this let.  */
-	    Fset_default (specpdl_symbol (&this_binding),
-			  specpdl_old_value (&this_binding));
-	  break;
-	case SPECPDL_BACKTRACE:
-	  break;
-	case SPECPDL_LET_LOCAL:
-	case SPECPDL_LET_DEFAULT:
-	  { /* If the symbol is a list, it is really (SYMBOL WHERE
-	     . CURRENT-BUFFER) where WHERE is either nil, a buffer, or a
-	     frame.  If WHERE is a buffer or frame, this indicates we
-	     bound a variable that had a buffer-local or frame-local
-	     binding.  WHERE nil means that the variable had the default
-	     value when it was bound.  CURRENT-BUFFER is the buffer that
-	     was current when the variable was bound.  */
-	    Lisp_Object symbol = specpdl_symbol (&this_binding);
-	    Lisp_Object where = specpdl_where (&this_binding);
-	    eassert (BUFFERP (where));
-
-	    if (this_binding.kind == SPECPDL_LET_DEFAULT)
-	      Fset_default (symbol, specpdl_old_value (&this_binding));
-	    /* If this was a local binding, reset the value in the appropriate
-	       buffer, but only if that buffer's binding still exists.  */
-	    else if (!NILP (Flocal_variable_p (symbol, where)))
-	      set_internal (symbol, specpdl_old_value (&this_binding),
-			    where, 1);
-	  }
-	  break;
-	}
->>>>>>> e2d8a6f0
     }
 
   if (NILP (Vquit_flag) && !NILP (quitf))
@@ -3379,7 +3270,7 @@
 
   for (bind = specpdl_ptr; bind != specpdl; --bind)
     {
-      if (bind->func == NULL)
+      if (bind->kind >= SPECPDL_LET)
 	{
 	  bind->saved_value = find_symbol_value (binding_symbol (bind));
 	  do_one_unbind (bind, 0);
@@ -3498,10 +3389,10 @@
  
 void
-mark_specpdl (void)
+mark_specpdl (struct specbinding *first, struct specbinding *ptr)
 {
   struct specbinding *pdl;
-  for (pdl = specpdl; pdl != specpdl_ptr; pdl++)
+  for (pdl = first; pdl != ptr; pdl++)
     {
       switch (pdl->kind)
 	{
@@ -3524,6 +3415,7 @@
 	case SPECPDL_LET:
 	  mark_object (specpdl_symbol (pdl));
 	  mark_object (specpdl_old_value (pdl));
+	  mark_object (specpdl_saved_value (pdl));
 	}
     }
 }
