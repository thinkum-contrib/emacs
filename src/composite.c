/* Composite sequence support.
   Copyright (C) 2001-2019 Free Software Foundation, Inc.
   Copyright (C) 1999, 2000, 2001, 2002, 2003, 2004, 2005, 2006, 2007, 2008, 2009, 2010, 2011
     National Institute of Advanced Industrial Science and Technology (AIST)
     Registration Number H14PRO021
   Copyright (C) 2003, 2006
     National Institute of Advanced Industrial Science and Technology (AIST)
     Registration Number H13PRO009

This file is part of GNU Emacs.

GNU Emacs is free software: you can redistribute it and/or modify
it under the terms of the GNU General Public License as published by
the Free Software Foundation, either version 3 of the License, or (at
your option) any later version.

GNU Emacs is distributed in the hope that it will be useful,
but WITHOUT ANY WARRANTY; without even the implied warranty of
MERCHANTABILITY or FITNESS FOR A PARTICULAR PURPOSE.  See the
GNU General Public License for more details.

You should have received a copy of the GNU General Public License
along with GNU Emacs.  If not, see <https://www.gnu.org/licenses/>.  */

#include <config.h>

#include "lisp.h"
#include "character.h"
#include "composite.h"
#include "buffer.h"
#include "coding.h"
#include "intervals.h"
#include "frame.h"
#include "dispextern.h"
#include "termhooks.h"


/* Emacs uses special text property `composition' to support character
   composition.  A sequence of characters that have the same (i.e. eq)
   `composition' property value is treated as a single composite
   sequence (we call it just `composition' here after).  Characters in
   a composition are all composed somehow on the screen.

   The property value has this form when the composition is made:
	((LENGTH . COMPONENTS) . MODIFICATION-FUNC)
   then turns to this form:
	(COMPOSITION-ID . (LENGTH COMPONENTS-VEC . MODIFICATION-FUNC))
   when the composition is registered in composition_hash_table and
   composition_table.  These rather peculiar structures were designed
   to make it easy to distinguish them quickly (we can do that by
   checking only the first element) and to extract LENGTH (from the
   former form) and COMPOSITION-ID (from the latter form).

   We register a composition when it is displayed, or when the width
   is required (for instance, to calculate columns).

   LENGTH -- Length of the composition.  This information is used to
	check the validity of the composition.

   COMPONENTS --  Character, string, vector, list, or nil.

	If it is nil, characters in the text are composed relatively
	according to their metrics in font glyphs.

	If it is a character or a string, the character or characters
	in the string are composed relatively.

	If it is a vector or list of integers, the element is a
	character or an encoded composition rule.  The characters are
	composed according to the rules.  (2N)th elements are
	characters to be composed and (2N+1)th elements are
	composition rules to tell how to compose (2N+2)th element with
	the previously composed 2N glyphs.

   COMPONENTS-VEC -- Vector of integers.  In a relative composition,
	the elements are the characters to be composed.  In a rule-base
	composition, the elements are characters or encoded
	composition rules.

   MODIFICATION-FUNC -- If non nil, it is a function to call when the
	composition gets invalid after a modification in a buffer.  If
	it is nil, a function in `composition-function-table' of the
	first character in the sequence is called.

   COMPOSITION-ID --Identification number of the composition.  It is
	used as an index to composition_table for the composition.

   When Emacs has to display a composition or has to know its
   displaying width, the function get_composition_id is called.  It
   returns COMPOSITION-ID so that the caller can access the
   information about the composition through composition_table.  If a
   COMPOSITION-ID has not yet been assigned to the composition,
   get_composition_id checks the validity of `composition' property,
   and, if valid, assigns a new ID, registers the information in
   composition_hash_table and composition_table, and changes the form
   of the property value.  If the property is invalid,
   get_composition_id returns -1 without changing the property value.

   We use two tables to keep the information about composition;
   composition_hash_table and composition_table.

   The former is a hash table whose keys are COMPONENTS-VECs and
   values are the corresponding COMPOSITION-IDs.  This hash table is
   weak, but as each key (COMPONENTS-VEC) is also kept as a value of the
   `composition' property, it won't be collected as garbage until all
   bits of text that have the same COMPONENTS-VEC are deleted.

   The latter is a table of pointers to `struct composition' indexed
   by COMPOSITION-ID.  This structure keeps the other information (see
   composite.h).

   In general, a text property holds information about individual
   characters.  But, a `composition' property holds information about
   a sequence of characters (in this sense, it is like the `intangible'
   property).  That means that we should not share the property value
   in adjacent compositions -- we can't distinguish them if they have the
   same property.  So, after any changes, we call
   `update_compositions' and change a property of one of adjacent
   compositions to a copy of it.  This function also runs a proper
   composition modification function to make a composition that gets
   invalid by the change valid again.

   As the value of the `composition' property holds information about a
   specific range of text, the value gets invalid if we change the
   text in the range.  We treat the `composition' property as always
   rear-nonsticky (currently by setting default-text-properties to
   (rear-nonsticky (composition))) and we never make properties of
   adjacent compositions identical.  Thus, any such changes make the
   range just shorter.  So, we can check the validity of the `composition'
   property by comparing LENGTH information with the actual length of
   the composition.

*/


/* Table of pointers to the structure `composition' indexed by
   COMPOSITION-ID.  This structure is for storing information about
   each composition except for COMPONENTS-VEC.  */
struct composition **composition_table;

/* The current size of `composition_table'.  */
static ptrdiff_t composition_table_size;

/* Number of compositions currently made. */
ptrdiff_t n_compositions;

/* Hash table for compositions.  The key is COMPONENTS-VEC of
   `composition' property.  The value is the corresponding
   COMPOSITION-ID.  */
Lisp_Object composition_hash_table;

/* Maximum number of characters to look back for
   auto-compositions.  */
#define MAX_AUTO_COMPOSITION_LOOKBACK 3

/* Return COMPOSITION-ID of a composition at buffer position
   CHARPOS/BYTEPOS and length NCHARS.  The `composition' property of
   the sequence is PROP.  STRING, if non-nil, is a string that
   contains the composition instead of the current buffer.

   If the composition is invalid, return -1.  */

ptrdiff_t
get_composition_id (ptrdiff_t charpos, ptrdiff_t bytepos, ptrdiff_t nchars,
		    Lisp_Object prop, Lisp_Object string)
{
  Lisp_Object id, length, components, key, *key_contents;
  ptrdiff_t glyph_len;
  struct Lisp_Hash_Table *hash_table = XHASH_TABLE (composition_hash_table);
  ptrdiff_t hash_index;
  EMACS_UINT hash_code;
  enum composition_method method;
  struct composition *cmp;
  ptrdiff_t i;
  int ch;

  /* Maximum length of a string of glyphs.  XftGlyphExtents limits
     this to INT_MAX, and Emacs limits it further.  Divide INT_MAX - 1
     by 2 because x_produce_glyphs computes glyph_len * 2 + 1.  Divide
     the size by MAX_MULTIBYTE_LENGTH because encode_terminal_code
     multiplies glyph_len by MAX_MULTIBYTE_LENGTH.  */
  enum {
    GLYPH_LEN_MAX = min ((INT_MAX - 1) / 2,
			 min (PTRDIFF_MAX, SIZE_MAX) / MAX_MULTIBYTE_LENGTH)
  };

  /* PROP should be
	Form-A: ((LENGTH . COMPONENTS) . MODIFICATION-FUNC)
     or
	Form-B: (COMPOSITION-ID . (LENGTH COMPONENTS-VEC . MODIFICATION-FUNC))
  */
  if (nchars == 0 || !CONSP (prop))
    goto invalid_composition;

  id = XCAR (prop);
  if (FIXNUMP (id))
    {
      /* PROP should be Form-B.  */
      if (XFIXNUM (id) < 0 || XFIXNUM (id) >= n_compositions)
	goto invalid_composition;
      return XFIXNUM (id);
    }

  /* PROP should be Form-A.
     Thus, ID should be (LENGTH . COMPONENTS).  */
  if (!CONSP (id))
    goto invalid_composition;
  length = XCAR (id);
  if (!FIXNUMP (length) || XFIXNUM (length) != nchars)
    goto invalid_composition;

  components = XCDR (id);

  /* Check if the same composition has already been registered or not
     by consulting composition_hash_table.  The key for this table is
     COMPONENTS (converted to a vector COMPONENTS-VEC) or, if it is
     nil, vector of characters in the composition range.  */
  if (FIXNUMP (components))
    key = make_vector (1, components);
  else if (STRINGP (components) || CONSP (components))
    key = Fvconcat (1, &components);
  else if (VECTORP (components))
    key = components;
  else if (NILP (components))
    {
      key = make_uninit_vector (nchars);
      if (STRINGP (string))
	for (i = 0; i < nchars; i++)
	  {
	    FETCH_STRING_CHAR_ADVANCE (ch, string, charpos, bytepos);
	    ASET (key, i, make_fixnum (ch));
	  }
      else
	for (i = 0; i < nchars; i++)
	  {
	    FETCH_CHAR_ADVANCE (ch, charpos, bytepos);
	    ASET (key, i, make_fixnum (ch));
	  }
    }
  else
    goto invalid_composition;

  hash_index = hash_lookup (hash_table, key, &hash_code);
  if (hash_index >= 0)
    {
      /* We have already registered the same composition.  Change PROP
	 from Form-A above to Form-B while replacing COMPONENTS with
	 COMPONENTS-VEC stored in the hash table.  We can directly
	 modify the cons cell of PROP because it is not shared.  */
      key = HASH_KEY (hash_table, hash_index);
      id = HASH_VALUE (hash_table, hash_index);
      XSETCAR (prop, id);
      XSETCDR (prop, Fcons (make_fixnum (nchars), Fcons (key, XCDR (prop))));
      return XFIXNUM (id);
    }

  /* This composition is a new one.  We must register it.  */

  /* Check if we have sufficient memory to store this information.  */
  if (composition_table_size <= n_compositions)
    composition_table = xpalloc (composition_table, &composition_table_size,
				 1, -1, sizeof *composition_table);

  key_contents = XVECTOR (key)->contents;

  /* Check if the contents of COMPONENTS are valid if COMPONENTS is a
     vector or a list.  It should be a sequence of:
	char1 rule1 char2 rule2 char3 ...    ruleN charN+1  */

  if (VECTORP (components)
      && ASIZE (components) >= 2
      && VECTORP (AREF (components, 0)))
    {
      /* COMPONENTS is a glyph-string.  */
      ptrdiff_t len = ASIZE (key);

      for (i = 1; i < len; i++)
	if (! VECTORP (AREF (key, i)))
	  goto invalid_composition;
    }
  else if (VECTORP (components) || CONSP (components))
    {
      ptrdiff_t len = ASIZE (key);

      /* The number of elements should be odd.  */
      if ((len % 2) == 0)
	goto invalid_composition;
      /* All elements should be integers (character or encoded
         composition rule).  */
      for (i = 0; i < len; i++)
	{
	  if (!FIXNUMP (key_contents[i]))
	    goto invalid_composition;
	}
    }

  /* Change PROP from Form-A above to Form-B.  We can directly modify
     the cons cell of PROP because it is not shared.  */
  XSETFASTINT (id, n_compositions);
  XSETCAR (prop, id);
  XSETCDR (prop, Fcons (make_fixnum (nchars), Fcons (key, XCDR (prop))));

  /* Register the composition in composition_hash_table.  */
  hash_index = hash_put (hash_table, key, id, hash_code);

  method = (NILP (components)
	    ? COMPOSITION_RELATIVE
	    : ((FIXNUMP (components) || STRINGP (components))
	       ? COMPOSITION_WITH_ALTCHARS
	       : COMPOSITION_WITH_RULE_ALTCHARS));

  glyph_len = (method == COMPOSITION_WITH_RULE_ALTCHARS
	       ? (ASIZE (key) + 1) / 2
	       : ASIZE (key));

  if (GLYPH_LEN_MAX < glyph_len)
    memory_full (SIZE_MAX);

  /* Register the composition in composition_table.  */
  cmp = xmalloc (sizeof *cmp);

  cmp->method = method;
  cmp->hash_index = hash_index;
  cmp->glyph_len = glyph_len;
  cmp->offsets = xnmalloc (glyph_len, 2 * sizeof *cmp->offsets);
  cmp->font = NULL;

  if (cmp->method != COMPOSITION_WITH_RULE_ALTCHARS)
    {
      /* Relative composition.  */
      cmp->width = 0;
      for (i = 0; i < glyph_len; i++)
	{
	  int this_width;
	  ch = XFIXNUM (key_contents[i]);
	  /* TAB in a composition means display glyphs with padding
	     space on the left or right.  */
	  this_width = (ch == '\t' ? 1 : CHARACTER_WIDTH (ch));
	  if (cmp->width < this_width)
	    cmp->width = this_width;
	}
    }
  else
    {
      /* Rule-base composition.  */
      double leftmost = 0.0, rightmost;

      ch = XFIXNUM (key_contents[0]);
      rightmost = ch != '\t' ? CHARACTER_WIDTH (ch) : 1;

      for (i = 1; i < glyph_len; i += 2)
	{
	  int rule, gref, nref;
	  int this_width;
	  double this_left;

	  rule = XFIXNUM (key_contents[i]);
	  ch = XFIXNUM (key_contents[i + 1]);
	  this_width = ch != '\t' ? CHARACTER_WIDTH (ch) : 1;

	  /* A composition rule is specified by an integer value
	     that encodes global and new reference points (GREF and
	     NREF).  GREF and NREF are specified by numbers as
	     below:
		0---1---2 -- ascent
		|       |
		|       |
		|       |
		9--10--11 -- center
		|       |
	     ---3---4---5--- baseline
		|       |
		6---7---8 -- descent
	  */
	  COMPOSITION_DECODE_REFS (rule, gref, nref);
	  this_left = (leftmost
		       + (gref % 3) * (rightmost - leftmost) / 2.0
		       - (nref % 3) * this_width / 2.0);

	  if (this_left < leftmost)
	    leftmost = this_left;
	  if (this_left + this_width > rightmost)
	    rightmost = this_left + this_width;
	}

      cmp->width = rightmost - leftmost;
      if (cmp->width < (rightmost - leftmost))
	/* To get a ceiling integer value.  */
	cmp->width++;
    }

  composition_table[n_compositions] = cmp;

  return n_compositions++;

 invalid_composition:
  /* Would it be better to remove this `composition' property?  */
  return -1;
}


/* Find a static composition at or nearest to position POS of OBJECT
   (buffer or string).

   OBJECT defaults to the current buffer.  If there's a composition at
   POS, set *START and *END to the start and end of the sequence,
   *PROP to the `composition' property, and return 1.

   If there's no composition at POS and LIMIT is negative, return 0.

   Otherwise, search for a composition forward (LIMIT > POS) or
   backward (LIMIT < POS).  In this case, LIMIT bounds the search.

   If a composition is found, set *START, *END, and *PROP as above,
   and return 1, else return 0.

   This doesn't check the validity of composition.  */

bool
find_composition (ptrdiff_t pos, ptrdiff_t limit,
		  ptrdiff_t *start, ptrdiff_t *end,
		  Lisp_Object *prop, Lisp_Object object)
{
  Lisp_Object val;

  if (get_property_and_range (pos, Qcomposition, prop, start, end, object))
    return 1;

  if (limit < 0 || limit == pos)
    return 0;

  if (limit > pos)		/* search forward */
    {
      val = Fnext_single_property_change (make_fixnum (pos), Qcomposition,
					  object, make_fixnum (limit));
      pos = XFIXNUM (val);
      if (pos == limit)
	return 0;
    }
  else				/* search backward */
    {
      if (get_property_and_range (pos - 1, Qcomposition, prop, start, end,
				  object))
	return 1;
      val = Fprevious_single_property_change (make_fixnum (pos), Qcomposition,
					      object, make_fixnum (limit));
      pos = XFIXNUM (val);
      if (pos == limit)
	return 0;
      pos--;
    }
  get_property_and_range (pos, Qcomposition, prop, start, end, object);
  return 1;
}

/* Run a proper function to adjust the composition sitting between
   FROM and TO with property PROP.  */

static void
run_composition_function (ptrdiff_t from, ptrdiff_t to, Lisp_Object prop)
{
  Lisp_Object func;
  ptrdiff_t start, end;

  func = COMPOSITION_MODIFICATION_FUNC (prop);
  /* If an invalid composition precedes or follows, try to make them
     valid too.  */
  if (from > BEGV
      && find_composition (from - 1, -1, &start, &end, &prop, Qnil)
      && !composition_valid_p (start, end, prop))
    from = start;
  if (to < ZV
      && find_composition (to, -1, &start, &end, &prop, Qnil)
      && !composition_valid_p (start, end, prop))
    to = end;
  if (!NILP (Ffboundp (func)))
    call2 (func, make_fixnum (from), make_fixnum (to));
}

/* Make invalid compositions adjacent to or inside FROM and TO valid.
   CHECK_MASK is bitwise `or' of mask bits defined by macros
   CHECK_XXX (see the comment in composite.h).

   It also resets the text-property `auto-composed' to a proper region
   so that automatic character composition works correctly later while
   displaying the region.

   This function is called when a buffer text is changed.  If the
   change is deletion, FROM == TO.  Otherwise, FROM < TO.  */

void
update_compositions (ptrdiff_t from, ptrdiff_t to, int check_mask)
{
  Lisp_Object prop;
  ptrdiff_t start, end;
  /* The beginning and end of the region to set the property
     `auto-composed' to nil.  */
  ptrdiff_t min_pos = from, max_pos = to;

  if (inhibit_modification_hooks)
    return;

  /* If FROM and TO are not in a valid range, do nothing.  */
  if (! (BEGV <= from && from <= to && to <= ZV))
    return;

  if (check_mask & CHECK_HEAD)
    {
      /* FROM should be at composition boundary.  But, insertion or
	 deletion will make two compositions adjacent and
	 indistinguishable when they have same (eq) property.  To
	 avoid it, in such a case, we change the property of the
	 latter to the copy of it.  */
      if (from > BEGV
	  && find_composition (from - 1, -1, &start, &end, &prop, Qnil)
	  && composition_valid_p (start, end, prop))
	{
	  min_pos = start;
	  if (end > to)
	    max_pos = end;
	  if (from < end)
	    Fput_text_property (make_fixnum (from), make_fixnum (end),
				Qcomposition,
				Fcons (XCAR (prop), XCDR (prop)), Qnil);
	  run_composition_function (start, end, prop);
	  from = end;
	}
      else if (from < ZV
	       && find_composition (from, -1, &start, &from, &prop, Qnil)
	       && composition_valid_p (start, from, prop))
	{
	  if (from > to)
	    max_pos = from;
	  run_composition_function (start, from, prop);
	}
    }

  if (check_mask & CHECK_INSIDE)
    {
      /* In this case, we are sure that (check & CHECK_TAIL) is also
         nonzero.  Thus, here we should check only compositions before
         (to - 1).  */
      while (from < to - 1
	     && find_composition (from, to, &start, &from, &prop, Qnil)
	     && composition_valid_p (start, from, prop)
	     && from < to - 1)
	run_composition_function (start, from, prop);
    }

  if (check_mask & CHECK_TAIL)
    {
      if (from < to
	  && find_composition (to - 1, -1, &start, &end, &prop, Qnil)
	  && composition_valid_p (start, end, prop))
	{
	  /* TO should be also at composition boundary.  But,
	     insertion or deletion will make two compositions adjacent
	     and indistinguishable when they have same (eq) property.
	     To avoid it, in such a case, we change the property of
	     the former to the copy of it.  */
	  if (to < end)
	    {
	      Fput_text_property (make_fixnum (start), make_fixnum (to),
				  Qcomposition,
				  Fcons (XCAR (prop), XCDR (prop)), Qnil);
	      max_pos = end;
	    }
	  run_composition_function (start, end, prop);
	}
      else if (to < ZV
	       && find_composition (to, -1, &start, &end, &prop, Qnil)
	       && composition_valid_p (start, end, prop))
	{
	  run_composition_function (start, end, prop);
	  max_pos = end;
	}
    }
  if (min_pos < max_pos)
    {
      ptrdiff_t count = SPECPDL_INDEX ();

      specbind (Qinhibit_read_only, Qt);
      specbind (Qinhibit_modification_hooks, Qt);
      specbind (Qinhibit_point_motion_hooks, Qt);
      Fremove_list_of_text_properties (make_fixnum (min_pos),
				       make_fixnum (max_pos),
				       list1 (Qauto_composed), Qnil);
      unbind_to (count, Qnil);
    }
}


/* Modify composition property values in LIST destructively.  LIST is
   a list as returned from text_property_list.  Change values to the
   top-level copies of them so that none of them are `eq'.  */

void
make_composition_value_copy (Lisp_Object list)
{
  Lisp_Object plist, val;

  for (; CONSP (list); list = XCDR (list))
    {
      plist = XCAR (XCDR (XCDR (XCAR (list))));
      while (CONSP (plist) && CONSP (XCDR (plist)))
	{
	  if (EQ (XCAR (plist), Qcomposition)
	      && (val = XCAR (XCDR (plist)), CONSP (val)))
	    XSETCAR (XCDR (plist), Fcons (XCAR (val), XCDR (val)));
	  plist = XCDR (XCDR (plist));
	}
    }
}


/* Make text in the region between START and END a composition that
   has COMPONENTS and MODIFICATION-FUNC.

   If STRING is non-nil, then operate on characters contained between
   indices START and END in STRING.  */

void
compose_text (ptrdiff_t start, ptrdiff_t end, Lisp_Object components,
	      Lisp_Object modification_func, Lisp_Object string)
{
  Lisp_Object prop;

  prop = Fcons (Fcons (make_fixnum (end - start), components),
		modification_func);
  Fput_text_property  (make_fixnum (start), make_fixnum (end),
		       Qcomposition, prop, string);
}

/* Lisp glyph-string handlers.  */

/* Hash table for automatic composition.  The key is a header of a
   lgstring (Lispy glyph-string), and the value is a body of a
   lgstring.  */

static Lisp_Object gstring_hash_table;

static Lisp_Object gstring_lookup_cache (Lisp_Object);

static Lisp_Object
gstring_lookup_cache (Lisp_Object header)
{
  struct Lisp_Hash_Table *h = XHASH_TABLE (gstring_hash_table);
  ptrdiff_t i = hash_lookup (h, header, NULL);

  return (i >= 0 ? HASH_VALUE (h, i) : Qnil);
}

Lisp_Object
composition_gstring_put_cache (Lisp_Object gstring, ptrdiff_t len)
{
  struct Lisp_Hash_Table *h = XHASH_TABLE (gstring_hash_table);
<<<<<<< HEAD
  hash_rehash_if_needed (h);

  EMACS_UINT hash;
  Lisp_Object header, copy;
  ptrdiff_t i;

  header = LGSTRING_HEADER (gstring);
  hash = h->test.hashfn (&h->test, header);
=======
  Lisp_Object header = LGSTRING_HEADER (gstring);
  EMACS_UINT hash = h->test.hashfn (&h->test, header);
>>>>>>> a1b7a3f2
  if (len < 0)
    {
      ptrdiff_t glyph_len = LGSTRING_GLYPH_LEN (gstring);
      for (len = 0; len < glyph_len; len++)
	if (NILP (LGSTRING_GLYPH (gstring, len)))
	  break;
    }

  Lisp_Object copy = make_nil_vector (len + 2);
  LGSTRING_SET_HEADER (copy, Fcopy_sequence (header));
  for (ptrdiff_t i = 0; i < len; i++)
    LGSTRING_SET_GLYPH (copy, i, Fcopy_sequence (LGSTRING_GLYPH (gstring, i)));
  ptrdiff_t id = hash_put (h, LGSTRING_HEADER (copy), copy, hash);
  LGSTRING_SET_ID (copy, make_fixnum (id));
  return copy;
}

Lisp_Object
composition_gstring_from_id (ptrdiff_t id)
{
  struct Lisp_Hash_Table *h = XHASH_TABLE (gstring_hash_table);

  return HASH_VALUE (h, id);
}

DEFUN ("clear-composition-cache", Fclear_composition_cache,
       Sclear_composition_cache, 0, 0, 0,
       doc: /* Internal use only.
Clear composition cache.  */)
  (void)
{
  Lisp_Object args[] = {QCtest, Qequal, QCsize, make_fixnum (311)};
  gstring_hash_table = CALLMANY (Fmake_hash_table, args);
  /* Fixme: We call Fclear_face_cache to force complete re-building of
     display glyphs.  But, it may be better to call this function from
     Fclear_face_cache instead.  */
  return Fclear_face_cache (Qt);
}

bool
composition_gstring_p (Lisp_Object gstring)
{
  Lisp_Object header;
  ptrdiff_t i;

  if (! VECTORP (gstring) || ASIZE (gstring) < 2)
    return 0;
  header = LGSTRING_HEADER (gstring);
  if (! VECTORP (header) || ASIZE (header) < 2)
    return 0;
  if (! NILP (LGSTRING_FONT (gstring))
      && (! FONT_OBJECT_P (LGSTRING_FONT (gstring))
	  && ! CODING_SYSTEM_P (LGSTRING_FONT (gstring))))
    return 0;
  for (i = 1; i < ASIZE (LGSTRING_HEADER (gstring)); i++)
    if (! FIXNATP (AREF (LGSTRING_HEADER (gstring), i)))
      return 0;
  if (! NILP (LGSTRING_ID (gstring)) && ! FIXNATP (LGSTRING_ID (gstring)))
    return 0;
  for (i = 0; i < LGSTRING_GLYPH_LEN (gstring); i++)
    {
      Lisp_Object glyph = LGSTRING_GLYPH (gstring, i);
      if (NILP (glyph))
	break;
      if (! VECTORP (glyph) || ASIZE (glyph) != LGLYPH_SIZE)
	return 0;
    }
  return 1;
}

int
composition_gstring_width (Lisp_Object gstring, ptrdiff_t from, ptrdiff_t to,
			   struct font_metrics *metrics)
{
  Lisp_Object *glyph;
  int width = 0;

  if (metrics)
    {
      Lisp_Object font_object = LGSTRING_FONT (gstring);

      if (FONT_OBJECT_P (font_object))
	{
	  struct font *font = XFONT_OBJECT (font_object);
	  int font_ascent, font_descent;

	  get_font_ascent_descent (font, &font_ascent, &font_descent);
	  metrics->ascent = font_ascent;
	  metrics->descent = font_descent;
	}
      else
	{
	  metrics->ascent = 1;
	  metrics->descent = 0;
	}
      metrics->width = metrics->lbearing = metrics->rbearing = 0;
    }
  for (glyph = lgstring_glyph_addr (gstring, from); from < to; from++, glyph++)
    {
      int x;

      if (NILP (LGLYPH_ADJUSTMENT (*glyph)))
	width += LGLYPH_WIDTH (*glyph);
      else
	width += LGLYPH_WADJUST (*glyph);
      if (metrics)
	{
	  x = metrics->width + LGLYPH_LBEARING (*glyph) + LGLYPH_XOFF (*glyph);
	  if (metrics->lbearing > x)
	    metrics->lbearing = x;
	  x = metrics->width + LGLYPH_RBEARING (*glyph) + LGLYPH_XOFF (*glyph);
	  if (metrics->rbearing < x)
	    metrics->rbearing = x;
	  metrics->width = width;
	  x = LGLYPH_ASCENT (*glyph) - LGLYPH_YOFF (*glyph);
	  if (metrics->ascent < x)
	    metrics->ascent = x;
	  x = LGLYPH_DESCENT (*glyph) + LGLYPH_YOFF (*glyph);
	  if (metrics->descent < x)
	    metrics->descent = x;
	}
    }
  return width;
}


static Lisp_Object gstring_work;
static Lisp_Object gstring_work_headers;

static Lisp_Object
fill_gstring_header (Lisp_Object header, ptrdiff_t from, ptrdiff_t from_byte,
		     ptrdiff_t to, Lisp_Object font_object, Lisp_Object string)
{
  ptrdiff_t len = to - from, i;

  if (len == 0)
    error ("Attempt to shape zero-length text");
  if (VECTORP (header))
    {
      if (ASIZE (header) != len + 1)
	args_out_of_range (header, make_fixnum (len + 1));
    }
  else
    {
      if (len <= 8)
	header = AREF (gstring_work_headers, len - 1);
      else
	header = make_uninit_vector (len + 1);
    }

  ASET (header, 0, font_object);
  for (i = 0; i < len; i++)
    {
      int c;

      if (NILP (string))
	FETCH_CHAR_ADVANCE_NO_CHECK (c, from, from_byte);
      else
	FETCH_STRING_CHAR_ADVANCE_NO_CHECK (c, string, from, from_byte);
      ASET (header, i + 1, make_fixnum (c));
    }
  return header;
}

static void
fill_gstring_body (Lisp_Object gstring)
{
  Lisp_Object font_object = LGSTRING_FONT (gstring);
  Lisp_Object header = AREF (gstring, 0);
  ptrdiff_t len = LGSTRING_CHAR_LEN (gstring);
  ptrdiff_t i;

  for (i = 0; i < len; i++)
    {
      Lisp_Object g = LGSTRING_GLYPH (gstring, i);
      int c = XFIXNAT (AREF (header, i + 1));

      if (NILP (g))
	{
	  g = LGLYPH_NEW ();
	  LGSTRING_SET_GLYPH (gstring, i, g);
	}
      LGLYPH_SET_FROM (g, i);
      LGLYPH_SET_TO (g, i);
      LGLYPH_SET_CHAR (g, c);
      if (FONT_OBJECT_P (font_object))
	{
	  font_fill_lglyph_metrics (g, font_object);
	}
      else
	{
	  int width = XFIXNAT (CHAR_TABLE_REF (Vchar_width_table, c));

	  LGLYPH_SET_CODE (g, c);
	  LGLYPH_SET_LBEARING (g, 0);
	  LGLYPH_SET_RBEARING (g, width);
	  LGLYPH_SET_WIDTH (g, width);
	  LGLYPH_SET_ASCENT (g, 1);
	  LGLYPH_SET_DESCENT (g, 0);
	}
      LGLYPH_SET_ADJUSTMENT (g, Qnil);
    }
  if (i < LGSTRING_GLYPH_LEN (gstring))
    LGSTRING_SET_GLYPH (gstring, i, Qnil);
}


/* Try to compose the characters at CHARPOS according to composition
   rule RULE ([PATTERN PREV-CHARS FUNC]).  LIMIT limits the characters
   to compose.  STRING, if not nil, is a target string.  WIN is a
   window where the characters are being displayed.  If characters are
   successfully composed, return the composition as a glyph-string
   object.  Otherwise return nil.  */

static Lisp_Object
autocmp_chars (Lisp_Object rule, ptrdiff_t charpos, ptrdiff_t bytepos,
	       ptrdiff_t limit, struct window *win, struct face *face,
	       Lisp_Object string)
{
  ptrdiff_t count = SPECPDL_INDEX ();
  Lisp_Object pos = make_fixnum (charpos);
  ptrdiff_t to;
  ptrdiff_t pt = PT, pt_byte = PT_BYTE;
  Lisp_Object re, font_object, lgstring;
  ptrdiff_t len;

  record_unwind_save_match_data ();
  re = AREF (rule, 0);
  if (NILP (re))
    len = 1;
  else if (! STRINGP (re))
    return unbind_to (count, Qnil);
  else if ((len = fast_looking_at (re, charpos, bytepos, limit, -1, string))
	   > 0)
    {
      if (NILP (string))
	len = BYTE_TO_CHAR (bytepos + len) - charpos;
      else
	len = string_byte_to_char (string, bytepos + len) - charpos;
    }
  if (len <= 0)
    return unbind_to (count, Qnil);
  to = limit = charpos + len;
  font_object = win->frame;
#ifdef HAVE_WINDOW_SYSTEM
  struct frame *f = XFRAME (font_object);
  if (FRAME_WINDOW_P (f))
    {
      font_object = font_range (charpos, bytepos, &to, win, face, string);
      if (! FONT_OBJECT_P (font_object)
	  || (! NILP (re)
	      && to < limit
	      && (fast_looking_at (re, charpos, bytepos, to, -1, string) <= 0)))
	return unbind_to (count, Qnil);
    }
#endif
  lgstring = Fcomposition_get_gstring (pos, make_fixnum (to), font_object,
				       string);
  if (NILP (LGSTRING_ID (lgstring)))
    {
      /* Save point as marker before calling out to lisp.  */
      if (NILP (string))
	record_unwind_protect (restore_point_unwind,
			       build_marker (current_buffer, pt, pt_byte));
      lgstring = safe_call (6, Vauto_composition_function, AREF (rule, 2),
			    pos, make_fixnum (to), font_object, string);
    }
  return unbind_to (count, lgstring);
}

/* 1 iff the character C is composable.  Characters of general
   category Z? or C? are not composable except for ZWNJ and ZWJ. */

static bool
char_composable_p (int c)
{
  Lisp_Object val;
  return (c > ' '
	  && (c == ZERO_WIDTH_NON_JOINER || c == ZERO_WIDTH_JOINER
	      || (val = CHAR_TABLE_REF (Vunicode_category_table, c),
		  (FIXNUMP (val) && (XFIXNUM (val) <= UNICODE_CATEGORY_So)))));
}

/* Update cmp_it->stop_pos to the next position after CHARPOS (and
   BYTEPOS) where character composition may happen.  If BYTEPOS is
   negative, compute it.  ENDPOS is a limit of searching.  If it is
   less than CHARPOS, search backward to ENDPOS+1 assuming that
   set_iterator_to_next works in reverse order.  In this case, if a
   composition closest to CHARPOS is found, set cmp_it->stop_pos to
   the last character of the composition.

   If no composition is found, set cmp_it->ch to -2.  If a static
   composition is found, set cmp_it->ch to -1.  Otherwise, set
   cmp_it->ch to the character that triggers the automatic
   composition.  */

void
composition_compute_stop_pos (struct composition_it *cmp_it, ptrdiff_t charpos, ptrdiff_t bytepos, ptrdiff_t endpos, Lisp_Object string)
{
  ptrdiff_t start, end;
  int c;
  Lisp_Object prop, val;
  /* This is from forward_to_next_line_start in xdisp.c.  */
  const int MAX_NEWLINE_DISTANCE = 500;

  if (charpos < endpos)
    {
      if (endpos > charpos + MAX_NEWLINE_DISTANCE)
	endpos = charpos + MAX_NEWLINE_DISTANCE;
    }
  else if (endpos < charpos)
    {
      /* We search backward for a position to check composition.  */
      if (endpos < 0)
	{
	  /* But we don't know where to stop the searching.  */
	  endpos = NILP (string) ? BEGV - 1 : -1;
	  /* Usually we don't reach ENDPOS because we stop searching
	     at an uncomposable character (NL, LRE, etc).  */
	}
    }
  cmp_it->id = -1;
  cmp_it->ch = -2;
  cmp_it->reversed_p = 0;
  cmp_it->stop_pos = endpos;
  if (charpos == endpos)
    return;
  /* FIXME: Bidi is not yet handled well in static composition.  */
  if (charpos < endpos
      && find_composition (charpos, endpos, &start, &end, &prop, string)
      && start >= charpos
      && composition_valid_p (start, end, prop))
    {
      cmp_it->stop_pos = endpos = start;
      cmp_it->ch = -1;
    }
  if (NILP (BVAR (current_buffer, enable_multibyte_characters))
      || NILP (Vauto_composition_mode))
    return;
  if (bytepos < 0)
    {
      if (NILP (string))
	bytepos = CHAR_TO_BYTE (charpos);
      else
	bytepos = string_char_to_byte (string, charpos);
    }

  start = charpos;
  if (charpos < endpos)
    {
      /* Forward search.  */
      while (charpos < endpos)
	{
	  if (STRINGP (string))
	    FETCH_STRING_CHAR_ADVANCE (c, string, charpos, bytepos);
	  else
	    FETCH_CHAR_ADVANCE (c, charpos, bytepos);
	  if (c == '\n')
	    {
	      cmp_it->ch = -2;
	      break;
	    }
	  val = CHAR_TABLE_REF (Vcomposition_function_table, c);
	  if (! NILP (val))
	    {
	      for (EMACS_INT ridx = 0; CONSP (val); val = XCDR (val), ridx++)
		{
		  Lisp_Object elt = XCAR (val);
		  if (VECTORP (elt) && ASIZE (elt) == 3
		      && FIXNATP (AREF (elt, 1))
		      && charpos - 1 - XFIXNAT (AREF (elt, 1)) >= start)
		    {
		      cmp_it->rule_idx = ridx;
		      cmp_it->lookback = XFIXNAT (AREF (elt, 1));
		      cmp_it->stop_pos = charpos - 1 - cmp_it->lookback;
		      cmp_it->ch = c;
		      return;
		    }
		}
	    }
	}
      if (charpos == endpos
	  && !(STRINGP (string) && endpos == SCHARS (string)))
	{
	  /* We couldn't find a composition point before ENDPOS.  But,
	     some character after ENDPOS may be composed with
	     characters before ENDPOS.  So, we should stop at the safe
	     point.  */
	  charpos = endpos - MAX_AUTO_COMPOSITION_LOOKBACK;
	  if (charpos < start)
	    charpos = start;
	}
    }
  else if (charpos > endpos)
    {
      /* Search backward for a pattern that may be composed and the
	 position of (possibly) the last character of the match is
	 closest to (but not after) START.  The reason for the last
	 character is that set_iterator_to_next works in reverse order,
	 and thus we must stop at the last character for composition
	 check.  */
      unsigned char *p;
      int len;
      /* Limit byte position used in fast_looking_at.  This is the
	 byte position of the character after START. */
      ptrdiff_t limit;

      if (NILP (string))
	p = BYTE_POS_ADDR (bytepos);
      else
	p = SDATA (string) + bytepos;
      c = STRING_CHAR_AND_LENGTH (p, len);
      limit = bytepos + len;
      while (char_composable_p (c))
	{
	  val = CHAR_TABLE_REF (Vcomposition_function_table, c);
	  for (EMACS_INT ridx = 0; CONSP (val); val = XCDR (val), ridx++)
	    {
	      Lisp_Object elt = XCAR (val);
	      if (VECTORP (elt) && ASIZE (elt) == 3
		  && FIXNATP (AREF (elt, 1))
		  && charpos - XFIXNAT (AREF (elt, 1)) > endpos)
		{
		  ptrdiff_t back = XFIXNAT (AREF (elt, 1));
		  ptrdiff_t cpos = charpos - back, bpos;

		  if (back == 0)
		    bpos = bytepos;
		  else
		    bpos = (NILP (string) ? CHAR_TO_BYTE (cpos)
			    : string_char_to_byte (string, cpos));
		  ptrdiff_t blen
		    = (STRINGP (AREF (elt, 0))
		       ? fast_looking_at (AREF (elt, 0), cpos, bpos,
					  start + 1, limit, string)
		       : 1);
		  if (blen > 0)
		    {
		      /* Make CPOS point to the last character of
			 match.  Note that BLEN is byte-length.  */
		      if (blen > 1)
			{
			  bpos += blen;
			  if (NILP (string))
			    cpos = BYTE_TO_CHAR (bpos) - 1;
			  else
			    cpos = string_byte_to_char (string, bpos) - 1;
			}
		      back = cpos - (charpos - back);
		      if (cmp_it->stop_pos < cpos
			  || (cmp_it->stop_pos == cpos
			      && cmp_it->lookback < back))
			{
			  cmp_it->rule_idx = ridx;
			  cmp_it->stop_pos = cpos;
			  cmp_it->ch = c;
			  cmp_it->lookback = back;
			  cmp_it->nchars = back + 1;
			}
		    }
		}
	    }
	  if (charpos - 1 == endpos)
	    break;
	  if (STRINGP (string))
	    {
	      p--, bytepos--;
	      while (! CHAR_HEAD_P (*p))
		p--, bytepos--;
	      charpos--;
	    }
	  else
	    {
	      DEC_BOTH (charpos, bytepos);
	      p = BYTE_POS_ADDR (bytepos);
	    }
	  c = STRING_CHAR (p);
	}
      if (cmp_it->ch >= 0)
	/* We found a position to check.  */
	return;
      /* Skip all uncomposable characters.  */
      if (NILP (string))
	{
	  while (charpos - 1 > endpos && ! char_composable_p (c))
	    {
	      DEC_BOTH (charpos, bytepos);
	      c = FETCH_MULTIBYTE_CHAR (bytepos);
	    }
	}
      else
	{
	  while (charpos - 1 > endpos && ! char_composable_p (c))
	    {
	      p--;
	      while (! CHAR_HEAD_P (*p))
		p--;
	      charpos--;
	      c = STRING_CHAR (p);
	    }
	}
    }
  cmp_it->stop_pos = charpos;
}

/* Check if the character at CHARPOS (and BYTEPOS) is composed
   (possibly with the following characters) on window W.  ENDPOS limits
   characters to be composed.  FACE, if non-NULL, is a base face of
   the character.  If STRING is not nil, it is a string containing the
   character to check, and CHARPOS and BYTEPOS are indices in the
   string.  In that case, FACE must not be NULL.

   If the character is composed, setup members of CMP_IT (id, nglyphs,
   from, to, reversed_p), and return true.  Otherwise, update
   CMP_IT->stop_pos, and return false.  */

bool
composition_reseat_it (struct composition_it *cmp_it, ptrdiff_t charpos,
		       ptrdiff_t bytepos, ptrdiff_t endpos, struct window *w,
		       struct face *face, Lisp_Object string)
{
  if (cmp_it->ch == -2)
    {
      composition_compute_stop_pos (cmp_it, charpos, bytepos, endpos, string);
      if (cmp_it->ch == -2 || cmp_it->stop_pos != charpos)
	/* The current position is not composed.  */
	return 0;
    }

  if (endpos < 0)
    endpos = NILP (string) ? BEGV : 0;

  if (cmp_it->ch < 0)
    {
      /* We are looking at a static composition.  */
      ptrdiff_t start, end;
      Lisp_Object prop;

      find_composition (charpos, -1, &start, &end, &prop, string);
      cmp_it->id = get_composition_id (charpos, bytepos, end - start,
				       prop, string);
      if (cmp_it->id < 0)
	goto no_composition;
      cmp_it->nchars = end - start;
      cmp_it->nglyphs = composition_table[cmp_it->id]->glyph_len;
    }
  else if (w)
    {
      Lisp_Object lgstring = Qnil;
      Lisp_Object val, elt;

      val = CHAR_TABLE_REF (Vcomposition_function_table, cmp_it->ch);
      for (EMACS_INT i = 0; i < cmp_it->rule_idx; i++, val = XCDR (val))
	continue;
      if (charpos < endpos)
	{
	  for (; CONSP (val); val = XCDR (val))
	    {
	      elt = XCAR (val);
	      if (! VECTORP (elt) || ASIZE (elt) != 3
		  || ! FIXNUMP (AREF (elt, 1)))
		continue;
	      if (XFIXNAT (AREF (elt, 1)) != cmp_it->lookback)
		goto no_composition;
	      lgstring = autocmp_chars (elt, charpos, bytepos, endpos,
					w, face, string);
	      if (composition_gstring_p (lgstring))
		break;
	      lgstring = Qnil;
	      /* Composition failed perhaps because the font doesn't
		 support sufficient range of characters.  Try the
		 other composition rules if any.  */
	    }
	  cmp_it->reversed_p = 0;
	}
      else
	{
	  ptrdiff_t cpos = charpos, bpos = bytepos;

	  cmp_it->reversed_p = 1;
	  elt = XCAR (val);
	  if (cmp_it->lookback > 0)
	    {
	      cpos = charpos - cmp_it->lookback;
	      if (STRINGP (string))
		bpos = string_char_to_byte (string, cpos);
	      else
		bpos = CHAR_TO_BYTE (cpos);
	    }
	  lgstring = autocmp_chars (elt, cpos, bpos, charpos + 1, w, face,
				    string);
	  if (! composition_gstring_p (lgstring)
	      || cpos + LGSTRING_CHAR_LEN (lgstring) - 1 != charpos)
	    /* Composition failed or didn't cover the current
	       character.  */
	    goto no_composition;
	}
      if (NILP (lgstring))
	goto no_composition;
      if (NILP (LGSTRING_ID (lgstring)))
	lgstring = composition_gstring_put_cache (lgstring, -1);
      cmp_it->id = XFIXNUM (LGSTRING_ID (lgstring));
      int i;
      for (i = 0; i < LGSTRING_GLYPH_LEN (lgstring); i++)
	if (NILP (LGSTRING_GLYPH (lgstring, i)))
	  break;
      cmp_it->nglyphs = i;
      cmp_it->from = 0;
      cmp_it->to = i;
    }
  else
    goto no_composition;
  return 1;

 no_composition:
  if (charpos == endpos)
    return 0;
  if (charpos < endpos)
    {
      charpos++;
      if (NILP (string))
	INC_POS (bytepos);
      else
	bytepos += BYTES_BY_CHAR_HEAD (*(SDATA (string) + bytepos));
    }
  else
    {
      charpos--;
      /* BYTEPOS is calculated in composition_compute_stop_pos */
      bytepos = -1;
    }
  if (cmp_it->reversed_p)
    endpos = -1;
  composition_compute_stop_pos (cmp_it, charpos, bytepos, endpos, string);
  return 0;
}

/* Update charpos, nchars, nbytes, and width of the current grapheme
   cluster.

   If the composition is static or automatic in L2R context, the
   cluster is identified by CMP_IT->from, and CHARPOS is the position
   of the first character of the cluster.  In this case, update
   CMP_IT->to too.

   If the composition is automatic in R2L context, the cluster is
   identified by CMP_IT->to, and CHARPOS is the position of the last
   character of the cluster.  In this case, update CMP_IT->from too.

   The return value is the character code of the first character of
   the cluster, or -1 if the composition is somehow broken.  */

int
composition_update_it (struct composition_it *cmp_it, ptrdiff_t charpos, ptrdiff_t bytepos, Lisp_Object string)
{
  int i;
  int c UNINIT;

  if (cmp_it->ch < 0)
    {
      /* static composition */
      struct composition *cmp = composition_table[cmp_it->id];

      cmp_it->charpos = charpos;
      cmp_it->to = cmp_it->nglyphs;
      if (cmp_it->nglyphs == 0)
	c = -1;
      else
	{
	  for (i = 0; i < cmp->glyph_len; i++)
	    /* TAB in a composition means display glyphs with padding
	       space on the left or right.  */
	    if ((c = COMPOSITION_GLYPH (cmp, i)) != '\t')
	      break;
	  if (c == '\t')
	    c = ' ';
	}
      cmp_it->width = cmp->width;
      charpos += cmp_it->nchars;
      if (STRINGP (string))
	cmp_it->nbytes = string_char_to_byte (string, charpos) - bytepos;
      else
	cmp_it->nbytes = CHAR_TO_BYTE (charpos) - bytepos;
    }
  else
    {
      /* Automatic composition.  */
      Lisp_Object gstring = composition_gstring_from_id (cmp_it->id);
      Lisp_Object glyph;
      ptrdiff_t from;

      if (cmp_it->nglyphs == 0)
	{
	  cmp_it->nchars = LGSTRING_CHAR_LEN (gstring);
	  cmp_it->width = 0;
	  cmp_it->from = cmp_it->to = 0;
	  return -1;
	}
      if (! cmp_it->reversed_p)
	{
	  glyph = LGSTRING_GLYPH (gstring, cmp_it->from);
	  from = LGLYPH_FROM (glyph);
	  for (cmp_it->to = cmp_it->from + 1; cmp_it->to < cmp_it->nglyphs;
	       cmp_it->to++)
	    {
	      glyph = LGSTRING_GLYPH (gstring, cmp_it->to);
	      if (LGLYPH_FROM (glyph) != from)
		break;
	    }
	  cmp_it->charpos = charpos;
	}
      else
	{
	  glyph = LGSTRING_GLYPH (gstring, cmp_it->to - 1);
	  from = LGLYPH_FROM (glyph);
	  cmp_it->charpos = charpos - (LGLYPH_TO (glyph) - from);
	  for (cmp_it->from = cmp_it->to - 1; cmp_it->from > 0;
	       cmp_it->from--)
	    {
	      glyph = LGSTRING_GLYPH (gstring, cmp_it->from - 1);
	      if (LGLYPH_FROM (glyph) != from)
		break;
	    }
	}
      glyph = LGSTRING_GLYPH (gstring, cmp_it->from);
      cmp_it->nchars = LGLYPH_TO (glyph) + 1 - from;
      cmp_it->nbytes = 0;
      cmp_it->width = 0;
      for (i = cmp_it->nchars - 1; i >= 0; i--)
	{
	  c = XFIXNUM (LGSTRING_CHAR (gstring, from + i));
	  cmp_it->nbytes += CHAR_BYTES (c);
	  cmp_it->width += CHARACTER_WIDTH (c);
	}
    }
  return c;
}


struct position_record
{
  ptrdiff_t pos, pos_byte;
  unsigned char *p;
};

/* Update the members of POSITION to the next character boundary.  */
#define FORWARD_CHAR(POSITION, STOP)					\
  do {									\
    (POSITION).pos++;							\
    if ((POSITION).pos == (STOP))					\
      {									\
	(POSITION).p = GAP_END_ADDR;					\
	(POSITION).pos_byte = GPT_BYTE;					\
      }									\
    else								\
      {									\
	(POSITION).pos_byte += BYTES_BY_CHAR_HEAD (*((POSITION).p));	\
	(POSITION).p += BYTES_BY_CHAR_HEAD (*((POSITION).p));		\
      }									\
  } while (0)

/* Update the members of POSITION to the previous character boundary.  */
#define BACKWARD_CHAR(POSITION, STOP)		\
  do {						\
    if ((POSITION).pos == (STOP))		\
      (POSITION).p = GPT_ADDR;			\
    do {					\
      (POSITION).pos_byte--;			\
      (POSITION).p--;				\
    } while (! CHAR_HEAD_P (*((POSITION).p)));	\
    (POSITION).pos--;				\
  } while (0)

/* This is like find_composition, but find an automatic composition
   instead.  It is assured that POS is not within a static
   composition.  If found, set *GSTRING to the glyph-string
   representing the composition, and return true.  Otherwise, *GSTRING to
   Qnil, and return false.  */

static bool
find_automatic_composition (ptrdiff_t pos, ptrdiff_t limit,
			    ptrdiff_t *start, ptrdiff_t *end,
			    Lisp_Object *gstring, Lisp_Object string)
{
  ptrdiff_t head, tail, stop;
  /* Forward limit position of checking a composition taking a
     looking-back count into account.  */
  ptrdiff_t fore_check_limit;
  struct position_record cur, prev;
  int c;
  Lisp_Object window;
  struct window *w;
  bool need_adjustment = 0;

  window = Fget_buffer_window (Fcurrent_buffer (), Qnil);
  if (NILP (window))
    return 0;
  w = XWINDOW (window);

  cur.pos = pos;
  if (NILP (string))
    {
      head = BEGV, tail = ZV, stop = GPT;
      cur.pos_byte = CHAR_TO_BYTE (cur.pos);
      cur.p = BYTE_POS_ADDR (cur.pos_byte);
    }
  else
    {
      head = 0, tail = SCHARS (string), stop = -1;
      cur.pos_byte = string_char_to_byte (string, cur.pos);
      cur.p = SDATA (string) + cur.pos_byte;
    }
  if (limit < 0)
    /* Finding a composition covering the character after POS is the
       same as setting LIMIT to POS.  */
    limit = pos;
  if (limit <= pos)
    fore_check_limit = min (tail, pos + 1 + MAX_AUTO_COMPOSITION_LOOKBACK);
  else
    fore_check_limit = min (tail, limit + MAX_AUTO_COMPOSITION_LOOKBACK);

  /* Provided that we have these possible compositions now:

	   POS:	1 2 3 4 5 6 7 8 9
		        |-A-|
		  |-B-|-C-|--D--|

     Here, it is known that characters after positions 1 and 9 can
     never be composed (i.e. ! char_composable_p (CH)), and
     composition A is an invalid one because it's partially covered by
     the valid composition C.  And to know whether a composition is
     valid or not, the only way is to start searching forward from a
     position that can not be a tail part of composition (it's 2 in
     the above case).

     Now we have these cases (1 through 4):

                   -- character after POS is ... --
                   not composable         composable
     LIMIT <= POS  (1)                    (3)
     POS < LIMIT   (2)                    (4)

     Among them, in case (2), we simply search forward from POS.

     In the other cases, we at first rewind back to the position where
     the previous character is not composable or the beginning of
     buffer (string), then search compositions forward.  In case (1)
     and (3) we repeat this process until a composition is found.  */

  while (1)
    {
      c = STRING_CHAR (cur.p);
      if (! char_composable_p (c))
	{
	  if (limit <= pos)	/* case (1)  */
	    {
	      do {
		if (cur.pos <= limit)
		  return 0;
		BACKWARD_CHAR (cur, stop);
		c = STRING_CHAR (cur.p);
	      } while (! char_composable_p (c));
	      fore_check_limit = cur.pos + 1;
	    }
	  else			/* case (2) */
	    /* No need of rewinding back.  */
	    goto search_forward;
	}

      /* Rewind back to the position where we can safely search
	 forward for compositions.  It is assured that the character
	 at cur.pos is composable.  */
      while (head < cur.pos)
	{
	  prev = cur;
	  BACKWARD_CHAR (cur, stop);
	  c = STRING_CHAR (cur.p);
	  if (! char_composable_p (c))
	    {
	      cur = prev;
	      break;
	    }
	}

    search_forward:
      /* Now search forward. */
      *gstring = Qnil;
      prev = cur;	/* remember the start of searching position. */
      while (cur.pos < fore_check_limit)
	{
	  Lisp_Object val;

	  c = STRING_CHAR (cur.p);
	  for (val = CHAR_TABLE_REF (Vcomposition_function_table, c);
	       CONSP (val); val = XCDR (val))
	    {
	      Lisp_Object elt = XCAR (val);

	      if (VECTORP (elt) && ASIZE (elt) == 3 && FIXNATP (AREF (elt, 1)))
		{
		  EMACS_INT check_pos = cur.pos - XFIXNAT (AREF (elt, 1));
		  struct position_record check;

		  if (check_pos < head
		      || (limit <= pos ? pos < check_pos
			  : limit <= check_pos))
		    continue;
		  for (check = cur; check_pos < check.pos; )
		    BACKWARD_CHAR (check, stop);
		  *gstring = autocmp_chars (elt, check.pos, check.pos_byte,
					    tail, w, NULL, string);
		  need_adjustment = 1;
		  if (NILP (*gstring))
		    {
		      /* As we have called Lisp, there's a possibility
			 that buffer/string is relocated.  */
		      if (NILP (string))
			cur.p  = BYTE_POS_ADDR (cur.pos_byte);
		      else
			cur.p = SDATA (string) + cur.pos_byte;
		    }
		  else
		    {
		      /* We found a candidate of a target composition.  */
		      *start = check.pos;
		      *end = check.pos + LGSTRING_CHAR_LEN (*gstring);
		      if (pos < limit
			  ? pos < *end
			  : *start <= pos && pos < *end)
			/* This is the target composition. */
			return 1;
		      cur.pos = *end;
		      if (NILP (string))
			{
			  cur.pos_byte = CHAR_TO_BYTE (cur.pos);
			  cur.p  = BYTE_POS_ADDR (cur.pos_byte);
			}
		      else
			{
			  cur.pos_byte = string_char_to_byte (string, cur.pos);
			  cur.p = SDATA (string) + cur.pos_byte;
			}
		      break;
		    }
		}
	    }
	  if (! CONSP (val))
	    /* We found no composition here.  */
	    FORWARD_CHAR (cur, stop);
	}

      if (pos < limit)		/* case (2) and (4)*/
	return 0;
      if (! NILP (*gstring))
	return 1;
      if (prev.pos == head)
	return 0;
      cur = prev;
      if (need_adjustment)
	{
	  if (NILP (string))
	    cur.p  = BYTE_POS_ADDR (cur.pos_byte);
	  else
	    cur.p = SDATA (string) + cur.pos_byte;
	}
      BACKWARD_CHAR (cur, stop);
    }
}

/* Return the adjusted point provided that point is moved from LAST_PT
   to NEW_PT.  */

ptrdiff_t
composition_adjust_point (ptrdiff_t last_pt, ptrdiff_t new_pt)
{
  ptrdiff_t i, beg, end;
  Lisp_Object val;

  if (new_pt == BEGV || new_pt == ZV)
    return new_pt;

  /* At first check the static composition. */
  if (get_property_and_range (new_pt, Qcomposition, &val, &beg, &end, Qnil)
      && composition_valid_p (beg, end, val))
    {
      if (beg < new_pt /* && end > new_pt   <- It's always the case.  */
	  && (last_pt <= beg || last_pt >= end))
	return (new_pt < last_pt ? beg : end);
      return new_pt;
    }

  if (NILP (BVAR (current_buffer, enable_multibyte_characters))
      || NILP (Vauto_composition_mode))
    return new_pt;

  /* Next check the automatic composition.  */
  if (! find_automatic_composition (new_pt, (ptrdiff_t) -1, &beg, &end, &val,
				    Qnil)
      || beg == new_pt)
    return new_pt;
  for (i = 0; i < LGSTRING_GLYPH_LEN (val); i++)
    {
      Lisp_Object glyph = LGSTRING_GLYPH (val, i);

      if (NILP (glyph))
	break;
      if (beg + LGLYPH_FROM (glyph) == new_pt)
	return new_pt;
      if (beg + LGLYPH_TO (glyph) >= new_pt)
	return (new_pt < last_pt
		? beg + LGLYPH_FROM (glyph)
		: beg + LGLYPH_TO (glyph) + 1);
    }
  return new_pt;
}

DEFUN ("composition-get-gstring", Fcomposition_get_gstring,
       Scomposition_get_gstring, 4, 4, 0,
       doc: /* Return a glyph-string for characters between FROM and TO.
If the glyph string is for graphic display, FONT-OBJECT must be
a font-object to use for those characters.
Otherwise (for terminal display), FONT-OBJECT must be a terminal ID, a
frame, or nil for the selected frame's terminal device.

If the optional 4th argument STRING is not nil, it is a string
containing the target characters between indices FROM and TO,
which are treated as in `substring'.  Otherwise FROM and TO are
character positions in current buffer; they can be in either order,
and can be integers or markers.

A glyph-string is a vector containing information about how to display
a specific character sequence.  The format is:
   [HEADER ID GLYPH ...]

HEADER is a vector of this form:
    [FONT-OBJECT CHAR ...]
where
    FONT-OBJECT is a font-object for all glyphs in the glyph-string,
    or the terminal coding system of the specified terminal.
    CHARs are characters to be composed by GLYPHs.

ID is an identification number of the glyph-string.  It may be nil if
not yet shaped.

GLYPH is a vector whose elements have this form:
    [ FROM-IDX TO-IDX C CODE WIDTH LBEARING RBEARING ASCENT DESCENT
      [ [X-OFF Y-OFF WADJUST] | nil] ]
where
    FROM-IDX and TO-IDX are used internally and should not be touched.
    C is the character of the glyph.
    CODE is the glyph-code of C in FONT-OBJECT.
    WIDTH thru DESCENT are the metrics (in pixels) of the glyph.
    X-OFF and Y-OFF are offsets to the base position for the glyph.
    WADJUST is the adjustment to the normal width of the glyph.

If GLYPH is nil, the remaining elements of the glyph-string vector
should be ignored.  */)
  (Lisp_Object from, Lisp_Object to, Lisp_Object font_object, Lisp_Object string)
{
  Lisp_Object gstring, header;
  ptrdiff_t frompos, frombyte, topos;

  if (! FONT_OBJECT_P (font_object))
    {
      struct coding_system *coding;
      struct terminal *terminal = decode_live_terminal (font_object);

      coding = ((TERMINAL_TERMINAL_CODING (terminal)->common_flags
		 & CODING_REQUIRE_ENCODING_MASK)
		? TERMINAL_TERMINAL_CODING (terminal) : &safe_terminal_coding);
      font_object = CODING_ID_NAME (coding->id);
    }

  if (NILP (string))
    {
      if (NILP (BVAR (current_buffer, enable_multibyte_characters)))
	error ("Attempt to shape unibyte text");
      validate_region (&from, &to);
      frompos = XFIXNAT (from);
      topos = XFIXNAT (to);
      frombyte = CHAR_TO_BYTE (frompos);
    }
  else
    {
      CHECK_STRING (string);
      validate_subarray (string, from, to, SCHARS (string), &frompos, &topos);
      if (! STRING_MULTIBYTE (string))
	error ("Attempt to shape unibyte text");
      frombyte = string_char_to_byte (string, frompos);
    }

  header = fill_gstring_header (Qnil, frompos, frombyte,
				topos, font_object, string);
  gstring = gstring_lookup_cache (header);
  if (! NILP (gstring))
    return gstring;

  if (LGSTRING_GLYPH_LEN (gstring_work) < topos - frompos)
    gstring_work = make_nil_vector (topos - frompos + 2);
  LGSTRING_SET_HEADER (gstring_work, header);
  LGSTRING_SET_ID (gstring_work, Qnil);
  fill_gstring_body (gstring_work);
  return gstring_work;
}


/* Emacs Lisp APIs.  */

DEFUN ("compose-region-internal", Fcompose_region_internal,
       Scompose_region_internal, 2, 4, 0,
       doc: /* Internal use only.

Compose text in the region between START and END.
Optional 3rd and 4th arguments are COMPONENTS and MODIFICATION-FUNC
for the composition.  See `compose-region' for more details.  */)
  (Lisp_Object start, Lisp_Object end, Lisp_Object components, Lisp_Object modification_func)
{
  validate_region (&start, &end);
  if (!NILP (components)
      && !FIXNUMP (components)
      && !CONSP (components)
      && !STRINGP (components))
    CHECK_VECTOR (components);

  compose_text (XFIXNUM (start), XFIXNUM (end), components, modification_func, Qnil);
  return Qnil;
}

DEFUN ("compose-string-internal", Fcompose_string_internal,
       Scompose_string_internal, 3, 5, 0,
       doc: /* Internal use only.

Compose text between indices START and END of STRING, where
START and END are treated as in `substring'.  Optional 4th
and 5th arguments are COMPONENTS and MODIFICATION-FUNC
for the composition.  See `compose-string' for more details.  */)
  (Lisp_Object string, Lisp_Object start, Lisp_Object end,
   Lisp_Object components, Lisp_Object modification_func)
{
  ptrdiff_t from, to;

  CHECK_STRING (string);
  validate_subarray (string, start, end, SCHARS (string), &from, &to);
  compose_text (from, to, components, modification_func, string);
  return string;
}

DEFUN ("find-composition-internal", Ffind_composition_internal,
       Sfind_composition_internal, 4, 4, 0,
       doc: /* Internal use only.

Return information about composition at or nearest to position POS.
See `find-composition' for more details.  */)
  (Lisp_Object pos, Lisp_Object limit, Lisp_Object string, Lisp_Object detail_p)
{
  Lisp_Object prop, tail, gstring;
  ptrdiff_t start, end, from, to;
  int id;

  CHECK_FIXNUM_COERCE_MARKER (pos);
  if (!NILP (limit))
    {
      CHECK_FIXNUM_COERCE_MARKER (limit);
      to = min (XFIXNUM (limit), ZV);
    }
  else
    to = -1;

  if (!NILP (string))
    {
      CHECK_STRING (string);
      if (XFIXNUM (pos) < 0 || XFIXNUM (pos) > SCHARS (string))
	args_out_of_range (string, pos);
    }
  else
    {
      if (XFIXNUM (pos) < BEGV || XFIXNUM (pos) > ZV)
	args_out_of_range (Fcurrent_buffer (), pos);
    }
  from = XFIXNUM (pos);

  if (!find_composition (from, to, &start, &end, &prop, string))
    {
      if (!NILP (BVAR (current_buffer, enable_multibyte_characters))
	  && ! NILP (Vauto_composition_mode)
	  && find_automatic_composition (from, to, &start, &end, &gstring,
					 string))
	return list3 (make_fixnum (start), make_fixnum (end), gstring);
      return Qnil;
    }
  if ((end <= XFIXNUM (pos) || start > XFIXNUM (pos)))
    {
      ptrdiff_t s, e;

      if (find_automatic_composition (from, to, &s, &e, &gstring, string)
	  && (e <= XFIXNUM (pos) ? e > end : s < start))
	return list3 (make_fixnum (s), make_fixnum (e), gstring);
    }
  if (!composition_valid_p (start, end, prop))
    return list3 (make_fixnum (start), make_fixnum (end), Qnil);
  if (NILP (detail_p))
    return list3 (make_fixnum (start), make_fixnum (end), Qt);

  if (composition_registered_p (prop))
    id = COMPOSITION_ID (prop);
  else
    {
      ptrdiff_t start_byte = (NILP (string)
			      ? CHAR_TO_BYTE (start)
			      : string_char_to_byte (string, start));
      id = get_composition_id (start, start_byte, end - start, prop, string);
    }

  if (id >= 0)
    {
      Lisp_Object components, relative_p, mod_func;
      enum composition_method method = composition_method (prop);
      int width = composition_table[id]->width;

      components = Fcopy_sequence (COMPOSITION_COMPONENTS (prop));
      relative_p = (method == COMPOSITION_WITH_RULE_ALTCHARS
		    ? Qnil : Qt);
      mod_func = COMPOSITION_MODIFICATION_FUNC (prop);
      tail = list4 (components, relative_p, mod_func, make_fixnum (width));
    }
  else
    tail = Qnil;

  return Fcons (make_fixnum (start), Fcons (make_fixnum (end), tail));
}


void
syms_of_composite (void)
{
  int i;

  DEFSYM (Qcomposition, "composition");

  /* Make a hash table for static composition.  */
  /* We used to make the hash table weak so that unreferenced
     compositions can be garbage-collected.  But, usually once
     created compositions are repeatedly used in an Emacs session,
     and thus it's not worth to save memory in such a way.  So, we
     make the table not weak.  */
  Lisp_Object args[] = {QCtest, Qequal, QCsize, make_fixnum (311)};
  composition_hash_table = CALLMANY (Fmake_hash_table, args);
  staticpro (&composition_hash_table);

  /* Make a hash table for glyph-string.  */
  gstring_hash_table = CALLMANY (Fmake_hash_table, args);
  staticpro (&gstring_hash_table);

  staticpro (&gstring_work_headers);
  gstring_work_headers = make_uninit_vector (8);
  for (i = 0; i < 8; i++)
    ASET (gstring_work_headers, i, make_nil_vector (i + 2));
  staticpro (&gstring_work);
  gstring_work = make_nil_vector (10);

  /* Text property `composition' should be nonsticky by default.  */
  Vtext_property_default_nonsticky
    = Fcons (Fcons (Qcomposition, Qt), Vtext_property_default_nonsticky);

  DEFVAR_LISP ("compose-chars-after-function", Vcompose_chars_after_function,
	       doc: /* Function to adjust composition of buffer text.

This function is called with three arguments: FROM, TO, and OBJECT.
FROM and TO specify the range of text whose composition should be
adjusted.  OBJECT, if non-nil, is a string that contains the text.

This function is called after a text with `composition' property is
inserted or deleted to keep `composition' property of buffer text
valid.

The default value is the function `compose-chars-after'.  */);
  Vcompose_chars_after_function = intern_c_string ("compose-chars-after");

  DEFSYM (Qauto_composed, "auto-composed");

  DEFVAR_LISP ("auto-composition-mode", Vauto_composition_mode,
	       doc: /* Non-nil if Auto-Composition mode is enabled.
Use the command `auto-composition-mode' to change this variable. */);
  Vauto_composition_mode = Qt;

  DEFVAR_LISP ("auto-composition-function", Vauto_composition_function,
	       doc: /* Function to call to compose characters automatically.
This function is called from the display routine with four arguments:
FROM, TO, WINDOW, and STRING.

If STRING is nil, the function must compose characters in the region
between FROM and TO in the current buffer.

Otherwise, STRING is a string, and FROM and TO are indices into the
string.  In this case, the function must compose characters in the
string.  */);
  Vauto_composition_function = Qnil;

  DEFVAR_LISP ("composition-function-table", Vcomposition_function_table,
	       doc: /* Char-table of functions for automatic character composition.
For each character that has to be composed automatically with
preceding and/or following characters, this char-table contains
a function to call to compose that character.

The element at index C in the table, if non-nil, is a list of
composition rules of this form: ([PATTERN PREV-CHARS FUNC] ...)

PATTERN is a regular expression which C and the surrounding
characters must match.

PREV-CHARS is a non-negative integer (less than 4) specifying how many
characters before C to check the matching with PATTERN.  If it is 0,
PATTERN must match C and the following characters.  If it is 1,
PATTERN must match a character before C and the following characters.

If PREV-CHARS is 0, PATTERN can be nil, which means that the
single character C should be composed.

FUNC is a function to return a glyph-string representing a
composition of the characters that match PATTERN.  It is
called with one argument GSTRING.

GSTRING is a template of a glyph-string to return.  It is already
filled with a proper header for the characters to compose, and
glyphs corresponding to those characters one by one.  The
function must return a new glyph-string with the same header as
GSTRING, or modify GSTRING itself and return it.

See also the documentation of `auto-composition-mode'.  */);
  Vcomposition_function_table = Fmake_char_table (Qnil, Qnil);

  defsubr (&Scompose_region_internal);
  defsubr (&Scompose_string_internal);
  defsubr (&Sfind_composition_internal);
  defsubr (&Scomposition_get_gstring);
  defsubr (&Sclear_composition_cache);
}<|MERGE_RESOLUTION|>--- conflicted
+++ resolved
@@ -655,19 +655,9 @@
 composition_gstring_put_cache (Lisp_Object gstring, ptrdiff_t len)
 {
   struct Lisp_Hash_Table *h = XHASH_TABLE (gstring_hash_table);
-<<<<<<< HEAD
   hash_rehash_if_needed (h);
-
-  EMACS_UINT hash;
-  Lisp_Object header, copy;
-  ptrdiff_t i;
-
-  header = LGSTRING_HEADER (gstring);
-  hash = h->test.hashfn (&h->test, header);
-=======
   Lisp_Object header = LGSTRING_HEADER (gstring);
   EMACS_UINT hash = h->test.hashfn (&h->test, header);
->>>>>>> a1b7a3f2
   if (len < 0)
     {
       ptrdiff_t glyph_len = LGSTRING_GLYPH_LEN (gstring);
