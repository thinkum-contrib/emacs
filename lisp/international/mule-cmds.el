--- conflicted
+++ resolved
@@ -88,11 +88,7 @@
     (bindings--define-key map [separator-3] menu-bar-separator)
     (bindings--define-key map [set-terminal-coding-system]
       '(menu-item "For Terminal" set-terminal-coding-system
-<<<<<<< HEAD
-        :enable (null (memq initial-window-system '(x w32 ns pgtk)))
-=======
-        :enable (null (memq initial-window-system '(x w32 ns haiku)))
->>>>>>> d8dd705e
+        :enable (null (memq initial-window-system '(x w32 ns haiku pgtk)))
         :help "How to encode terminal output"))
     (bindings--define-key map [set-keyboard-coding-system]
       '(menu-item "For Keyboard" set-keyboard-coding-system
