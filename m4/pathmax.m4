# pathmax.m4 serial 10
<<<<<<< HEAD
dnl Copyright (C) 2002-2003, 2005-2006, 2009-2015 Free Software Foundation,
dnl Inc.
=======
dnl Copyright (C) 2002-2003, 2005-2006, 2009-2015 Free Software
dnl Foundation, Inc.
>>>>>>> a012c7bb
dnl This file is free software; the Free Software Foundation
dnl gives unlimited permission to copy and/or distribute it,
dnl with or without modifications, as long as this notice is preserved.

AC_DEFUN([gl_PATHMAX],
[
  dnl Prerequisites of lib/pathmax.h.
  AC_CHECK_HEADERS_ONCE([sys/param.h])
])

# Expands to a piece of C program that defines PATH_MAX in the same way as
# "pathmax.h" will do.
AC_DEFUN([gl_PATHMAX_SNIPPET], [[
/* Arrange to define PATH_MAX, like "pathmax.h" does. */
#if HAVE_UNISTD_H
# include <unistd.h>
#endif
#include <limits.h>
#if defined HAVE_SYS_PARAM_H && !defined PATH_MAX && !defined MAXPATHLEN
# include <sys/param.h>
#endif
#if !defined PATH_MAX && defined MAXPATHLEN
# define PATH_MAX MAXPATHLEN
#endif
#ifdef __hpux
# undef PATH_MAX
# define PATH_MAX 1024
#endif
#if (defined _WIN32 || defined __WIN32__) && ! defined __CYGWIN__
# undef PATH_MAX
# define PATH_MAX 260
#endif
]])

# Prerequisites of gl_PATHMAX_SNIPPET.
AC_DEFUN([gl_PATHMAX_SNIPPET_PREREQ],
[
  AC_CHECK_HEADERS_ONCE([unistd.h sys/param.h])
])<|MERGE_RESOLUTION|>--- conflicted
+++ resolved
@@ -1,11 +1,6 @@
 # pathmax.m4 serial 10
-<<<<<<< HEAD
-dnl Copyright (C) 2002-2003, 2005-2006, 2009-2015 Free Software Foundation,
-dnl Inc.
-=======
 dnl Copyright (C) 2002-2003, 2005-2006, 2009-2015 Free Software
 dnl Foundation, Inc.
->>>>>>> a012c7bb
 dnl This file is free software; the Free Software Foundation
 dnl gives unlimited permission to copy and/or distribute it,
 dnl with or without modifications, as long as this notice is preserved.
