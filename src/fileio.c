/* File IO for GNU Emacs.

Copyright (C) 1985-1988, 1993-2012 Free Software Foundation, Inc.

This file is part of GNU Emacs.

GNU Emacs is free software: you can redistribute it and/or modify
it under the terms of the GNU General Public License as published by
the Free Software Foundation, either version 3 of the License, or
(at your option) any later version.

GNU Emacs is distributed in the hope that it will be useful,
but WITHOUT ANY WARRANTY; without even the implied warranty of
MERCHANTABILITY or FITNESS FOR A PARTICULAR PURPOSE.  See the
GNU General Public License for more details.

You should have received a copy of the GNU General Public License
along with GNU Emacs.  If not, see <http://www.gnu.org/licenses/>.  */

#include <config.h>
#include <limits.h>
#include <fcntl.h>
#include <stdio.h>
#include <sys/types.h>
#include <sys/stat.h>
#include <unistd.h>

#ifdef HAVE_PWD_H
#include <pwd.h>
#endif

#include <errno.h>

#ifdef HAVE_LIBSELINUX
#include <selinux/selinux.h>
#include <selinux/context.h>
#endif

#ifdef HAVE_POSIX_ACL
#include <sys/acl.h>
#endif

#include <c-ctype.h>

#include "lisp.h"
#include "intervals.h"
#include "character.h"
#include "buffer.h"
#include "coding.h"
#include "window.h"
#include "blockinput.h"
#include "frame.h"
#include "dispextern.h"

#ifdef WINDOWSNT
#define NOMINMAX 1
#include <windows.h>
#include <fcntl.h>
#include <sys/file.h>
#include "w32.h"
#endif /* not WINDOWSNT */

#ifdef MSDOS
#include "msdos.h"
#include <sys/param.h>
#include <fcntl.h>
#endif

#ifdef DOS_NT
/* On Windows, drive letters must be alphabetic - on DOS, the Netware
   redirector allows the six letters between 'Z' and 'a' as well.  */
#ifdef MSDOS
#define IS_DRIVE(x) ((x) >= 'A' && (x) <= 'z')
#endif
#ifdef WINDOWSNT
#define IS_DRIVE(x) c_isalpha (x)
#endif
/* Need to lower-case the drive letter, or else expanded
   filenames will sometimes compare unequal, because
   `expand-file-name' doesn't always down-case the drive letter.  */
#define DRIVE_LETTER(x) c_tolower (x)
#endif

#include "systime.h"
#include <stat-time.h>

#ifdef HPUX
#include <netio.h>
#endif

#include "commands.h"

/* True during writing of auto-save files.  */
static bool auto_saving;

/* Nonzero umask during creation of auto-save directories.  */
static mode_t auto_saving_dir_umask;

/* Set by auto_save_1 to mode of original file so Fwrite_region will create
   a new file with the same mode as the original.  */
static mode_t auto_save_mode_bits;

/* Set by auto_save_1 if an error occurred during the last auto-save.  */
static bool auto_save_error_occurred;

/* The symbol bound to coding-system-for-read when
   insert-file-contents is called for recovering a file.  This is not
   an actual coding system name, but just an indicator to tell
   insert-file-contents to use `emacs-mule' with a special flag for
   auto saving and recovering a file.  */
static Lisp_Object Qauto_save_coding;

/* Property name of a file name handler,
   which gives a list of operations it handles..  */
static Lisp_Object Qoperations;

/* Lisp functions for translating file formats.  */
static Lisp_Object Qformat_decode, Qformat_annotate_function;

/* Lisp function for setting buffer-file-coding-system and the
   multibyteness of the current buffer after inserting a file.  */
static Lisp_Object Qafter_insert_file_set_coding;

static Lisp_Object Qwrite_region_annotate_functions;
/* Each time an annotation function changes the buffer, the new buffer
   is added here.  */
static Lisp_Object Vwrite_region_annotation_buffers;

#ifdef HAVE_FSYNC
#endif

static Lisp_Object Qdelete_by_moving_to_trash;

/* Lisp function for moving files to trash.  */
static Lisp_Object Qmove_file_to_trash;

/* Lisp function for recursively copying directories.  */
static Lisp_Object Qcopy_directory;

/* Lisp function for recursively deleting directories.  */
static Lisp_Object Qdelete_directory;

#ifdef WINDOWSNT
#endif

Lisp_Object Qfile_error;
static Lisp_Object Qfile_already_exists, Qfile_date_error;
static Lisp_Object Qexcl;
Lisp_Object Qfile_name_history;

static Lisp_Object Qcar_less_than_car;

static bool a_write (int, Lisp_Object, ptrdiff_t, ptrdiff_t,
		     Lisp_Object *, struct coding_system *);
static bool e_write (int, Lisp_Object, ptrdiff_t, ptrdiff_t,
		     struct coding_system *);


void
report_file_error (const char *string, Lisp_Object data)
{
  Lisp_Object errstring;
  int errorno = errno;
  char *str;

  synchronize_system_messages_locale ();
  str = strerror (errorno);
  errstring = code_convert_string_norecord (build_unibyte_string (str),
					    Vlocale_coding_system, 0);

  while (1)
    switch (errorno)
      {
      case EEXIST:
	xsignal (Qfile_already_exists, Fcons (errstring, data));
	break;
      default:
	/* System error messages are capitalized.  Downcase the initial
	   unless it is followed by a slash.  (The slash case caters to
	   error messages that begin with "I/O" or, in German, "E/A".)  */
	if (STRING_MULTIBYTE (errstring)
	    && ! EQ (Faref (errstring, make_number (1)), make_number ('/')))
	  {
	    int c;

	    str = SSDATA (errstring);
	    c = STRING_CHAR ((unsigned char *) str);
	    Faset (errstring, make_number (0), make_number (downcase (c)));
	  }

	xsignal (Qfile_error,
		 Fcons (build_string (string), Fcons (errstring, data)));
      }
}

Lisp_Object
close_file_unwind (Lisp_Object fd)
{
  emacs_close (XFASTINT (fd));
  return Qnil;
}

/* Restore point, having saved it as a marker.  */

Lisp_Object
restore_point_unwind (Lisp_Object location)
{
  Fgoto_char (location);
  Fset_marker (location, Qnil, Qnil);
  return Qnil;
}


static Lisp_Object Qexpand_file_name;
static Lisp_Object Qsubstitute_in_file_name;
static Lisp_Object Qdirectory_file_name;
static Lisp_Object Qfile_name_directory;
static Lisp_Object Qfile_name_nondirectory;
static Lisp_Object Qunhandled_file_name_directory;
static Lisp_Object Qfile_name_as_directory;
static Lisp_Object Qcopy_file;
static Lisp_Object Qmake_directory_internal;
static Lisp_Object Qmake_directory;
static Lisp_Object Qdelete_directory_internal;
Lisp_Object Qdelete_file;
static Lisp_Object Qrename_file;
static Lisp_Object Qadd_name_to_file;
static Lisp_Object Qmake_symbolic_link;
Lisp_Object Qfile_exists_p;
static Lisp_Object Qfile_executable_p;
static Lisp_Object Qfile_readable_p;
static Lisp_Object Qfile_writable_p;
static Lisp_Object Qfile_symlink_p;
static Lisp_Object Qaccess_file;
Lisp_Object Qfile_directory_p;
static Lisp_Object Qfile_regular_p;
static Lisp_Object Qfile_accessible_directory_p;
static Lisp_Object Qfile_modes;
static Lisp_Object Qset_file_modes;
static Lisp_Object Qset_file_times;
static Lisp_Object Qfile_selinux_context;
static Lisp_Object Qset_file_selinux_context;
static Lisp_Object Qfile_acl;
static Lisp_Object Qset_file_acl;
static Lisp_Object Qfile_newer_than_file_p;
Lisp_Object Qinsert_file_contents;
Lisp_Object Qwrite_region;
static Lisp_Object Qverify_visited_file_modtime;
static Lisp_Object Qset_visited_file_modtime;

DEFUN ("find-file-name-handler", Ffind_file_name_handler,
       Sfind_file_name_handler, 2, 2, 0,
       doc: /* Return FILENAME's handler function for OPERATION, if it has one.
Otherwise, return nil.
A file name is handled if one of the regular expressions in
`file-name-handler-alist' matches it.

If OPERATION equals `inhibit-file-name-operation', then we ignore
any handlers that are members of `inhibit-file-name-handlers',
but we still do run any other handlers.  This lets handlers
use the standard functions without calling themselves recursively.  */)
  (Lisp_Object filename, Lisp_Object operation)
{
  /* This function must not munge the match data.  */
  Lisp_Object chain, inhibited_handlers, result;
  ptrdiff_t pos = -1;

  result = Qnil;
  CHECK_STRING (filename);

  if (EQ (operation, Vinhibit_file_name_operation))
    inhibited_handlers = Vinhibit_file_name_handlers;
  else
    inhibited_handlers = Qnil;

  for (chain = Vfile_name_handler_alist; CONSP (chain);
       chain = XCDR (chain))
    {
      Lisp_Object elt;
      elt = XCAR (chain);
      if (CONSP (elt))
	{
	  Lisp_Object string = XCAR (elt);
	  ptrdiff_t match_pos;
	  Lisp_Object handler = XCDR (elt);
	  Lisp_Object operations = Qnil;

	  if (SYMBOLP (handler))
	    operations = Fget (handler, Qoperations);

	  if (STRINGP (string)
	      && (match_pos = fast_string_match (string, filename)) > pos
	      && (NILP (operations) || ! NILP (Fmemq (operation, operations))))
	    {
	      Lisp_Object tem;

	      handler = XCDR (elt);
	      tem = Fmemq (handler, inhibited_handlers);
	      if (NILP (tem))
		{
		  result = handler;
		  pos = match_pos;
		}
	    }
	}

      QUIT;
    }
  return result;
}

DEFUN ("file-name-directory", Ffile_name_directory, Sfile_name_directory,
       1, 1, 0,
       doc: /* Return the directory component in file name FILENAME.
Return nil if FILENAME does not include a directory.
Otherwise return a directory name.
Given a Unix syntax file name, returns a string ending in slash.  */)
  (Lisp_Object filename)
{
#ifndef DOS_NT
  register const char *beg;
#else
  register char *beg;
  Lisp_Object tem_fn;
#endif
  register const char *p;
  Lisp_Object handler;

  CHECK_STRING (filename);

  /* If the file name has special constructs in it,
     call the corresponding file handler.  */
  handler = Ffind_file_name_handler (filename, Qfile_name_directory);
  if (!NILP (handler))
    {
      Lisp_Object handled_name = call2 (handler, Qfile_name_directory,
					filename);
      return STRINGP (handled_name) ? handled_name : Qnil;
    }

#ifdef DOS_NT
  beg = alloca (SBYTES (filename) + 1);
  memcpy (beg, SSDATA (filename), SBYTES (filename) + 1);
#else
  beg = SSDATA (filename);
#endif
  p = beg + SBYTES (filename);

  while (p != beg && !IS_DIRECTORY_SEP (p[-1])
#ifdef DOS_NT
	 /* only recognize drive specifier at the beginning */
	 && !(p[-1] == ':'
	      /* handle the "/:d:foo" and "/:foo" cases correctly  */
	      && ((p == beg + 2 && !IS_DIRECTORY_SEP (*beg))
		  || (p == beg + 4 && IS_DIRECTORY_SEP (*beg))))
#endif
	 ) p--;

  if (p == beg)
    return Qnil;
#ifdef DOS_NT
  /* Expansion of "c:" to drive and default directory.  */
  if (p[-1] == ':')
    {
      /* MAXPATHLEN+1 is guaranteed to be enough space for getdefdir.  */
      char *res = alloca (MAXPATHLEN + 1);
      char *r = res;

      if (p == beg + 4 && IS_DIRECTORY_SEP (*beg) && beg[1] == ':')
	{
	  memcpy (res, beg, 2);
	  beg += 2;
	  r += 2;
	}

      if (getdefdir (c_toupper (*beg) - 'A' + 1, r))
	{
	  if (!IS_DIRECTORY_SEP (res[strlen (res) - 1]))
	    strcat (res, "/");
	  beg = res;
	  p = beg + strlen (beg);
	  dostounix_filename (beg);
	  tem_fn = make_specified_string (beg, -1, p - beg,
					  STRING_MULTIBYTE (filename));
	}
      else
	tem_fn = make_specified_string (beg - 2, -1, p - beg + 2,
					STRING_MULTIBYTE (filename));
    }
  else if (STRING_MULTIBYTE (filename))
    {
      tem_fn = ENCODE_FILE (make_specified_string (beg, -1, p - beg, 1));
      dostounix_filename (SSDATA (tem_fn));
      tem_fn = DECODE_FILE (tem_fn);
    }
  else
    {
      dostounix_filename (beg);
      tem_fn = make_specified_string (beg, -1, p - beg, 0);
    }
  return tem_fn;
#else  /* DOS_NT */
  return make_specified_string (beg, -1, p - beg, STRING_MULTIBYTE (filename));
#endif	/* DOS_NT */
}

DEFUN ("file-name-nondirectory", Ffile_name_nondirectory,
       Sfile_name_nondirectory, 1, 1, 0,
       doc: /* Return file name FILENAME sans its directory.
For example, in a Unix-syntax file name,
this is everything after the last slash,
or the entire name if it contains no slash.  */)
  (Lisp_Object filename)
{
  register const char *beg, *p, *end;
  Lisp_Object handler;

  CHECK_STRING (filename);

  /* If the file name has special constructs in it,
     call the corresponding file handler.  */
  handler = Ffind_file_name_handler (filename, Qfile_name_nondirectory);
  if (!NILP (handler))
    {
      Lisp_Object handled_name = call2 (handler, Qfile_name_nondirectory,
					filename);
      if (STRINGP (handled_name))
	return handled_name;
      error ("Invalid handler in `file-name-handler-alist'");
    }

  beg = SSDATA (filename);
  end = p = beg + SBYTES (filename);

  while (p != beg && !IS_DIRECTORY_SEP (p[-1])
#ifdef DOS_NT
	 /* only recognize drive specifier at beginning */
	 && !(p[-1] == ':'
	      /* handle the "/:d:foo" case correctly  */
	      && (p == beg + 2 || (p == beg + 4 && IS_DIRECTORY_SEP (*beg))))
#endif
	 )
    p--;

  return make_specified_string (p, -1, end - p, STRING_MULTIBYTE (filename));
}

DEFUN ("unhandled-file-name-directory", Funhandled_file_name_directory,
       Sunhandled_file_name_directory, 1, 1, 0,
       doc: /* Return a directly usable directory name somehow associated with FILENAME.
A `directly usable' directory name is one that may be used without the
intervention of any file handler.
If FILENAME is a directly usable file itself, return
\(file-name-directory FILENAME).
If FILENAME refers to a file which is not accessible from a local process,
then this should return nil.
The `call-process' and `start-process' functions use this function to
get a current directory to run processes in.  */)
  (Lisp_Object filename)
{
  Lisp_Object handler;

  /* If the file name has special constructs in it,
     call the corresponding file handler.  */
  handler = Ffind_file_name_handler (filename, Qunhandled_file_name_directory);
  if (!NILP (handler))
    {
      Lisp_Object handled_name = call2 (handler, Qunhandled_file_name_directory,
					filename);
      return STRINGP (handled_name) ? handled_name : Qnil;
    }

  return Ffile_name_directory (filename);
}

/* Convert from file name SRC of length SRCLEN to directory name in
   DST.  MULTIBYTE non-zero means the file name in SRC is a multibyte
   string.  On UNIX, just make sure there is a terminating /.  Return
   the length of DST in bytes.  */

static ptrdiff_t
file_name_as_directory (char *dst, const char *src, ptrdiff_t srclen,
			bool multibyte)
{
  if (srclen == 0)
    {
      dst[0] = '.';
      dst[1] = '/';
      dst[2] = '\0';
      return 2;
    }

  strcpy (dst, src);

  if (!IS_DIRECTORY_SEP (dst[srclen - 1]))
    {
      dst[srclen] = DIRECTORY_SEP;
      dst[srclen + 1] = '\0';
      srclen++;
    }
#ifdef DOS_NT
  if (multibyte)
    {
      Lisp_Object tem_fn = make_specified_string (dst, -1, srclen, 1);

      tem_fn = ENCODE_FILE (tem_fn);
      dostounix_filename (SSDATA (tem_fn));
      tem_fn = DECODE_FILE (tem_fn);
      memcpy (dst, SSDATA (tem_fn), (srclen = SBYTES (tem_fn)) + 1);
    }
  else
    dostounix_filename (dst);
#endif
  return srclen;
}

DEFUN ("file-name-as-directory", Ffile_name_as_directory,
       Sfile_name_as_directory, 1, 1, 0,
       doc: /* Return a string representing the file name FILE interpreted as a directory.
This operation exists because a directory is also a file, but its name as
a directory is different from its name as a file.
The result can be used as the value of `default-directory'
or passed as second argument to `expand-file-name'.
For a Unix-syntax file name, just appends a slash.  */)
  (Lisp_Object file)
{
  char *buf;
  ptrdiff_t length;
  Lisp_Object handler;

  CHECK_STRING (file);
  if (NILP (file))
    return Qnil;

  /* If the file name has special constructs in it,
     call the corresponding file handler.  */
  handler = Ffind_file_name_handler (file, Qfile_name_as_directory);
  if (!NILP (handler))
    {
      Lisp_Object handled_name = call2 (handler, Qfile_name_as_directory,
					file);
      if (STRINGP (handled_name))
	return handled_name;
      error ("Invalid handler in `file-name-handler-alist'");
    }

  buf = alloca (SBYTES (file) + 10);
  length = file_name_as_directory (buf, SSDATA (file), SBYTES (file),
				   STRING_MULTIBYTE (file));
  return make_specified_string (buf, -1, length, STRING_MULTIBYTE (file));
}

/* Convert from directory name SRC of length SRCLEN to file name in
   DST.  MULTIBYTE non-zero means the file name in SRC is a multibyte
   string.  On UNIX, just make sure there isn't a terminating /.
   Return the length of DST in bytes.  */

static ptrdiff_t
directory_file_name (char *dst, char *src, ptrdiff_t srclen, bool multibyte)
{
  /* Process as Unix format: just remove any final slash.
     But leave "/" unchanged; do not change it to "".  */
  strcpy (dst, src);
  if (srclen > 1
      && IS_DIRECTORY_SEP (dst[srclen - 1])
#ifdef DOS_NT
      && !IS_ANY_SEP (dst[srclen - 2])
#endif
      )
    {
      dst[srclen - 1] = 0;
      srclen--;
    }
#ifdef DOS_NT
  if (multibyte)
    {
      Lisp_Object tem_fn = make_specified_string (dst, -1, srclen, 1);

      tem_fn = ENCODE_FILE (tem_fn);
      dostounix_filename (SSDATA (tem_fn));
      tem_fn = DECODE_FILE (tem_fn);
      memcpy (dst, SSDATA (tem_fn), (srclen = SBYTES (tem_fn)) + 1);
    }
  else
    dostounix_filename (dst);
#endif
  return srclen;
}

DEFUN ("directory-file-name", Fdirectory_file_name, Sdirectory_file_name,
       1, 1, 0,
       doc: /* Returns the file name of the directory named DIRECTORY.
This is the name of the file that holds the data for the directory DIRECTORY.
This operation exists because a directory is also a file, but its name as
a directory is different from its name as a file.
In Unix-syntax, this function just removes the final slash.  */)
  (Lisp_Object directory)
{
  char *buf;
  ptrdiff_t length;
  Lisp_Object handler;

  CHECK_STRING (directory);

  if (NILP (directory))
    return Qnil;

  /* If the file name has special constructs in it,
     call the corresponding file handler.  */
  handler = Ffind_file_name_handler (directory, Qdirectory_file_name);
  if (!NILP (handler))
    {
      Lisp_Object handled_name = call2 (handler, Qdirectory_file_name,
					directory);
      if (STRINGP (handled_name))
	return handled_name;
      error ("Invalid handler in `file-name-handler-alist'");
    }

  buf = alloca (SBYTES (directory) + 20);
  length = directory_file_name (buf, SSDATA (directory), SBYTES (directory),
				STRING_MULTIBYTE (directory));
  return make_specified_string (buf, -1, length, STRING_MULTIBYTE (directory));
}

static const char make_temp_name_tbl[64] =
{
  'A','B','C','D','E','F','G','H',
  'I','J','K','L','M','N','O','P',
  'Q','R','S','T','U','V','W','X',
  'Y','Z','a','b','c','d','e','f',
  'g','h','i','j','k','l','m','n',
  'o','p','q','r','s','t','u','v',
  'w','x','y','z','0','1','2','3',
  '4','5','6','7','8','9','-','_'
};

static unsigned make_temp_name_count, make_temp_name_count_initialized_p;

/* Value is a temporary file name starting with PREFIX, a string.

   The Emacs process number forms part of the result, so there is
   no danger of generating a name being used by another process.
   In addition, this function makes an attempt to choose a name
   which has no existing file.  To make this work, PREFIX should be
   an absolute file name.

   BASE64_P means add the pid as 3 characters in base64
   encoding.  In this case, 6 characters will be added to PREFIX to
   form the file name.  Otherwise, if Emacs is running on a system
   with long file names, add the pid as a decimal number.

   This function signals an error if no unique file name could be
   generated.  */

Lisp_Object
make_temp_name (Lisp_Object prefix, bool base64_p)
{
  Lisp_Object val;
  int len, clen;
  printmax_t pid;
  char *p, *data;
  char pidbuf[INT_BUFSIZE_BOUND (printmax_t)];
  int pidlen;

  CHECK_STRING (prefix);

  /* VAL is created by adding 6 characters to PREFIX.  The first
     three are the PID of this process, in base 64, and the second
     three are incremented if the file already exists.  This ensures
     262144 unique file names per PID per PREFIX.  */

  pid = getpid ();

  if (base64_p)
    {
      pidbuf[0] = make_temp_name_tbl[pid & 63], pid >>= 6;
      pidbuf[1] = make_temp_name_tbl[pid & 63], pid >>= 6;
      pidbuf[2] = make_temp_name_tbl[pid & 63], pid >>= 6;
      pidlen = 3;
    }
  else
    {
#ifdef HAVE_LONG_FILE_NAMES
      pidlen = sprintf (pidbuf, "%"pMd, pid);
#else
      pidbuf[0] = make_temp_name_tbl[pid & 63], pid >>= 6;
      pidbuf[1] = make_temp_name_tbl[pid & 63], pid >>= 6;
      pidbuf[2] = make_temp_name_tbl[pid & 63], pid >>= 6;
      pidlen = 3;
#endif
    }

  len = SBYTES (prefix); clen = SCHARS (prefix);
  val = make_uninit_multibyte_string (clen + 3 + pidlen, len + 3 + pidlen);
  if (!STRING_MULTIBYTE (prefix))
    STRING_SET_UNIBYTE (val);
  data = SSDATA (val);
  memcpy (data, SSDATA (prefix), len);
  p = data + len;

  memcpy (p, pidbuf, pidlen);
  p += pidlen;

  /* Here we try to minimize useless stat'ing when this function is
     invoked many times successively with the same PREFIX.  We achieve
     this by initializing count to a random value, and incrementing it
     afterwards.

     We don't want make-temp-name to be called while dumping,
     because then make_temp_name_count_initialized_p would get set
     and then make_temp_name_count would not be set when Emacs starts.  */

  if (!make_temp_name_count_initialized_p)
    {
      make_temp_name_count = time (NULL);
      make_temp_name_count_initialized_p = 1;
    }

  while (1)
    {
      unsigned num = make_temp_name_count;

      p[0] = make_temp_name_tbl[num & 63], num >>= 6;
      p[1] = make_temp_name_tbl[num & 63], num >>= 6;
      p[2] = make_temp_name_tbl[num & 63], num >>= 6;

      /* Poor man's congruential RN generator.  Replace with
         ++make_temp_name_count for debugging.  */
      make_temp_name_count += 25229;
      make_temp_name_count %= 225307;

      if (!check_existing (data))
	{
	  /* We want to return only if errno is ENOENT.  */
	  if (errno == ENOENT)
	    return val;
	  else
	    /* The error here is dubious, but there is little else we
	       can do.  The alternatives are to return nil, which is
	       as bad as (and in many cases worse than) throwing the
	       error, or to ignore the error, which will likely result
	       in looping through 225307 stat's, which is not only
	       dog-slow, but also useless since eventually nil would
	       have to be returned anyway.  */
	    report_file_error ("Cannot create temporary name for prefix",
			       Fcons (prefix, Qnil));
	  /* not reached */
	}
    }
}


DEFUN ("make-temp-name", Fmake_temp_name, Smake_temp_name, 1, 1, 0,
       doc: /* Generate temporary file name (string) starting with PREFIX (a string).
The Emacs process number forms part of the result,
so there is no danger of generating a name being used by another process.

In addition, this function makes an attempt to choose a name
which has no existing file.  To make this work,
PREFIX should be an absolute file name.

There is a race condition between calling `make-temp-name' and creating the
file which opens all kinds of security holes.  For that reason, you should
probably use `make-temp-file' instead, except in three circumstances:

* If you are creating the file in the user's home directory.
* If you are creating a directory rather than an ordinary file.
* If you are taking special precautions as `make-temp-file' does.  */)
  (Lisp_Object prefix)
{
  return make_temp_name (prefix, 0);
}



DEFUN ("expand-file-name", Fexpand_file_name, Sexpand_file_name, 1, 2, 0,
       doc: /* Convert filename NAME to absolute, and canonicalize it.
Second arg DEFAULT-DIRECTORY is directory to start with if NAME is relative
\(does not start with slash or tilde); if DEFAULT-DIRECTORY is nil or missing,
the current buffer's value of `default-directory' is used.
NAME should be a string that is a valid file name for the underlying
filesystem.
File name components that are `.' are removed, and
so are file name components followed by `..', along with the `..' itself;
note that these simplifications are done without checking the resulting
file names in the file system.
Multiple consecutive slashes are collapsed into a single slash,
except at the beginning of the file name when they are significant (e.g.,
UNC file names on MS-Windows.)
An initial `~/' expands to your home directory.
An initial `~USER/' expands to USER's home directory.
See also the function `substitute-in-file-name'.

For technical reasons, this function can return correct but
non-intuitive results for the root directory; for instance,
\(expand-file-name ".." "/") returns "/..".  For this reason, use
\(directory-file-name (file-name-directory dirname)) to traverse a
filesystem tree, not (expand-file-name ".."  dirname).  */)
  (Lisp_Object name, Lisp_Object default_directory)
{
  /* These point to SDATA and need to be careful with string-relocation
     during GC (via DECODE_FILE).  */
  char *nm;
  const char *newdir;
  /* This should only point to alloca'd data.  */
  char *target;

  ptrdiff_t tlen;
  struct passwd *pw;
#ifdef DOS_NT
  int drive = 0;
  bool collapse_newdir = 1;
  bool is_escaped = 0;
#endif /* DOS_NT */
  ptrdiff_t length;
  Lisp_Object handler, result, handled_name;
  bool multibyte;
  Lisp_Object hdir;

  CHECK_STRING (name);

  /* If the file name has special constructs in it,
     call the corresponding file handler.  */
  handler = Ffind_file_name_handler (name, Qexpand_file_name);
  if (!NILP (handler))
    {
      handled_name = call3 (handler, Qexpand_file_name,
			    name, default_directory);
      if (STRINGP (handled_name))
	return handled_name;
      error ("Invalid handler in `file-name-handler-alist'");
    }


  /* Use the buffer's default-directory if DEFAULT_DIRECTORY is omitted.  */
  if (NILP (default_directory))
    default_directory = BVAR (current_buffer, directory);
  if (! STRINGP (default_directory))
    {
#ifdef DOS_NT
      /* "/" is not considered a root directory on DOS_NT, so using "/"
	 here causes an infinite recursion in, e.g., the following:

            (let (default-directory)
	      (expand-file-name "a"))

	 To avoid this, we set default_directory to the root of the
	 current drive.  */
      default_directory = build_string (emacs_root_dir ());
#else
      default_directory = build_string ("/");
#endif
    }

  if (!NILP (default_directory))
    {
      handler = Ffind_file_name_handler (default_directory, Qexpand_file_name);
      if (!NILP (handler))
	{
	  handled_name = call3 (handler, Qexpand_file_name,
				name, default_directory);
	  if (STRINGP (handled_name))
	    return handled_name;
	  error ("Invalid handler in `file-name-handler-alist'");
	}
    }

  {
    char *o = SSDATA (default_directory);

    /* Make sure DEFAULT_DIRECTORY is properly expanded.
       It would be better to do this down below where we actually use
       default_directory.  Unfortunately, calling Fexpand_file_name recursively
       could invoke GC, and the strings might be relocated.  This would
       be annoying because we have pointers into strings lying around
       that would need adjusting, and people would add new pointers to
       the code and forget to adjust them, resulting in intermittent bugs.
       Putting this call here avoids all that crud.

       The EQ test avoids infinite recursion.  */
    if (! NILP (default_directory) && !EQ (default_directory, name)
	/* Save time in some common cases - as long as default_directory
	   is not relative, it can be canonicalized with name below (if it
	   is needed at all) without requiring it to be expanded now.  */
#ifdef DOS_NT
	/* Detect MSDOS file names with drive specifiers.  */
	&& ! (IS_DRIVE (o[0]) && IS_DEVICE_SEP (o[1])
	      && IS_DIRECTORY_SEP (o[2]))
#ifdef WINDOWSNT
	/* Detect Windows file names in UNC format.  */
	&& ! (IS_DIRECTORY_SEP (o[0]) && IS_DIRECTORY_SEP (o[1]))
#endif
#else /* not DOS_NT */
      /* Detect Unix absolute file names (/... alone is not absolute on
	 DOS or Windows).  */
	&& ! (IS_DIRECTORY_SEP (o[0]))
#endif /* not DOS_NT */
	)
      {
	struct gcpro gcpro1;

	GCPRO1 (name);
	default_directory = Fexpand_file_name (default_directory, Qnil);
	UNGCPRO;
      }
  }
  multibyte = STRING_MULTIBYTE (name);
  if (multibyte != STRING_MULTIBYTE (default_directory))
    {
      if (multibyte)
	default_directory = string_to_multibyte (default_directory);
      else
	{
	  name = string_to_multibyte (name);
	  multibyte = 1;
	}
    }

  /* Make a local copy of nm[] to protect it from GC in DECODE_FILE below.  */
  nm = alloca (SBYTES (name) + 1);
  memcpy (nm, SSDATA (name), SBYTES (name) + 1);

#ifdef DOS_NT
  /* Note if special escape prefix is present, but remove for now.  */
  if (nm[0] == '/' && nm[1] == ':')
    {
      is_escaped = 1;
      nm += 2;
    }

  /* Find and remove drive specifier if present; this makes nm absolute
     even if the rest of the name appears to be relative.  Only look for
     drive specifier at the beginning.  */
  if (IS_DRIVE (nm[0]) && IS_DEVICE_SEP (nm[1]))
    {
      drive = (unsigned char) nm[0];
      nm += 2;
    }

#ifdef WINDOWSNT
  /* If we see "c://somedir", we want to strip the first slash after the
     colon when stripping the drive letter.  Otherwise, this expands to
     "//somedir".  */
  if (drive && IS_DIRECTORY_SEP (nm[0]) && IS_DIRECTORY_SEP (nm[1]))
    nm++;

  /* Discard any previous drive specifier if nm is now in UNC format.  */
  if (IS_DIRECTORY_SEP (nm[0]) && IS_DIRECTORY_SEP (nm[1]))
    {
      drive = 0;
    }
#endif /* WINDOWSNT */
#endif /* DOS_NT */

  /* If nm is absolute, look for `/./' or `/../' or `//''sequences; if
     none are found, we can probably return right away.  We will avoid
     allocating a new string if name is already fully expanded.  */
  if (
      IS_DIRECTORY_SEP (nm[0])
#ifdef MSDOS
      && drive && !is_escaped
#endif
#ifdef WINDOWSNT
      && (drive || IS_DIRECTORY_SEP (nm[1])) && !is_escaped
#endif
      )
    {
      /* If it turns out that the filename we want to return is just a
	 suffix of FILENAME, we don't need to go through and edit
	 things; we just need to construct a new string using data
	 starting at the middle of FILENAME.  If we set LOSE, that
	 means we've discovered that we can't do that cool trick.  */
      bool lose = 0;
      char *p = nm;

      while (*p)
	{
	  /* Since we know the name is absolute, we can assume that each
	     element starts with a "/".  */

	  /* "." and ".." are hairy.  */
	  if (IS_DIRECTORY_SEP (p[0])
	      && p[1] == '.'
	      && (IS_DIRECTORY_SEP (p[2])
		  || p[2] == 0
		  || (p[2] == '.' && (IS_DIRECTORY_SEP (p[3])
				      || p[3] == 0))))
	    lose = 1;
	  /* We want to replace multiple `/' in a row with a single
	     slash.  */
	  else if (p > nm
		   && IS_DIRECTORY_SEP (p[0])
		   && IS_DIRECTORY_SEP (p[1]))
	    lose = 1;
	  p++;
	}
      if (!lose)
	{
#ifdef DOS_NT
	  /* Make sure directories are all separated with /, but
	     avoid allocation of a new string when not required. */
	  if (multibyte)
	    {
	      Lisp_Object tem_name = make_specified_string (nm, -1, strlen (nm),
							    multibyte);

	      tem_name = ENCODE_FILE (tem_name);
	      dostounix_filename (SSDATA (tem_name));
	      tem_name = DECODE_FILE (tem_name);
	      memcpy (nm, SSDATA (tem_name), SBYTES (tem_name) + 1);
	    }
	  else
	    dostounix_filename (nm);
#ifdef WINDOWSNT
	  if (IS_DIRECTORY_SEP (nm[1]))
	    {
	      if (strcmp (nm, SSDATA (name)) != 0)
		name = make_specified_string (nm, -1, strlen (nm), multibyte);
	    }
	  else
#endif
	  /* Drive must be set, so this is okay.  */
	  if (strcmp (nm - 2, SSDATA (name)) != 0)
	    {
	      char temp[] = " :";

	      name = make_specified_string (nm, -1, p - nm, multibyte);
	      temp[0] = DRIVE_LETTER (drive);
	      name = concat2 (build_string (temp), name);
	    }
	  return name;
#else /* not DOS_NT */
	  if (strcmp (nm, SSDATA (name)) == 0)
	    return name;
	  return make_specified_string (nm, -1, strlen (nm), multibyte);
#endif /* not DOS_NT */
	}
    }

  /* At this point, nm might or might not be an absolute file name.  We
     need to expand ~ or ~user if present, otherwise prefix nm with
     default_directory if nm is not absolute, and finally collapse /./
     and /foo/../ sequences.

     We set newdir to be the appropriate prefix if one is needed:
       - the relevant user directory if nm starts with ~ or ~user
       - the specified drive's working dir (DOS/NT only) if nm does not
         start with /
       - the value of default_directory.

     Note that these prefixes are not guaranteed to be absolute (except
     for the working dir of a drive).  Therefore, to ensure we always
     return an absolute name, if the final prefix is not absolute we
     append it to the current working directory.  */

  newdir = 0;

  if (nm[0] == '~')		/* prefix ~ */
    {
      if (IS_DIRECTORY_SEP (nm[1])
	  || nm[1] == 0)	/* ~ by itself */
	{
	  Lisp_Object tem;

	  if (!(newdir = egetenv ("HOME")))
	    newdir = "";
	  nm++;
	  /* `egetenv' may return a unibyte string, which will bite us since
	     we expect the directory to be multibyte.  */
	  tem = build_string (newdir);
	  if (multibyte && !STRING_MULTIBYTE (tem))
	    {
	      hdir = DECODE_FILE (tem);
	      newdir = SSDATA (hdir);
	    }
#ifdef DOS_NT
	  collapse_newdir = 0;
#endif
	}
      else			/* ~user/filename */
	{
	  char *o, *p;
	  for (p = nm; *p && (!IS_DIRECTORY_SEP (*p)); p++);
	  o = alloca (p - nm + 1);
	  memcpy (o, nm, p - nm);
	  o [p - nm] = 0;

	  block_input ();
	  pw = getpwnam (o + 1);
	  unblock_input ();
	  if (pw)
	    {
	      Lisp_Object tem;

	      newdir = pw->pw_dir;
	      /* `getpwnam' may return a unibyte string, which will
		 bite us since we expect the directory to be
		 multibyte.  */
	      tem = build_string (newdir);
	      if (multibyte && !STRING_MULTIBYTE (tem))
		{
		  hdir = DECODE_FILE (tem);
		  newdir = SSDATA (hdir);
		}
	      nm = p;
#ifdef DOS_NT
	      collapse_newdir = 0;
#endif
	    }

	  /* If we don't find a user of that name, leave the name
	     unchanged; don't move nm forward to p.  */
	}
    }

#ifdef DOS_NT
  /* On DOS and Windows, nm is absolute if a drive name was specified;
     use the drive's current directory as the prefix if needed.  */
  if (!newdir && drive)
    {
      /* Get default directory if needed to make nm absolute.  */
      char *adir = NULL;
      if (!IS_DIRECTORY_SEP (nm[0]))
	{
	  adir = alloca (MAXPATHLEN + 1);
	  if (!getdefdir (c_toupper (drive) - 'A' + 1, adir))
	    adir = NULL;
	  else if (multibyte)
	    {
	      Lisp_Object tem = build_string (adir);

	      tem = DECODE_FILE (tem);
	      memcpy (adir, SSDATA (tem), SBYTES (tem) + 1);
	    }
	}
      if (!adir)
	{
	  /* Either nm starts with /, or drive isn't mounted.  */
	  adir = alloca (4);
	  adir[0] = DRIVE_LETTER (drive);
	  adir[1] = ':';
	  adir[2] = '/';
	  adir[3] = 0;
	}
      newdir = adir;
    }
#endif /* DOS_NT */

  /* Finally, if no prefix has been specified and nm is not absolute,
     then it must be expanded relative to default_directory.  */

  if (1
#ifndef DOS_NT
      /* /... alone is not absolute on DOS and Windows.  */
      && !IS_DIRECTORY_SEP (nm[0])
#endif
#ifdef WINDOWSNT
      && !(IS_DIRECTORY_SEP (nm[0]) && IS_DIRECTORY_SEP (nm[1]))
#endif
      && !newdir)
    {
      newdir = SSDATA (default_directory);
#ifdef DOS_NT
      /* Note if special escape prefix is present, but remove for now.  */
      if (newdir[0] == '/' && newdir[1] == ':')
	{
	  is_escaped = 1;
	  newdir += 2;
	}
#endif
    }

#ifdef DOS_NT
  if (newdir)
    {
      /* First ensure newdir is an absolute name.  */
      if (
	  /* Detect MSDOS file names with drive specifiers.  */
	  ! (IS_DRIVE (newdir[0])
	     && IS_DEVICE_SEP (newdir[1]) && IS_DIRECTORY_SEP (newdir[2]))
#ifdef WINDOWSNT
	  /* Detect Windows file names in UNC format.  */
	  && ! (IS_DIRECTORY_SEP (newdir[0]) && IS_DIRECTORY_SEP (newdir[1]))
#endif
	  )
	{
	  /* Effectively, let newdir be (expand-file-name newdir cwd).
	     Because of the admonition against calling expand-file-name
	     when we have pointers into lisp strings, we accomplish this
	     indirectly by prepending newdir to nm if necessary, and using
	     cwd (or the wd of newdir's drive) as the new newdir.  */
	  char *adir;

	  if (IS_DRIVE (newdir[0]) && IS_DEVICE_SEP (newdir[1]))
	    {
	      drive = (unsigned char) newdir[0];
	      newdir += 2;
	    }
	  if (!IS_DIRECTORY_SEP (nm[0]))
	    {
	      ptrdiff_t newlen = strlen (newdir);
	      char *tmp = alloca (newlen + strlen (nm) + 2);
	      file_name_as_directory (tmp, newdir, newlen, multibyte);
	      strcat (tmp, nm);
	      nm = tmp;
	    }
	  adir = alloca (MAXPATHLEN + 1);
	  if (drive)
	    {
	      if (!getdefdir (c_toupper (drive) - 'A' + 1, adir))
		strcpy (adir, "/");
	    }
	  else
<<<<<<< HEAD
	    getcwd (adir, MAXPATHLEN + 1);
=======
	    getwd (adir);
	  if (multibyte)
	    {
	      Lisp_Object tem = build_string (adir);

	      tem = DECODE_FILE (tem);
	      memcpy (adir, SSDATA (tem), SBYTES (tem) + 1);
	    }
>>>>>>> e1da7403
	  newdir = adir;
	}

      /* Strip off drive name from prefix, if present.  */
      if (IS_DRIVE (newdir[0]) && IS_DEVICE_SEP (newdir[1]))
	{
	  drive = newdir[0];
	  newdir += 2;
	}

      /* Keep only a prefix from newdir if nm starts with slash
         (//server/share for UNC, nothing otherwise).  */
      if (IS_DIRECTORY_SEP (nm[0]) && collapse_newdir)
	{
#ifdef WINDOWSNT
	  if (IS_DIRECTORY_SEP (newdir[0]) && IS_DIRECTORY_SEP (newdir[1]))
	    {
	      char *adir = strcpy (alloca (strlen (newdir) + 1), newdir);
	      char *p = adir + 2;
	      while (*p && !IS_DIRECTORY_SEP (*p)) p++;
	      p++;
	      while (*p && !IS_DIRECTORY_SEP (*p)) p++;
	      *p = 0;
	      newdir = adir;
	    }
	  else
#endif
	    newdir = "";
	}
    }
#endif /* DOS_NT */

  if (newdir)
    {
      /* Get rid of any slash at the end of newdir, unless newdir is
	 just / or // (an incomplete UNC name).  */
      length = strlen (newdir);
      tlen = length + 1;
      if (length > 1 && IS_DIRECTORY_SEP (newdir[length - 1])
#ifdef WINDOWSNT
	  && !(length == 2 && IS_DIRECTORY_SEP (newdir[0]))
#endif
	  )
	{
	  char *temp = alloca (length);
	  memcpy (temp, newdir, length - 1);
	  temp[length - 1] = 0;
	  length--;
	  newdir = temp;
	}
    }
  else
    {
      length = 0;
      tlen = 0;
    }

  /* Now concatenate the directory and name to new space in the stack frame.  */
  tlen += strlen (nm) + 1;
#ifdef DOS_NT
  /* Reserve space for drive specifier and escape prefix, since either
     or both may need to be inserted.  (The Microsoft x86 compiler
     produces incorrect code if the following two lines are combined.)  */
  target = alloca (tlen + 4);
  target += 4;
#else  /* not DOS_NT */
  target = alloca (tlen);
#endif /* not DOS_NT */
  *target = 0;

  if (newdir)
    {
      if (nm[0] == 0 || IS_DIRECTORY_SEP (nm[0]))
	{
#ifdef DOS_NT
	  /* If newdir is effectively "C:/", then the drive letter will have
	     been stripped and newdir will be "/".  Concatenating with an
	     absolute directory in nm produces "//", which will then be
	     incorrectly treated as a network share.  Ignore newdir in
	     this case (keeping the drive letter).  */
	  if (!(drive && nm[0] && IS_DIRECTORY_SEP (newdir[0])
		&& newdir[1] == '\0'))
#endif
	    strcpy (target, newdir);
	}
      else
	file_name_as_directory (target, newdir, length, multibyte);
    }

  strcat (target, nm);

  /* Now canonicalize by removing `//', `/.' and `/foo/..' if they
     appear.  */
  {
    char *p = target;
    char *o = target;

    while (*p)
      {
	if (!IS_DIRECTORY_SEP (*p))
	  {
	    *o++ = *p++;
	  }
	else if (p[1] == '.'
		 && (IS_DIRECTORY_SEP (p[2])
		     || p[2] == 0))
	  {
	    /* If "/." is the entire filename, keep the "/".  Otherwise,
	       just delete the whole "/.".  */
	    if (o == target && p[2] == '\0')
	      *o++ = *p;
	    p += 2;
	  }
	else if (p[1] == '.' && p[2] == '.'
		 /* `/../' is the "superroot" on certain file systems.
		    Turned off on DOS_NT systems because they have no
		    "superroot" and because this causes us to produce
		    file names like "d:/../foo" which fail file-related
		    functions of the underlying OS.  (To reproduce, try a
		    long series of "../../" in default_directory, longer
		    than the number of levels from the root.)  */
#ifndef DOS_NT
		 && o != target
#endif
		 && (IS_DIRECTORY_SEP (p[3]) || p[3] == 0))
	  {
#ifdef WINDOWSNT
	    char *prev_o = o;
#endif
	    while (o != target && (--o) && !IS_DIRECTORY_SEP (*o))
	      ;
#ifdef WINDOWSNT
	    /* Don't go below server level in UNC filenames.  */
	    if (o == target + 1 && IS_DIRECTORY_SEP (*o)
		&& IS_DIRECTORY_SEP (*target))
	      o = prev_o;
	    else
#endif
	    /* Keep initial / only if this is the whole name.  */
	    if (o == target && IS_ANY_SEP (*o) && p[3] == 0)
	      ++o;
	    p += 3;
	  }
	else if (p > target && IS_DIRECTORY_SEP (p[1]))
	  /* Collapse multiple `/' in a row.  */
	  p++;
	else
	  {
	    *o++ = *p++;
	  }
      }

#ifdef DOS_NT
    /* At last, set drive name.  */
#ifdef WINDOWSNT
    /* Except for network file name.  */
    if (!(IS_DIRECTORY_SEP (target[0]) && IS_DIRECTORY_SEP (target[1])))
#endif /* WINDOWSNT */
      {
	if (!drive) emacs_abort ();
	target -= 2;
	target[0] = DRIVE_LETTER (drive);
	target[1] = ':';
      }
    /* Reinsert the escape prefix if required.  */
    if (is_escaped)
      {
	target -= 2;
	target[0] = '/';
	target[1] = ':';
      }
    result = make_specified_string (target, -1, o - target, multibyte);
    if (multibyte)
      {
	result = ENCODE_FILE (result);
	dostounix_filename (SSDATA (result));
	result = DECODE_FILE (result);
      }
    else
      dostounix_filename (SSDATA (result));
#else  /* !DOS_NT */
    result = make_specified_string (target, -1, o - target, multibyte);
#endif /* !DOS_NT */
  }

  /* Again look to see if the file name has special constructs in it
     and perhaps call the corresponding file handler.  This is needed
     for filenames such as "/foo/../user@host:/bar/../baz".  Expanding
     the ".." component gives us "/user@host:/bar/../baz" which needs
     to be expanded again.  */
  handler = Ffind_file_name_handler (result, Qexpand_file_name);
  if (!NILP (handler))
    {
      handled_name = call3 (handler, Qexpand_file_name,
			    result, default_directory);
      if (STRINGP (handled_name))
	return handled_name;
      error ("Invalid handler in `file-name-handler-alist'");
    }

  return result;
}

#if 0
/* PLEASE DO NOT DELETE THIS COMMENTED-OUT VERSION!
   This is the old version of expand-file-name, before it was thoroughly
   rewritten for Emacs 10.31.  We leave this version here commented-out,
   because the code is very complex and likely to have subtle bugs.  If
   bugs _are_ found, it might be of interest to look at the old code and
   see what did it do in the relevant situation.

   Don't remove this code: it's true that it will be accessible
   from the repository, but a few years from deletion, people will
   forget it is there.  */

/* Changed this DEFUN to a DEAFUN, so as not to confuse `make-docfile'.  */
DEAFUN ("expand-file-name", Fexpand_file_name, Sexpand_file_name, 1, 2, 0,
  "Convert FILENAME to absolute, and canonicalize it.\n\
Second arg DEFAULT is directory to start with if FILENAME is relative\n\
\(does not start with slash); if DEFAULT is nil or missing,\n\
the current buffer's value of default-directory is used.\n\
Filenames containing `.' or `..' as components are simplified;\n\
initial `~/' expands to your home directory.\n\
See also the function `substitute-in-file-name'.")
     (name, defalt)
     Lisp_Object name, defalt;
{
  unsigned char *nm;

  register unsigned char *newdir, *p, *o;
  ptrdiff_t tlen;
  unsigned char *target;
  struct passwd *pw;

  CHECK_STRING (name);
  nm = SDATA (name);

  /* If nm is absolute, flush ...// and detect /./ and /../.
     If no /./ or /../ we can return right away.  */
  if (nm[0] == '/')
    {
      bool lose = 0;
      p = nm;
      while (*p)
	{
	  if (p[0] == '/' && p[1] == '/')
	    nm = p + 1;
	  if (p[0] == '/' && p[1] == '~')
	    nm = p + 1, lose = 1;
	  if (p[0] == '/' && p[1] == '.'
	      && (p[2] == '/' || p[2] == 0
		  || (p[2] == '.' && (p[3] == '/' || p[3] == 0))))
	    lose = 1;
	  p++;
	}
      if (!lose)
	{
	  if (nm == SDATA (name))
	    return name;
	  return build_string (nm);
	}
    }

  /* Now determine directory to start with and put it in NEWDIR.  */

  newdir = 0;

  if (nm[0] == '~')             /* prefix ~ */
    if (nm[1] == '/' || nm[1] == 0)/* ~/filename */
      {
	if (!(newdir = (unsigned char *) egetenv ("HOME")))
	  newdir = (unsigned char *) "";
	nm++;
      }
    else  /* ~user/filename */
      {
	/* Get past ~ to user.  */
	unsigned char *user = nm + 1;
	/* Find end of name.  */
	unsigned char *ptr = (unsigned char *) strchr (user, '/');
	ptrdiff_t len = ptr ? ptr - user : strlen (user);
	/* Copy the user name into temp storage.  */
	o = alloca (len + 1);
	memcpy (o, user, len);
	o[len] = 0;

	/* Look up the user name.  */
	block_input ();
	pw = (struct passwd *) getpwnam (o + 1);
	unblock_input ();
	if (!pw)
	  error ("\"%s\" isn't a registered user", o + 1);

	newdir = (unsigned char *) pw->pw_dir;

	/* Discard the user name from NM.  */
	nm += len;
      }

  if (nm[0] != '/' && !newdir)
    {
      if (NILP (defalt))
	defalt = current_buffer->directory;
      CHECK_STRING (defalt);
      newdir = SDATA (defalt);
    }

  /* Now concatenate the directory and name to new space in the stack frame.  */

  tlen = (newdir ? strlen (newdir) + 1 : 0) + strlen (nm) + 1;
  target = alloca (tlen);
  *target = 0;

  if (newdir)
    {
      if (nm[0] == 0 || nm[0] == '/')
	strcpy (target, newdir);
      else
      file_name_as_directory (target, newdir);
    }

  strcat (target, nm);

  /* Now canonicalize by removing /. and /foo/.. if they appear.  */

  p = target;
  o = target;

  while (*p)
    {
      if (*p != '/')
	{
	  *o++ = *p++;
	}
      else if (!strncmp (p, "//", 2)
	       )
	{
	  o = target;
	  p++;
	}
      else if (p[0] == '/' && p[1] == '.'
	       && (p[2] == '/' || p[2] == 0))
	p += 2;
      else if (!strncmp (p, "/..", 3)
	       /* `/../' is the "superroot" on certain file systems.  */
	       && o != target
	       && (p[3] == '/' || p[3] == 0))
	{
	  while (o != target && *--o != '/')
	    ;
	  if (o == target && *o == '/')
	    ++o;
	  p += 3;
	}
      else
	{
	  *o++ = *p++;
	}
    }

  return make_string (target, o - target);
}
#endif

/* If /~ or // appears, discard everything through first slash.  */
static bool
file_name_absolute_p (const char *filename)
{
  return
    (IS_DIRECTORY_SEP (*filename) || *filename == '~'
#ifdef DOS_NT
     || (IS_DRIVE (*filename) && IS_DEVICE_SEP (filename[1])
	 && IS_DIRECTORY_SEP (filename[2]))
#endif
     );
}

static char *
search_embedded_absfilename (char *nm, char *endp)
{
  char *p, *s;

  for (p = nm + 1; p < endp; p++)
    {
      if (IS_DIRECTORY_SEP (p[-1])
	  && file_name_absolute_p (p)
#if defined (WINDOWSNT) || defined (CYGWIN)
	  /* // at start of file name is meaningful in Apollo,
	     WindowsNT and Cygwin systems.  */
	  && !(IS_DIRECTORY_SEP (p[0]) && p - 1 == nm)
#endif /* not (WINDOWSNT || CYGWIN) */
	  )
	{
	  for (s = p; *s && !IS_DIRECTORY_SEP (*s); s++);
	  if (p[0] == '~' && s > p + 1)	/* We've got "/~something/".  */
	    {
	      char *o = alloca (s - p + 1);
	      struct passwd *pw;
	      memcpy (o, p, s - p);
	      o [s - p] = 0;

	      /* If we have ~user and `user' exists, discard
		 everything up to ~.  But if `user' does not exist, leave
		 ~user alone, it might be a literal file name.  */
	      block_input ();
	      pw = getpwnam (o + 1);
	      unblock_input ();
	      if (pw)
		return p;
	    }
	  else
	    return p;
	}
    }
  return NULL;
}

DEFUN ("substitute-in-file-name", Fsubstitute_in_file_name,
       Ssubstitute_in_file_name, 1, 1, 0,
       doc: /* Substitute environment variables referred to in FILENAME.
`$FOO' where FOO is an environment variable name means to substitute
the value of that variable.  The variable name should be terminated
with a character not a letter, digit or underscore; otherwise, enclose
the entire variable name in braces.

If `/~' appears, all of FILENAME through that `/' is discarded.
If `//' appears, everything up to and including the first of
those `/' is discarded.  */)
  (Lisp_Object filename)
{
  char *nm, *s, *p, *o, *x, *endp;
  char *target = NULL;
  ptrdiff_t total = 0;
  bool substituted = 0;
  bool multibyte;
  char *xnm;
  Lisp_Object handler;

  CHECK_STRING (filename);

  multibyte = STRING_MULTIBYTE (filename);

  /* If the file name has special constructs in it,
     call the corresponding file handler.  */
  handler = Ffind_file_name_handler (filename, Qsubstitute_in_file_name);
  if (!NILP (handler))
    {
      Lisp_Object handled_name = call2 (handler, Qsubstitute_in_file_name,
					filename);
      if (STRINGP (handled_name))
	return handled_name;
      error ("Invalid handler in `file-name-handler-alist'");
    }

  /* Always work on a copy of the string, in case GC happens during
     decode of environment variables, causing the original Lisp_String
     data to be relocated.  */
  nm = alloca (SBYTES (filename) + 1);
  memcpy (nm, SDATA (filename), SBYTES (filename) + 1);

#ifdef DOS_NT
  if (multibyte)
    {
      Lisp_Object encoded_filename = ENCODE_FILE (filename);
      Lisp_Object tem_fn;

      dostounix_filename (SDATA (encoded_filename));
      tem_fn = DECODE_FILE (encoded_filename);
      nm = alloca (SBYTES (tem_fn) + 1);
      memcpy (nm, SDATA (tem_fn), SBYTES (tem_fn) + 1);
      substituted = (memcmp (nm, SDATA (filename), SBYTES (filename)) != 0);
      if (substituted)
	filename = tem_fn;
    }
  else
    {
      dostounix_filename (nm);
      substituted = (memcmp (nm, SDATA (filename), SBYTES (filename)) != 0);
    }
#endif
  endp = nm + SBYTES (filename);

  /* If /~ or // appears, discard everything through first slash.  */
  p = search_embedded_absfilename (nm, endp);
  if (p)
    /* Start over with the new string, so we check the file-name-handler
       again.  Important with filenames like "/home/foo//:/hello///there"
       which would substitute to "/:/hello///there" rather than "/there".  */
    return Fsubstitute_in_file_name
      (make_specified_string (p, -1, endp - p, multibyte));

  /* See if any variables are substituted into the string
     and find the total length of their values in `total'.  */

  for (p = nm; p != endp;)
    if (*p != '$')
      p++;
    else
      {
	p++;
	if (p == endp)
	  goto badsubst;
	else if (*p == '$')
	  {
	    /* "$$" means a single "$".  */
	    p++;
	    total -= 1;
	    substituted = 1;
	    continue;
	  }
	else if (*p == '{')
	  {
	    o = ++p;
	    while (p != endp && *p != '}') p++;
	    if (*p != '}') goto missingclose;
	    s = p;
	  }
	else
	  {
	    o = p;
	    while (p != endp && (c_isalnum (*p) || *p == '_')) p++;
	    s = p;
	  }

	/* Copy out the variable name.  */
	target = alloca (s - o + 1);
	memcpy (target, o, s - o);
	target[s - o] = 0;
#ifdef DOS_NT
	strupr (target); /* $home == $HOME etc.  */
#endif /* DOS_NT */

	/* Get variable value.  */
	o = egetenv (target);
	if (o)
	  {
	    /* Don't try to guess a maximum length - UTF8 can use up to
	       four bytes per character.  This code is unlikely to run
	       in a situation that requires performance, so decoding the
	       env variables twice should be acceptable. Note that
	       decoding may cause a garbage collect.  */
	    Lisp_Object orig, decoded;
	    orig = build_unibyte_string (o);
	    decoded = DECODE_FILE (orig);
	    total += SBYTES (decoded);
	    substituted = 1;
	  }
	else if (*p == '}')
	  goto badvar;
      }

  if (!substituted)
    return filename;

  /* If substitution required, recopy the string and do it.  */
  /* Make space in stack frame for the new copy.  */
  xnm = alloca (SBYTES (filename) + total + 1);
  x = xnm;

  /* Copy the rest of the name through, replacing $ constructs with values.  */
  for (p = nm; *p;)
    if (*p != '$')
      *x++ = *p++;
    else
      {
	p++;
	if (p == endp)
	  goto badsubst;
	else if (*p == '$')
	  {
	    *x++ = *p++;
	    continue;
	  }
	else if (*p == '{')
	  {
	    o = ++p;
	    while (p != endp && *p != '}') p++;
	    if (*p != '}') goto missingclose;
	    s = p++;
	  }
	else
	  {
	    o = p;
	    while (p != endp && (c_isalnum (*p) || *p == '_')) p++;
	    s = p;
	  }

	/* Copy out the variable name.  */
	target = alloca (s - o + 1);
	memcpy (target, o, s - o);
	target[s - o] = 0;
#ifdef DOS_NT
	strupr (target); /* $home == $HOME etc.  */
#endif /* DOS_NT */

	/* Get variable value.  */
	o = egetenv (target);
	if (!o)
	  {
	    *x++ = '$';
	    strcpy (x, target); x+= strlen (target);
	  }
	else
	  {
	    Lisp_Object orig, decoded;
	    ptrdiff_t orig_length, decoded_length;
	    orig_length = strlen (o);
	    orig = make_unibyte_string (o, orig_length);
	    decoded = DECODE_FILE (orig);
	    decoded_length = SBYTES (decoded);
	    memcpy (x, SDATA (decoded), decoded_length);
	    x += decoded_length;

	    /* If environment variable needed decoding, return value
	       needs to be multibyte.  */
	    if (decoded_length != orig_length
		|| memcmp (SDATA (decoded), o, orig_length))
	      multibyte = 1;
	  }
      }

  *x = 0;

  /* If /~ or // appears, discard everything through first slash.  */
  while ((p = search_embedded_absfilename (xnm, x)) != NULL)
    /* This time we do not start over because we've already expanded envvars
       and replaced $$ with $.  Maybe we should start over as well, but we'd
       need to quote some $ to $$ first.  */
    xnm = p;

  return make_specified_string (xnm, -1, x - xnm, multibyte);

 badsubst:
  error ("Bad format environment-variable substitution");
 missingclose:
  error ("Missing \"}\" in environment-variable substitution");
 badvar:
  error ("Substituting nonexistent environment variable \"%s\"", target);

  /* NOTREACHED */
  return Qnil;
}

/* A slightly faster and more convenient way to get
   (directory-file-name (expand-file-name FOO)).  */

Lisp_Object
expand_and_dir_to_file (Lisp_Object filename, Lisp_Object defdir)
{
  register Lisp_Object absname;

  absname = Fexpand_file_name (filename, defdir);

  /* Remove final slash, if any (unless this is the root dir).
     stat behaves differently depending!  */
  if (SCHARS (absname) > 1
      && IS_DIRECTORY_SEP (SREF (absname, SBYTES (absname) - 1))
      && !IS_DEVICE_SEP (SREF (absname, SBYTES (absname) - 2)))
    /* We cannot take shortcuts; they might be wrong for magic file names.  */
    absname = Fdirectory_file_name (absname);
  return absname;
}

/* Signal an error if the file ABSNAME already exists.
   If INTERACTIVE, ask the user whether to proceed,
   and bypass the error if the user says to go ahead.
   QUERYSTRING is a name for the action that is being considered
   to alter the file.

   *STATPTR is used to store the stat information if the file exists.
   If the file does not exist, STATPTR->st_mode is set to 0.
   If STATPTR is null, we don't store into it.

   If QUICK, ask for y or n, not yes or no.  */

static void
barf_or_query_if_file_exists (Lisp_Object absname, const char *querystring,
			      bool interactive, struct stat *statptr,
			      bool quick)
{
  Lisp_Object tem, encoded_filename;
  struct stat statbuf;
  struct gcpro gcpro1;

  encoded_filename = ENCODE_FILE (absname);

  /* `stat' is a good way to tell whether the file exists,
     regardless of what access permissions it has.  */
  if (lstat (SSDATA (encoded_filename), &statbuf) >= 0)
    {
      if (S_ISDIR (statbuf.st_mode))
	xsignal2 (Qfile_error,
		  build_string ("File is a directory"), absname);

      if (! interactive)
	xsignal2 (Qfile_already_exists,
		  build_string ("File already exists"), absname);
      GCPRO1 (absname);
      tem = format2 ("File %s already exists; %s anyway? ",
		     absname, build_string (querystring));
      if (quick)
	tem = call1 (intern ("y-or-n-p"), tem);
      else
	tem = do_yes_or_no_p (tem);
      UNGCPRO;
      if (NILP (tem))
	xsignal2 (Qfile_already_exists,
		  build_string ("File already exists"), absname);
      if (statptr)
	*statptr = statbuf;
    }
  else
    {
      if (statptr)
	statptr->st_mode = 0;
    }
  return;
}

DEFUN ("copy-file", Fcopy_file, Scopy_file, 2, 6,
       "fCopy file: \nGCopy %s to file: \np\nP",
       doc: /* Copy FILE to NEWNAME.  Both args must be strings.
If NEWNAME names a directory, copy FILE there.

This function always sets the file modes of the output file to match
the input file.

The optional third argument OK-IF-ALREADY-EXISTS specifies what to do
if file NEWNAME already exists.  If OK-IF-ALREADY-EXISTS is nil, we
signal a `file-already-exists' error without overwriting.  If
OK-IF-ALREADY-EXISTS is a number, we request confirmation from the user
about overwriting; this is what happens in interactive use with M-x.
Any other value for OK-IF-ALREADY-EXISTS means to overwrite the
existing file.

Fourth arg KEEP-TIME non-nil means give the output file the same
last-modified time as the old one.  (This works on only some systems.)

A prefix arg makes KEEP-TIME non-nil.

If PRESERVE-UID-GID is non-nil, we try to transfer the
uid and gid of FILE to NEWNAME.

If PRESERVE-EXTENDED-ATTRIBUTES is non-nil, we try to copy additional
attributes of FILE to NEWNAME, such as its SELinux context and ACL
entries (depending on how Emacs was built).  */)
  (Lisp_Object file, Lisp_Object newname, Lisp_Object ok_if_already_exists, Lisp_Object keep_time, Lisp_Object preserve_uid_gid, Lisp_Object preserve_extended_attributes)
{
  int ifd, ofd;
  int n;
  char buf[16 * 1024];
  struct stat st, out_st;
  Lisp_Object handler;
  struct gcpro gcpro1, gcpro2, gcpro3, gcpro4;
  ptrdiff_t count = SPECPDL_INDEX ();
  Lisp_Object encoded_file, encoded_newname;
#if HAVE_LIBSELINUX
  security_context_t con;
  int conlength = 0;
#endif
#ifdef HAVE_POSIX_ACL
  acl_t acl = NULL;
#endif

  encoded_file = encoded_newname = Qnil;
  GCPRO4 (file, newname, encoded_file, encoded_newname);
  CHECK_STRING (file);
  CHECK_STRING (newname);

  if (!NILP (Ffile_directory_p (newname)))
    newname = Fexpand_file_name (Ffile_name_nondirectory (file), newname);
  else
    newname = Fexpand_file_name (newname, Qnil);

  file = Fexpand_file_name (file, Qnil);

  /* If the input file name has special constructs in it,
     call the corresponding file handler.  */
  handler = Ffind_file_name_handler (file, Qcopy_file);
  /* Likewise for output file name.  */
  if (NILP (handler))
    handler = Ffind_file_name_handler (newname, Qcopy_file);
  if (!NILP (handler))
    RETURN_UNGCPRO (call7 (handler, Qcopy_file, file, newname,
			   ok_if_already_exists, keep_time, preserve_uid_gid,
			   preserve_extended_attributes));

  encoded_file = ENCODE_FILE (file);
  encoded_newname = ENCODE_FILE (newname);

  if (NILP (ok_if_already_exists)
      || INTEGERP (ok_if_already_exists))
    barf_or_query_if_file_exists (newname, "copy to it",
				  INTEGERP (ok_if_already_exists), &out_st, 0);
  else if (stat (SSDATA (encoded_newname), &out_st) < 0)
    out_st.st_mode = 0;

#ifdef WINDOWSNT
  if (!NILP (preserve_extended_attributes))
    {
#ifdef HAVE_POSIX_ACL
      acl = acl_get_file (SDATA (encoded_file), ACL_TYPE_ACCESS);
      if (acl == NULL && errno != ENOTSUP)
	report_file_error ("Getting ACL", Fcons (file, Qnil));
#endif
    }
  if (!CopyFile (SDATA (encoded_file),
		 SDATA (encoded_newname),
		 FALSE))
    report_file_error ("Copying file", Fcons (file, Fcons (newname, Qnil)));
  /* CopyFile retains the timestamp by default.  */
  else if (NILP (keep_time))
    {
      EMACS_TIME now;
      DWORD attributes;
      char * filename;

      filename = SDATA (encoded_newname);

      /* Ensure file is writable while its modified time is set.  */
      attributes = GetFileAttributes (filename);
      SetFileAttributes (filename, attributes & ~FILE_ATTRIBUTE_READONLY);
      now = current_emacs_time ();
      if (set_file_times (-1, filename, now, now))
	{
	  /* Restore original attributes.  */
	  SetFileAttributes (filename, attributes);
	  xsignal2 (Qfile_date_error,
		    build_string ("Cannot set file date"), newname);
	}
      /* Restore original attributes.  */
      SetFileAttributes (filename, attributes);
    }
#ifdef HAVE_POSIX_ACL
  if (acl != NULL)
    {
      bool fail =
	acl_set_file (SDATA (encoded_newname), ACL_TYPE_ACCESS, acl) != 0;
      if (fail && errno != ENOTSUP)
	report_file_error ("Setting ACL", Fcons (newname, Qnil));

      acl_free (acl);
    }
#endif
#else /* not WINDOWSNT */
  immediate_quit = 1;
  ifd = emacs_open (SSDATA (encoded_file), O_RDONLY, 0);
  immediate_quit = 0;

  if (ifd < 0)
    report_file_error ("Opening input file", Fcons (file, Qnil));

  record_unwind_protect (close_file_unwind, make_number (ifd));

  if (fstat (ifd, &st) != 0)
    report_file_error ("Input file status", Fcons (file, Qnil));

  if (!NILP (preserve_extended_attributes))
    {
#if HAVE_LIBSELINUX
      if (is_selinux_enabled ())
	{
	  conlength = fgetfilecon (ifd, &con);
	  if (conlength == -1)
	    report_file_error ("Doing fgetfilecon", Fcons (file, Qnil));
	}
#endif

#ifdef HAVE_POSIX_ACL
      acl = acl_get_fd (ifd);
      if (acl == NULL && errno != ENOTSUP)
	report_file_error ("Getting ACL", Fcons (file, Qnil));
#endif
    }

  if (out_st.st_mode != 0
      && st.st_dev == out_st.st_dev && st.st_ino == out_st.st_ino)
    {
      errno = 0;
      report_file_error ("Input and output files are the same",
			 Fcons (file, Fcons (newname, Qnil)));
    }

  /* We can copy only regular files.  */
  if (!S_ISREG (st.st_mode))
    {
      /* Get a better looking error message. */
      errno = S_ISDIR (st.st_mode) ? EISDIR : EINVAL;
      report_file_error ("Non-regular file", Fcons (file, Qnil));
    }

#ifdef MSDOS
  /* System's default file type was set to binary by _fmode in emacs.c.  */
  ofd = emacs_open (SDATA (encoded_newname),
		    O_WRONLY | O_TRUNC | O_CREAT
		    | (NILP (ok_if_already_exists) ? O_EXCL : 0),
		    S_IREAD | S_IWRITE);
#else  /* not MSDOS */
  {
    mode_t new_mask = !NILP (preserve_uid_gid) ? 0600 : 0666;
    new_mask &= st.st_mode;
    ofd = emacs_open (SSDATA (encoded_newname),
		      (O_WRONLY | O_TRUNC | O_CREAT
		       | (NILP (ok_if_already_exists) ? O_EXCL : 0)),
		      new_mask);
  }
#endif /* not MSDOS */
  if (ofd < 0)
    report_file_error ("Opening output file", Fcons (newname, Qnil));

  record_unwind_protect (close_file_unwind, make_number (ofd));

  immediate_quit = 1;
  QUIT;
  while ((n = emacs_read (ifd, buf, sizeof buf)) > 0)
    if (emacs_write (ofd, buf, n) != n)
      report_file_error ("I/O error", Fcons (newname, Qnil));
  immediate_quit = 0;

#ifndef MSDOS
  /* Preserve the original file modes, and if requested, also its
     owner and group.  */
  {
    mode_t mode_mask = 07777;
    if (!NILP (preserve_uid_gid))
      {
	/* Attempt to change owner and group.  If that doesn't work
	   attempt to change just the group, as that is sometimes allowed.
	   Adjust the mode mask to eliminate setuid or setgid bits
	   that are inappropriate if the owner and group are wrong.  */
	if (fchown (ofd, st.st_uid, st.st_gid) != 0)
	  {
	    mode_mask &= ~06000;
	    if (fchown (ofd, -1, st.st_gid) == 0)
	      mode_mask |= 02000;
	  }
      }
    if (fchmod (ofd, st.st_mode & mode_mask) != 0)
      report_file_error ("Doing chmod", Fcons (newname, Qnil));
  }
#endif	/* not MSDOS */

#if HAVE_LIBSELINUX
  if (conlength > 0)
    {
      /* Set the modified context back to the file.  */
      bool fail = fsetfilecon (ofd, con) != 0;
      /* See http://debbugs.gnu.org/11245 for ENOTSUP.  */
      if (fail && errno != ENOTSUP)
	report_file_error ("Doing fsetfilecon", Fcons (newname, Qnil));

      freecon (con);
    }
#endif

#ifdef HAVE_POSIX_ACL
  if (acl != NULL)
    {
      bool fail = acl_set_fd (ofd, acl) != 0;
      if (fail && errno != ENOTSUP)
	report_file_error ("Setting ACL", Fcons (newname, Qnil));

      acl_free (acl);
    }
#endif

  if (!NILP (keep_time))
    {
      EMACS_TIME atime = get_stat_atime (&st);
      EMACS_TIME mtime = get_stat_mtime (&st);
      if (set_file_times (ofd, SSDATA (encoded_newname), atime, mtime))
	xsignal2 (Qfile_date_error,
		  build_string ("Cannot set file date"), newname);
    }

  if (emacs_close (ofd) < 0)
    report_file_error ("I/O error", Fcons (newname, Qnil));

  emacs_close (ifd);

#ifdef MSDOS
  /* In DJGPP v2.0 and later, fstat usually returns true file mode bits,
     and if it can't, it tells so.  Otherwise, under MSDOS we usually
     get only the READ bit, which will make the copied file read-only,
     so it's better not to chmod at all.  */
  if ((_djstat_flags & _STFAIL_WRITEBIT) == 0)
    chmod (SDATA (encoded_newname), st.st_mode & 07777);
#endif /* MSDOS */
#endif /* not WINDOWSNT */

  /* Discard the unwind protects.  */
  specpdl_ptr = specpdl + count;

  UNGCPRO;
  return Qnil;
}

DEFUN ("make-directory-internal", Fmake_directory_internal,
       Smake_directory_internal, 1, 1, 0,
       doc: /* Create a new directory named DIRECTORY.  */)
  (Lisp_Object directory)
{
  const char *dir;
  Lisp_Object handler;
  Lisp_Object encoded_dir;

  CHECK_STRING (directory);
  directory = Fexpand_file_name (directory, Qnil);

  handler = Ffind_file_name_handler (directory, Qmake_directory_internal);
  if (!NILP (handler))
    return call2 (handler, Qmake_directory_internal, directory);

  encoded_dir = ENCODE_FILE (directory);

  dir = SSDATA (encoded_dir);

#ifdef WINDOWSNT
  if (mkdir (dir) != 0)
#else
  if (mkdir (dir, 0777 & ~auto_saving_dir_umask) != 0)
#endif
    report_file_error ("Creating directory", list1 (directory));

  return Qnil;
}

DEFUN ("delete-directory-internal", Fdelete_directory_internal,
       Sdelete_directory_internal, 1, 1, 0,
       doc: /* Delete the directory named DIRECTORY.  Does not follow symlinks.  */)
  (Lisp_Object directory)
{
  const char *dir;
  Lisp_Object encoded_dir;

  CHECK_STRING (directory);
  directory = Fdirectory_file_name (Fexpand_file_name (directory, Qnil));
  encoded_dir = ENCODE_FILE (directory);
  dir = SSDATA (encoded_dir);

  if (rmdir (dir) != 0)
    report_file_error ("Removing directory", list1 (directory));

  return Qnil;
}

DEFUN ("delete-file", Fdelete_file, Sdelete_file, 1, 2,
       "(list (read-file-name \
                (if (and delete-by-moving-to-trash (null current-prefix-arg)) \
                    \"Move file to trash: \" \"Delete file: \") \
                nil default-directory (confirm-nonexistent-file-or-buffer)) \
              (null current-prefix-arg))",
       doc: /* Delete file named FILENAME.  If it is a symlink, remove the symlink.
If file has multiple names, it continues to exist with the other names.
TRASH non-nil means to trash the file instead of deleting, provided
`delete-by-moving-to-trash' is non-nil.

When called interactively, TRASH is t if no prefix argument is given.
With a prefix argument, TRASH is nil.  */)
  (Lisp_Object filename, Lisp_Object trash)
{
  Lisp_Object handler;
  Lisp_Object encoded_file;
  struct gcpro gcpro1;

  GCPRO1 (filename);
  if (!NILP (Ffile_directory_p (filename))
      && NILP (Ffile_symlink_p (filename)))
    xsignal2 (Qfile_error,
	      build_string ("Removing old name: is a directory"),
	      filename);
  UNGCPRO;
  filename = Fexpand_file_name (filename, Qnil);

  handler = Ffind_file_name_handler (filename, Qdelete_file);
  if (!NILP (handler))
    return call3 (handler, Qdelete_file, filename, trash);

  if (delete_by_moving_to_trash && !NILP (trash))
    return call1 (Qmove_file_to_trash, filename);

  encoded_file = ENCODE_FILE (filename);

  if (unlink (SSDATA (encoded_file)) < 0)
    report_file_error ("Removing old name", list1 (filename));
  return Qnil;
}

static Lisp_Object
internal_delete_file_1 (Lisp_Object ignore)
{
  return Qt;
}

/* Delete file FILENAME, returning true if successful.
   This ignores `delete-by-moving-to-trash'.  */

bool
internal_delete_file (Lisp_Object filename)
{
  Lisp_Object tem;

  tem = internal_condition_case_2 (Fdelete_file, filename, Qnil,
				   Qt, internal_delete_file_1);
  return NILP (tem);
}

DEFUN ("rename-file", Frename_file, Srename_file, 2, 3,
       "fRename file: \nGRename %s to file: \np",
       doc: /* Rename FILE as NEWNAME.  Both args must be strings.
If file has names other than FILE, it continues to have those names.
Signals a `file-already-exists' error if a file NEWNAME already exists
unless optional third argument OK-IF-ALREADY-EXISTS is non-nil.
A number as third arg means request confirmation if NEWNAME already exists.
This is what happens in interactive use with M-x.  */)
  (Lisp_Object file, Lisp_Object newname, Lisp_Object ok_if_already_exists)
{
  Lisp_Object handler;
  struct gcpro gcpro1, gcpro2, gcpro3, gcpro4, gcpro5;
  Lisp_Object encoded_file, encoded_newname, symlink_target;

  symlink_target = encoded_file = encoded_newname = Qnil;
  GCPRO5 (file, newname, encoded_file, encoded_newname, symlink_target);
  CHECK_STRING (file);
  CHECK_STRING (newname);
  file = Fexpand_file_name (file, Qnil);

  if ((!NILP (Ffile_directory_p (newname)))
#ifdef DOS_NT
      /* If the file names are identical but for the case,
	 don't attempt to move directory to itself. */
      && (NILP (Fstring_equal (Fdowncase (file), Fdowncase (newname))))
#endif
      )
    {
      Lisp_Object fname = (NILP (Ffile_directory_p (file))
			   ? file : Fdirectory_file_name (file));
      newname = Fexpand_file_name (Ffile_name_nondirectory (fname), newname);
    }
  else
    newname = Fexpand_file_name (newname, Qnil);

  /* If the file name has special constructs in it,
     call the corresponding file handler.  */
  handler = Ffind_file_name_handler (file, Qrename_file);
  if (NILP (handler))
    handler = Ffind_file_name_handler (newname, Qrename_file);
  if (!NILP (handler))
    RETURN_UNGCPRO (call4 (handler, Qrename_file,
			   file, newname, ok_if_already_exists));

  encoded_file = ENCODE_FILE (file);
  encoded_newname = ENCODE_FILE (newname);

#ifdef DOS_NT
  /* If the file names are identical but for the case, don't ask for
     confirmation: they simply want to change the letter-case of the
     file name.  */
  if (NILP (Fstring_equal (Fdowncase (file), Fdowncase (newname))))
#endif
  if (NILP (ok_if_already_exists)
      || INTEGERP (ok_if_already_exists))
    barf_or_query_if_file_exists (newname, "rename to it",
				  INTEGERP (ok_if_already_exists), 0, 0);
  if (rename (SSDATA (encoded_file), SSDATA (encoded_newname)) < 0)
    {
      if (errno == EXDEV)
	{
          ptrdiff_t count;
          symlink_target = Ffile_symlink_p (file);
          if (! NILP (symlink_target))
            Fmake_symbolic_link (symlink_target, newname,
                                 NILP (ok_if_already_exists) ? Qnil : Qt);
	  else if (!NILP (Ffile_directory_p (file)))
	    call4 (Qcopy_directory, file, newname, Qt, Qnil);
	  else
	    /* We have already prompted if it was an integer, so don't
	       have copy-file prompt again.  */
	    Fcopy_file (file, newname,
			NILP (ok_if_already_exists) ? Qnil : Qt,
			Qt, Qt, Qt);

	  count = SPECPDL_INDEX ();
	  specbind (Qdelete_by_moving_to_trash, Qnil);

	  if (!NILP (Ffile_directory_p (file)) && NILP (symlink_target))
	    call2 (Qdelete_directory, file, Qt);
	  else
	    Fdelete_file (file, Qnil);
	  unbind_to (count, Qnil);
	}
      else
	report_file_error ("Renaming", list2 (file, newname));
    }
  UNGCPRO;
  return Qnil;
}

DEFUN ("add-name-to-file", Fadd_name_to_file, Sadd_name_to_file, 2, 3,
       "fAdd name to file: \nGName to add to %s: \np",
       doc: /* Give FILE additional name NEWNAME.  Both args must be strings.
Signals a `file-already-exists' error if a file NEWNAME already exists
unless optional third argument OK-IF-ALREADY-EXISTS is non-nil.
A number as third arg means request confirmation if NEWNAME already exists.
This is what happens in interactive use with M-x.  */)
  (Lisp_Object file, Lisp_Object newname, Lisp_Object ok_if_already_exists)
{
  Lisp_Object handler;
  Lisp_Object encoded_file, encoded_newname;
  struct gcpro gcpro1, gcpro2, gcpro3, gcpro4;

  GCPRO4 (file, newname, encoded_file, encoded_newname);
  encoded_file = encoded_newname = Qnil;
  CHECK_STRING (file);
  CHECK_STRING (newname);
  file = Fexpand_file_name (file, Qnil);

  if (!NILP (Ffile_directory_p (newname)))
    newname = Fexpand_file_name (Ffile_name_nondirectory (file), newname);
  else
    newname = Fexpand_file_name (newname, Qnil);

  /* If the file name has special constructs in it,
     call the corresponding file handler.  */
  handler = Ffind_file_name_handler (file, Qadd_name_to_file);
  if (!NILP (handler))
    RETURN_UNGCPRO (call4 (handler, Qadd_name_to_file, file,
			   newname, ok_if_already_exists));

  /* If the new name has special constructs in it,
     call the corresponding file handler.  */
  handler = Ffind_file_name_handler (newname, Qadd_name_to_file);
  if (!NILP (handler))
    RETURN_UNGCPRO (call4 (handler, Qadd_name_to_file, file,
			   newname, ok_if_already_exists));

  encoded_file = ENCODE_FILE (file);
  encoded_newname = ENCODE_FILE (newname);

  if (NILP (ok_if_already_exists)
      || INTEGERP (ok_if_already_exists))
    barf_or_query_if_file_exists (newname, "make it a new name",
				  INTEGERP (ok_if_already_exists), 0, 0);

  unlink (SSDATA (newname));
  if (link (SSDATA (encoded_file), SSDATA (encoded_newname)) < 0)
    report_file_error ("Adding new name", list2 (file, newname));

  UNGCPRO;
  return Qnil;
}

DEFUN ("make-symbolic-link", Fmake_symbolic_link, Smake_symbolic_link, 2, 3,
       "FMake symbolic link to file: \nGMake symbolic link to file %s: \np",
       doc: /* Make a symbolic link to FILENAME, named LINKNAME.
Both args must be strings.
Signals a `file-already-exists' error if a file LINKNAME already exists
unless optional third argument OK-IF-ALREADY-EXISTS is non-nil.
A number as third arg means request confirmation if LINKNAME already exists.
This happens for interactive use with M-x.  */)
  (Lisp_Object filename, Lisp_Object linkname, Lisp_Object ok_if_already_exists)
{
  Lisp_Object handler;
  Lisp_Object encoded_filename, encoded_linkname;
  struct gcpro gcpro1, gcpro2, gcpro3, gcpro4;

  GCPRO4 (filename, linkname, encoded_filename, encoded_linkname);
  encoded_filename = encoded_linkname = Qnil;
  CHECK_STRING (filename);
  CHECK_STRING (linkname);
  /* If the link target has a ~, we must expand it to get
     a truly valid file name.  Otherwise, do not expand;
     we want to permit links to relative file names.  */
  if (SREF (filename, 0) == '~')
    filename = Fexpand_file_name (filename, Qnil);

  if (!NILP (Ffile_directory_p (linkname)))
    linkname = Fexpand_file_name (Ffile_name_nondirectory (filename), linkname);
  else
    linkname = Fexpand_file_name (linkname, Qnil);

  /* If the file name has special constructs in it,
     call the corresponding file handler.  */
  handler = Ffind_file_name_handler (filename, Qmake_symbolic_link);
  if (!NILP (handler))
    RETURN_UNGCPRO (call4 (handler, Qmake_symbolic_link, filename,
			   linkname, ok_if_already_exists));

  /* If the new link name has special constructs in it,
     call the corresponding file handler.  */
  handler = Ffind_file_name_handler (linkname, Qmake_symbolic_link);
  if (!NILP (handler))
    RETURN_UNGCPRO (call4 (handler, Qmake_symbolic_link, filename,
			   linkname, ok_if_already_exists));

  encoded_filename = ENCODE_FILE (filename);
  encoded_linkname = ENCODE_FILE (linkname);

  if (NILP (ok_if_already_exists)
      || INTEGERP (ok_if_already_exists))
    barf_or_query_if_file_exists (linkname, "make it a link",
				  INTEGERP (ok_if_already_exists), 0, 0);
  if (symlink (SSDATA (encoded_filename), SSDATA (encoded_linkname)) < 0)
    {
      /* If we didn't complain already, silently delete existing file.  */
      if (errno == EEXIST)
	{
	  unlink (SSDATA (encoded_linkname));
	  if (symlink (SSDATA (encoded_filename), SSDATA (encoded_linkname))
	      >= 0)
	    {
	      UNGCPRO;
	      return Qnil;
	    }
	}
      if (errno == ENOSYS)
	{
	  UNGCPRO;
	  xsignal1 (Qfile_error,
		    build_string ("Symbolic links are not supported"));
	}

      report_file_error ("Making symbolic link", list2 (filename, linkname));
    }
  UNGCPRO;
  return Qnil;
}


DEFUN ("file-name-absolute-p", Ffile_name_absolute_p, Sfile_name_absolute_p,
       1, 1, 0,
       doc: /* Return t if file FILENAME specifies an absolute file name.
On Unix, this is a name starting with a `/' or a `~'.  */)
  (Lisp_Object filename)
{
  CHECK_STRING (filename);
  return file_name_absolute_p (SSDATA (filename)) ? Qt : Qnil;
}

/* Return true if FILENAME exists.  */
bool
check_existing (const char *filename)
{
  return faccessat (AT_FDCWD, filename, F_OK, AT_EACCESS) == 0;
}

/* Return true if file FILENAME exists and can be executed.  */

static bool
check_executable (char *filename)
{
  return faccessat (AT_FDCWD, filename, X_OK, AT_EACCESS) == 0;
}

/* Return true if file FILENAME exists and can be accessed
   according to AMODE, which should include W_OK.
   On failure, return false and set errno.  */

static bool
check_writable (const char *filename, int amode)
{
#ifdef MSDOS
  /* FIXME: an faccessat implementation should be added to the
     DOS/Windows ports and this #ifdef branch should be removed.  */
  struct stat st;
  if (stat (filename, &st) < 0)
    return 0;
  errno = EPERM;
  return (st.st_mode & S_IWRITE || S_ISDIR (st.st_mode));
#else /* not MSDOS */
  bool res = faccessat (AT_FDCWD, filename, amode, AT_EACCESS) == 0;
#ifdef CYGWIN
  /* faccessat may have returned failure because Cygwin couldn't
     determine the file's UID or GID; if so, we return success. */
  if (!res)
    {
      int faccessat_errno = errno;
      struct stat st;
      if (stat (filename, &st) < 0)
        return 0;
      res = (st.st_uid == -1 || st.st_gid == -1);
      errno = faccessat_errno;
    }
#endif /* CYGWIN */
  return res;
#endif /* not MSDOS */
}

DEFUN ("file-exists-p", Ffile_exists_p, Sfile_exists_p, 1, 1, 0,
       doc: /* Return t if file FILENAME exists (whether or not you can read it.)
See also `file-readable-p' and `file-attributes'.
This returns nil for a symlink to a nonexistent file.
Use `file-symlink-p' to test for such links.  */)
  (Lisp_Object filename)
{
  Lisp_Object absname;
  Lisp_Object handler;

  CHECK_STRING (filename);
  absname = Fexpand_file_name (filename, Qnil);

  /* If the file name has special constructs in it,
     call the corresponding file handler.  */
  handler = Ffind_file_name_handler (absname, Qfile_exists_p);
  if (!NILP (handler))
    return call2 (handler, Qfile_exists_p, absname);

  absname = ENCODE_FILE (absname);

  return (check_existing (SSDATA (absname))) ? Qt : Qnil;
}

DEFUN ("file-executable-p", Ffile_executable_p, Sfile_executable_p, 1, 1, 0,
       doc: /* Return t if FILENAME can be executed by you.
For a directory, this means you can access files in that directory.  */)
  (Lisp_Object filename)
{
  Lisp_Object absname;
  Lisp_Object handler;

  CHECK_STRING (filename);
  absname = Fexpand_file_name (filename, Qnil);

  /* If the file name has special constructs in it,
     call the corresponding file handler.  */
  handler = Ffind_file_name_handler (absname, Qfile_executable_p);
  if (!NILP (handler))
    return call2 (handler, Qfile_executable_p, absname);

  absname = ENCODE_FILE (absname);

  return (check_executable (SSDATA (absname)) ? Qt : Qnil);
}

DEFUN ("file-readable-p", Ffile_readable_p, Sfile_readable_p, 1, 1, 0,
       doc: /* Return t if file FILENAME exists and you can read it.
See also `file-exists-p' and `file-attributes'.  */)
  (Lisp_Object filename)
{
  Lisp_Object absname;
  Lisp_Object handler;

  CHECK_STRING (filename);
  absname = Fexpand_file_name (filename, Qnil);

  /* If the file name has special constructs in it,
     call the corresponding file handler.  */
  handler = Ffind_file_name_handler (absname, Qfile_readable_p);
  if (!NILP (handler))
    return call2 (handler, Qfile_readable_p, absname);

  absname = ENCODE_FILE (absname);
  return (faccessat (AT_FDCWD, SSDATA (absname), R_OK, AT_EACCESS) == 0
	  ? Qt : Qnil);
}

DEFUN ("file-writable-p", Ffile_writable_p, Sfile_writable_p, 1, 1, 0,
       doc: /* Return t if file FILENAME can be written or created by you.  */)
  (Lisp_Object filename)
{
  Lisp_Object absname, dir, encoded;
  Lisp_Object handler;

  CHECK_STRING (filename);
  absname = Fexpand_file_name (filename, Qnil);

  /* If the file name has special constructs in it,
     call the corresponding file handler.  */
  handler = Ffind_file_name_handler (absname, Qfile_writable_p);
  if (!NILP (handler))
    return call2 (handler, Qfile_writable_p, absname);

  encoded = ENCODE_FILE (absname);
  if (check_writable (SSDATA (encoded), W_OK))
    return Qt;
  if (errno != ENOENT)
    return Qnil;

  dir = Ffile_name_directory (absname);
  eassert (!NILP (dir));
#ifdef MSDOS
  dir = Fdirectory_file_name (dir);
#endif /* MSDOS */

  dir = ENCODE_FILE (dir);
#ifdef WINDOWSNT
  /* The read-only attribute of the parent directory doesn't affect
     whether a file or directory can be created within it.  Some day we
     should check ACLs though, which do affect this.  */
  return file_directory_p (SDATA (dir)) ? Qt : Qnil;
#else
  return check_writable (SSDATA (dir), W_OK | X_OK) ? Qt : Qnil;
#endif
}

DEFUN ("access-file", Faccess_file, Saccess_file, 2, 2, 0,
       doc: /* Access file FILENAME, and get an error if that does not work.
The second argument STRING is used in the error message.
If there is no error, returns nil.  */)
  (Lisp_Object filename, Lisp_Object string)
{
  Lisp_Object handler, encoded_filename, absname;
  int fd;

  CHECK_STRING (filename);
  absname = Fexpand_file_name (filename, Qnil);

  CHECK_STRING (string);

  /* If the file name has special constructs in it,
     call the corresponding file handler.  */
  handler = Ffind_file_name_handler (absname, Qaccess_file);
  if (!NILP (handler))
    return call3 (handler, Qaccess_file, absname, string);

  encoded_filename = ENCODE_FILE (absname);

  fd = emacs_open (SSDATA (encoded_filename), O_RDONLY, 0);
  if (fd < 0)
    report_file_error (SSDATA (string), Fcons (filename, Qnil));
  emacs_close (fd);

  return Qnil;
}

DEFUN ("file-symlink-p", Ffile_symlink_p, Sfile_symlink_p, 1, 1, 0,
       doc: /* Return non-nil if file FILENAME is the name of a symbolic link.
The value is the link target, as a string.
Otherwise it returns nil.

This function returns t when given the name of a symlink that
points to a nonexistent file.  */)
  (Lisp_Object filename)
{
  Lisp_Object handler;
  char *buf;
  Lisp_Object val;
  char readlink_buf[READLINK_BUFSIZE];

  CHECK_STRING (filename);
  filename = Fexpand_file_name (filename, Qnil);

  /* If the file name has special constructs in it,
     call the corresponding file handler.  */
  handler = Ffind_file_name_handler (filename, Qfile_symlink_p);
  if (!NILP (handler))
    return call2 (handler, Qfile_symlink_p, filename);

  filename = ENCODE_FILE (filename);

  buf = emacs_readlink (SSDATA (filename), readlink_buf);
  if (! buf)
    return Qnil;

  val = build_string (buf);
  if (buf[0] == '/' && strchr (buf, ':'))
    val = concat2 (build_string ("/:"), val);
  if (buf != readlink_buf)
    xfree (buf);
  val = DECODE_FILE (val);
  return val;
}

DEFUN ("file-directory-p", Ffile_directory_p, Sfile_directory_p, 1, 1, 0,
       doc: /* Return t if FILENAME names an existing directory.
Symbolic links to directories count as directories.
See `file-symlink-p' to distinguish symlinks.  */)
  (Lisp_Object filename)
{
  Lisp_Object absname;
  Lisp_Object handler;

  absname = expand_and_dir_to_file (filename, BVAR (current_buffer, directory));

  /* If the file name has special constructs in it,
     call the corresponding file handler.  */
  handler = Ffind_file_name_handler (absname, Qfile_directory_p);
  if (!NILP (handler))
    return call2 (handler, Qfile_directory_p, absname);

  absname = ENCODE_FILE (absname);

  return file_directory_p (SSDATA (absname)) ? Qt : Qnil;
}

/* Return true if FILE is a directory or a symlink to a directory.  */
bool
file_directory_p (char const *file)
{
#ifdef WINDOWSNT
  /* This is cheaper than 'stat'.  */
  return faccessat (AT_FDCWD, file, D_OK, AT_EACCESS) == 0;
#else
  struct stat st;
  return stat (file, &st) == 0 && S_ISDIR (st.st_mode);
#endif
}

DEFUN ("file-accessible-directory-p", Ffile_accessible_directory_p,
       Sfile_accessible_directory_p, 1, 1, 0,
       doc: /* Return t if file FILENAME names a directory you can open.
For the value to be t, FILENAME must specify the name of a directory as a file,
and the directory must allow you to open files in it.  In order to use a
directory as a buffer's current directory, this predicate must return true.
A directory name spec may be given instead; then the value is t
if the directory so specified exists and really is a readable and
searchable directory.  */)
  (Lisp_Object filename)
{
  Lisp_Object absname;
  Lisp_Object handler;

  CHECK_STRING (filename);
  absname = Fexpand_file_name (filename, Qnil);

  /* If the file name has special constructs in it,
     call the corresponding file handler.  */
  handler = Ffind_file_name_handler (absname, Qfile_accessible_directory_p);
  if (!NILP (handler))
    return call2 (handler, Qfile_accessible_directory_p, absname);

  absname = ENCODE_FILE (absname);
  return file_accessible_directory_p (SSDATA (absname)) ? Qt : Qnil;
}

/* If FILE is a searchable directory or a symlink to a
   searchable directory, return true.  Otherwise return
   false and set errno to an error number.  */
bool
file_accessible_directory_p (char const *file)
{
#ifdef DOS_NT
  /* There's no need to test whether FILE is searchable, as the
     searchable/executable bit is invented on DOS_NT platforms.  */
  return file_directory_p (file);
#else
  /* On POSIXish platforms, use just one system call; this avoids a
     race and is typically faster.  */
  ptrdiff_t len = strlen (file);
  char const *dir;
  bool ok;
  int saved_errno;
  USE_SAFE_ALLOCA;

  /* Normally a file "FOO" is an accessible directory if "FOO/." exists.
     There are three exceptions: "", "/", and "//".  Leave "" alone,
     as it's invalid.  Append only "." to the other two exceptions as
     "/" and "//" are distinct on some platforms, whereas "/", "///",
     "////", etc. are all equivalent.  */
  if (! len)
    dir = file;
  else
    {
      /* Just check for trailing '/' when deciding whether to append '/'.
	 That's simpler than testing the two special cases "/" and "//",
	 and it's a safe optimization here.  */
      char *buf = SAFE_ALLOCA (len + 3);
      memcpy (buf, file, len);
      strcpy (buf + len, "/." + (file[len - 1] == '/'));
      dir = buf;
    }

  ok = check_existing (dir);
  saved_errno = errno;
  SAFE_FREE ();
  errno = saved_errno;
  return ok;
#endif
}

DEFUN ("file-regular-p", Ffile_regular_p, Sfile_regular_p, 1, 1, 0,
       doc: /* Return t if FILENAME names a regular file.
This is the sort of file that holds an ordinary stream of data bytes.
Symbolic links to regular files count as regular files.
See `file-symlink-p' to distinguish symlinks.  */)
  (Lisp_Object filename)
{
  register Lisp_Object absname;
  struct stat st;
  Lisp_Object handler;

  absname = expand_and_dir_to_file (filename, BVAR (current_buffer, directory));

  /* If the file name has special constructs in it,
     call the corresponding file handler.  */
  handler = Ffind_file_name_handler (absname, Qfile_regular_p);
  if (!NILP (handler))
    return call2 (handler, Qfile_regular_p, absname);

  absname = ENCODE_FILE (absname);

#ifdef WINDOWSNT
  {
    int result;
    Lisp_Object tem = Vw32_get_true_file_attributes;

    /* Tell stat to use expensive method to get accurate info.  */
    Vw32_get_true_file_attributes = Qt;
    result = stat (SDATA (absname), &st);
    Vw32_get_true_file_attributes = tem;

    if (result < 0)
      return Qnil;
    return S_ISREG (st.st_mode) ? Qt : Qnil;
  }
#else
  if (stat (SSDATA (absname), &st) < 0)
    return Qnil;
  return S_ISREG (st.st_mode) ? Qt : Qnil;
#endif
}

DEFUN ("file-selinux-context", Ffile_selinux_context,
       Sfile_selinux_context, 1, 1, 0,
       doc: /* Return SELinux context of file named FILENAME.
The return value is a list (USER ROLE TYPE RANGE), where the list
elements are strings naming the user, role, type, and range of the
file's SELinux security context.

Return (nil nil nil nil) if the file is nonexistent or inaccessible,
or if SELinux is disabled, or if Emacs lacks SELinux support.  */)
  (Lisp_Object filename)
{
  Lisp_Object absname;
  Lisp_Object values[4];
  Lisp_Object handler;
#if HAVE_LIBSELINUX
  security_context_t con;
  int conlength;
  context_t context;
#endif

  absname = expand_and_dir_to_file (filename, BVAR (current_buffer, directory));

  /* If the file name has special constructs in it,
     call the corresponding file handler.  */
  handler = Ffind_file_name_handler (absname, Qfile_selinux_context);
  if (!NILP (handler))
    return call2 (handler, Qfile_selinux_context, absname);

  absname = ENCODE_FILE (absname);

  values[0] = Qnil;
  values[1] = Qnil;
  values[2] = Qnil;
  values[3] = Qnil;
#if HAVE_LIBSELINUX
  if (is_selinux_enabled ())
    {
      conlength = lgetfilecon (SSDATA (absname), &con);
      if (conlength > 0)
	{
	  context = context_new (con);
	  if (context_user_get (context))
	    values[0] = build_string (context_user_get (context));
	  if (context_role_get (context))
	    values[1] = build_string (context_role_get (context));
	  if (context_type_get (context))
	    values[2] = build_string (context_type_get (context));
	  if (context_range_get (context))
	    values[3] = build_string (context_range_get (context));
	  context_free (context);
	  freecon (con);
	}
    }
#endif

  return Flist (sizeof (values) / sizeof (values[0]), values);
}

DEFUN ("set-file-selinux-context", Fset_file_selinux_context,
       Sset_file_selinux_context, 2, 2, 0,
       doc: /* Set SELinux context of file named FILENAME to CONTEXT.
CONTEXT should be a list (USER ROLE TYPE RANGE), where the list
elements are strings naming the components of a SELinux context.

This function does nothing if SELinux is disabled, or if Emacs was not
compiled with SELinux support.  */)
  (Lisp_Object filename, Lisp_Object context)
{
  Lisp_Object absname;
  Lisp_Object handler;
#if HAVE_LIBSELINUX
  Lisp_Object encoded_absname;
  Lisp_Object user = CAR_SAFE (context);
  Lisp_Object role = CAR_SAFE (CDR_SAFE (context));
  Lisp_Object type = CAR_SAFE (CDR_SAFE (CDR_SAFE (context)));
  Lisp_Object range = CAR_SAFE (CDR_SAFE (CDR_SAFE (CDR_SAFE (context))));
  security_context_t con;
  bool fail;
  int conlength;
  context_t parsed_con;
#endif

  absname = Fexpand_file_name (filename, BVAR (current_buffer, directory));

  /* If the file name has special constructs in it,
     call the corresponding file handler.  */
  handler = Ffind_file_name_handler (absname, Qset_file_selinux_context);
  if (!NILP (handler))
    return call3 (handler, Qset_file_selinux_context, absname, context);

#if HAVE_LIBSELINUX
  if (is_selinux_enabled ())
    {
      /* Get current file context. */
      encoded_absname = ENCODE_FILE (absname);
      conlength = lgetfilecon (SSDATA (encoded_absname), &con);
      if (conlength > 0)
	{
	  parsed_con = context_new (con);
	  /* Change the parts defined in the parameter.*/
	  if (STRINGP (user))
	    {
	      if (context_user_set (parsed_con, SSDATA (user)))
		error ("Doing context_user_set");
	    }
	  if (STRINGP (role))
	    {
	      if (context_role_set (parsed_con, SSDATA (role)))
		error ("Doing context_role_set");
	    }
	  if (STRINGP (type))
	    {
	      if (context_type_set (parsed_con, SSDATA (type)))
		error ("Doing context_type_set");
	    }
	  if (STRINGP (range))
	    {
	      if (context_range_set (parsed_con, SSDATA (range)))
		error ("Doing context_range_set");
	    }

	  /* Set the modified context back to the file.  */
	  fail = (lsetfilecon (SSDATA (encoded_absname),
			       context_str (parsed_con))
		  != 0);
          /* See http://debbugs.gnu.org/11245 for ENOTSUP.  */
	  if (fail && errno != ENOTSUP)
	    report_file_error ("Doing lsetfilecon", Fcons (absname, Qnil));

	  context_free (parsed_con);
	  freecon (con);
	}
      else
	report_file_error ("Doing lgetfilecon", Fcons (absname, Qnil));
    }
#endif

  return Qnil;
}

DEFUN ("file-acl", Ffile_acl, Sfile_acl, 1, 1, 0,
       doc: /* Return ACL entries of file named FILENAME, as a string.
Return nil if file does not exist or is not accessible, or if Emacs
was unable to determine the ACL entries.  The latter can happen for
local files if Emacs was not compiled with ACL support, or for remote
files if the file handler returns nil for the file's ACL entries.  */)
  (Lisp_Object filename)
{
  Lisp_Object absname;
  Lisp_Object handler;
#ifdef HAVE_POSIX_ACL
  acl_t acl;
  Lisp_Object acl_string;
  char *str;
#endif

  absname = expand_and_dir_to_file (filename,
				    BVAR (current_buffer, directory));

  /* If the file name has special constructs in it,
     call the corresponding file handler.  */
  handler = Ffind_file_name_handler (absname, Qfile_acl);
  if (!NILP (handler))
    return call2 (handler, Qfile_acl, absname);

#ifdef HAVE_POSIX_ACL
  absname = ENCODE_FILE (absname);

  acl = acl_get_file (SSDATA (absname), ACL_TYPE_ACCESS);
  if (acl == NULL)
    return Qnil;

  str = acl_to_text (acl, NULL);
  if (str == NULL)
    {
      acl_free (acl);
      return Qnil;
    }

  acl_string = build_string (str);
  acl_free (str);
  acl_free (acl);

  return acl_string;
#endif

  return Qnil;
}

DEFUN ("set-file-acl", Fset_file_acl, Sset_file_acl,
       2, 2, 0,
       doc: /* Set ACL of file named FILENAME to ACL-STRING.
ACL-STRING should contain the textual representation of the ACL
entries in a format suitable for the platform.

Setting ACL for local files requires Emacs to be built with ACL
support.  */)
  (Lisp_Object filename, Lisp_Object acl_string)
{
  Lisp_Object absname;
  Lisp_Object handler;
#ifdef HAVE_POSIX_ACL
  Lisp_Object encoded_absname;
  acl_t acl;
  bool fail;
#endif

  absname = Fexpand_file_name (filename, BVAR (current_buffer, directory));

  /* If the file name has special constructs in it,
     call the corresponding file handler.  */
  handler = Ffind_file_name_handler (absname, Qset_file_acl);
  if (!NILP (handler))
    return call3 (handler, Qset_file_acl, absname, acl_string);

#ifdef HAVE_POSIX_ACL
  if (STRINGP (acl_string))
    {
      acl = acl_from_text (SSDATA (acl_string));
      if (acl == NULL)
	{
	  report_file_error ("Converting ACL", Fcons (absname, Qnil));
	  return Qnil;
	}

      encoded_absname = ENCODE_FILE (absname);

      fail = (acl_set_file (SSDATA (encoded_absname), ACL_TYPE_ACCESS,
			    acl)
	      != 0);
      if (fail && errno != ENOTSUP)
	report_file_error ("Setting ACL", Fcons (absname, Qnil));

      acl_free (acl);
    }
#endif

  return Qnil;
}

DEFUN ("file-modes", Ffile_modes, Sfile_modes, 1, 1, 0,
       doc: /* Return mode bits of file named FILENAME, as an integer.
Return nil, if file does not exist or is not accessible.  */)
  (Lisp_Object filename)
{
  Lisp_Object absname;
  struct stat st;
  Lisp_Object handler;

  absname = expand_and_dir_to_file (filename, BVAR (current_buffer, directory));

  /* If the file name has special constructs in it,
     call the corresponding file handler.  */
  handler = Ffind_file_name_handler (absname, Qfile_modes);
  if (!NILP (handler))
    return call2 (handler, Qfile_modes, absname);

  absname = ENCODE_FILE (absname);

  if (stat (SSDATA (absname), &st) < 0)
    return Qnil;

  return make_number (st.st_mode & 07777);
}

DEFUN ("set-file-modes", Fset_file_modes, Sset_file_modes, 2, 2,
       "(let ((file (read-file-name \"File: \")))			\
	  (list file (read-file-modes nil file)))",
       doc: /* Set mode bits of file named FILENAME to MODE (an integer).
Only the 12 low bits of MODE are used.

Interactively, mode bits are read by `read-file-modes', which accepts
symbolic notation, like the `chmod' command from GNU Coreutils.  */)
  (Lisp_Object filename, Lisp_Object mode)
{
  Lisp_Object absname, encoded_absname;
  Lisp_Object handler;

  absname = Fexpand_file_name (filename, BVAR (current_buffer, directory));
  CHECK_NUMBER (mode);

  /* If the file name has special constructs in it,
     call the corresponding file handler.  */
  handler = Ffind_file_name_handler (absname, Qset_file_modes);
  if (!NILP (handler))
    return call3 (handler, Qset_file_modes, absname, mode);

  encoded_absname = ENCODE_FILE (absname);

  if (chmod (SSDATA (encoded_absname), XINT (mode) & 07777) < 0)
    report_file_error ("Doing chmod", Fcons (absname, Qnil));

  return Qnil;
}

DEFUN ("set-default-file-modes", Fset_default_file_modes, Sset_default_file_modes, 1, 1, 0,
       doc: /* Set the file permission bits for newly created files.
The argument MODE should be an integer; only the low 9 bits are used.
This setting is inherited by subprocesses.  */)
  (Lisp_Object mode)
{
  CHECK_NUMBER (mode);

  umask ((~ XINT (mode)) & 0777);

  return Qnil;
}

DEFUN ("default-file-modes", Fdefault_file_modes, Sdefault_file_modes, 0, 0, 0,
       doc: /* Return the default file protection for created files.
The value is an integer.  */)
  (void)
{
  mode_t realmask;
  Lisp_Object value;

  block_input ();
  realmask = umask (0);
  umask (realmask);
  unblock_input ();

  XSETINT (value, (~ realmask) & 0777);
  return value;
}


DEFUN ("set-file-times", Fset_file_times, Sset_file_times, 1, 2, 0,
       doc: /* Set times of file FILENAME to TIMESTAMP.
Set both access and modification times.
Return t on success, else nil.
Use the current time if TIMESTAMP is nil.  TIMESTAMP is in the format of
`current-time'. */)
  (Lisp_Object filename, Lisp_Object timestamp)
{
  Lisp_Object absname, encoded_absname;
  Lisp_Object handler;
  EMACS_TIME t = lisp_time_argument (timestamp);

  absname = Fexpand_file_name (filename, BVAR (current_buffer, directory));

  /* If the file name has special constructs in it,
     call the corresponding file handler.  */
  handler = Ffind_file_name_handler (absname, Qset_file_times);
  if (!NILP (handler))
    return call3 (handler, Qset_file_times, absname, timestamp);

  encoded_absname = ENCODE_FILE (absname);

  {
    if (set_file_times (-1, SSDATA (encoded_absname), t, t))
      {
#ifdef MSDOS
        /* Setting times on a directory always fails.  */
        if (file_directory_p (SSDATA (encoded_absname)))
          return Qnil;
#endif
        report_file_error ("Setting file times", Fcons (absname, Qnil));
        return Qnil;
      }
  }

  return Qt;
}

#ifdef HAVE_SYNC
DEFUN ("unix-sync", Funix_sync, Sunix_sync, 0, 0, "",
       doc: /* Tell Unix to finish all pending disk updates.  */)
  (void)
{
  sync ();
  return Qnil;
}

#endif /* HAVE_SYNC */

DEFUN ("file-newer-than-file-p", Ffile_newer_than_file_p, Sfile_newer_than_file_p, 2, 2, 0,
       doc: /* Return t if file FILE1 is newer than file FILE2.
If FILE1 does not exist, the answer is nil;
otherwise, if FILE2 does not exist, the answer is t.  */)
  (Lisp_Object file1, Lisp_Object file2)
{
  Lisp_Object absname1, absname2;
  struct stat st1, st2;
  Lisp_Object handler;
  struct gcpro gcpro1, gcpro2;

  CHECK_STRING (file1);
  CHECK_STRING (file2);

  absname1 = Qnil;
  GCPRO2 (absname1, file2);
  absname1 = expand_and_dir_to_file (file1, BVAR (current_buffer, directory));
  absname2 = expand_and_dir_to_file (file2, BVAR (current_buffer, directory));
  UNGCPRO;

  /* If the file name has special constructs in it,
     call the corresponding file handler.  */
  handler = Ffind_file_name_handler (absname1, Qfile_newer_than_file_p);
  if (NILP (handler))
    handler = Ffind_file_name_handler (absname2, Qfile_newer_than_file_p);
  if (!NILP (handler))
    return call3 (handler, Qfile_newer_than_file_p, absname1, absname2);

  GCPRO2 (absname1, absname2);
  absname1 = ENCODE_FILE (absname1);
  absname2 = ENCODE_FILE (absname2);
  UNGCPRO;

  if (stat (SSDATA (absname1), &st1) < 0)
    return Qnil;

  if (stat (SSDATA (absname2), &st2) < 0)
    return Qt;

  return (EMACS_TIME_GT (get_stat_mtime (&st1), get_stat_mtime (&st2))
	  ? Qt : Qnil);
}

#ifndef READ_BUF_SIZE
#define READ_BUF_SIZE (64 << 10)
#endif
/* Some buffer offsets are stored in 'int' variables.  */
verify (READ_BUF_SIZE <= INT_MAX);

/* This function is called after Lisp functions to decide a coding
   system are called, or when they cause an error.  Before they are
   called, the current buffer is set unibyte and it contains only a
   newly inserted text (thus the buffer was empty before the
   insertion).

   The functions may set markers, overlays, text properties, or even
   alter the buffer contents, change the current buffer.

   Here, we reset all those changes by:
	o set back the current buffer.
	o move all markers and overlays to BEG.
	o remove all text properties.
	o set back the buffer multibyteness.  */

static Lisp_Object
decide_coding_unwind (Lisp_Object unwind_data)
{
  Lisp_Object multibyte, undo_list, buffer;

  multibyte = XCAR (unwind_data);
  unwind_data = XCDR (unwind_data);
  undo_list = XCAR (unwind_data);
  buffer = XCDR (unwind_data);

  set_buffer_internal (XBUFFER (buffer));
  adjust_markers_for_delete (BEG, BEG_BYTE, Z, Z_BYTE);
  adjust_overlays_for_delete (BEG, Z - BEG);
  set_buffer_intervals (current_buffer, NULL);
  TEMP_SET_PT_BOTH (BEG, BEG_BYTE);

  /* Now we are safe to change the buffer's multibyteness directly.  */
  bset_enable_multibyte_characters (current_buffer, multibyte);
  bset_undo_list (current_buffer, undo_list);

  return Qnil;
}


/* Used to pass values from insert-file-contents to read_non_regular.  */

static int non_regular_fd;
static ptrdiff_t non_regular_inserted;
static int non_regular_nbytes;


/* Read from a non-regular file.
   Read non_regular_nbytes bytes max from non_regular_fd.
   Non_regular_inserted specifies where to put the read bytes.
   Value is the number of bytes read.  */

static Lisp_Object
read_non_regular (Lisp_Object ignore)
{
  int nbytes;

  immediate_quit = 1;
  QUIT;
  nbytes = emacs_read (non_regular_fd,
		       ((char *) BEG_ADDR + PT_BYTE - BEG_BYTE
			+ non_regular_inserted),
		       non_regular_nbytes);
  immediate_quit = 0;
  return make_number (nbytes);
}


/* Condition-case handler used when reading from non-regular files
   in insert-file-contents.  */

static Lisp_Object
read_non_regular_quit (Lisp_Object ignore)
{
  return Qnil;
}

/* Reposition FD to OFFSET, based on WHENCE.  This acts like lseek
   except that it also tests for OFFSET being out of lseek's range.  */
static off_t
emacs_lseek (int fd, EMACS_INT offset, int whence)
{
  /* Use "&" rather than "&&" to suppress a bogus GCC warning; see
     <http://gcc.gnu.org/bugzilla/show_bug.cgi?id=43772>.  */
  if (! ((offset >= TYPE_MINIMUM (off_t)) & (offset <= TYPE_MAXIMUM (off_t))))
    {
      errno = EINVAL;
      return -1;
    }
  return lseek (fd, offset, whence);
}

/* Return a special time value indicating the error number ERRNUM.  */
static EMACS_TIME
time_error_value (int errnum)
{
  int ns = (errnum == ENOENT || errnum == EACCES || errnum == ENOTDIR
	    ? NONEXISTENT_MODTIME_NSECS
	    : UNKNOWN_MODTIME_NSECS);
  return make_emacs_time (0, ns);
}

DEFUN ("insert-file-contents", Finsert_file_contents, Sinsert_file_contents,
       1, 5, 0,
       doc: /* Insert contents of file FILENAME after point.
Returns list of absolute file name and number of characters inserted.
If second argument VISIT is non-nil, the buffer's visited filename and
last save file modtime are set, and it is marked unmodified.  If
visiting and the file does not exist, visiting is completed before the
error is signaled.

The optional third and fourth arguments BEG and END specify what portion
of the file to insert.  These arguments count bytes in the file, not
characters in the buffer.  If VISIT is non-nil, BEG and END must be nil.

If optional fifth argument REPLACE is non-nil, replace the current
buffer contents (in the accessible portion) with the file contents.
This is better than simply deleting and inserting the whole thing
because (1) it preserves some marker positions and (2) it puts less data
in the undo list.  When REPLACE is non-nil, the second return value is
the number of characters that replace previous buffer contents.

This function does code conversion according to the value of
`coding-system-for-read' or `file-coding-system-alist', and sets the
variable `last-coding-system-used' to the coding system actually used.

In addition, this function decodes the inserted text from known formats
by calling `format-decode', which see.  */)
  (Lisp_Object filename, Lisp_Object visit, Lisp_Object beg, Lisp_Object end, Lisp_Object replace)
{
  struct stat st;
  int file_status;
  EMACS_TIME mtime;
  int fd;
  ptrdiff_t inserted = 0;
  bool nochange = 0;
  ptrdiff_t how_much;
  off_t beg_offset, end_offset;
  int unprocessed;
  ptrdiff_t count = SPECPDL_INDEX ();
  struct gcpro gcpro1, gcpro2, gcpro3, gcpro4, gcpro5;
  Lisp_Object handler, val, insval, orig_filename, old_undo;
  Lisp_Object p;
  ptrdiff_t total = 0;
  bool not_regular = 0;
  int save_errno = 0;
  char read_buf[READ_BUF_SIZE];
  struct coding_system coding;
  char buffer[1 << 14];
  bool replace_handled = 0;
  bool set_coding_system = 0;
  Lisp_Object coding_system;
  bool read_quit = 0;
  Lisp_Object old_Vdeactivate_mark = Vdeactivate_mark;
  bool we_locked_file = 0;
  bool deferred_remove_unwind_protect = 0;

  if (current_buffer->base_buffer && ! NILP (visit))
    error ("Cannot do file visiting in an indirect buffer");

  if (!NILP (BVAR (current_buffer, read_only)))
    Fbarf_if_buffer_read_only ();

  val = Qnil;
  p = Qnil;
  orig_filename = Qnil;
  old_undo = Qnil;

  GCPRO5 (filename, val, p, orig_filename, old_undo);

  CHECK_STRING (filename);
  filename = Fexpand_file_name (filename, Qnil);

  /* The value Qnil means that the coding system is not yet
     decided.  */
  coding_system = Qnil;

  /* If the file name has special constructs in it,
     call the corresponding file handler.  */
  handler = Ffind_file_name_handler (filename, Qinsert_file_contents);
  if (!NILP (handler))
    {
      val = call6 (handler, Qinsert_file_contents, filename,
		   visit, beg, end, replace);
      if (CONSP (val) && CONSP (XCDR (val))
	  && RANGED_INTEGERP (0, XCAR (XCDR (val)), ZV - PT))
	inserted = XINT (XCAR (XCDR (val)));
      goto handled;
    }

  orig_filename = filename;
  filename = ENCODE_FILE (filename);

  fd = -1;

#ifdef WINDOWSNT
  {
    Lisp_Object tem = Vw32_get_true_file_attributes;

    /* Tell stat to use expensive method to get accurate info.  */
    Vw32_get_true_file_attributes = Qt;
    file_status = stat (SSDATA (filename), &st);
    Vw32_get_true_file_attributes = tem;
  }
#else
  file_status = stat (SSDATA (filename), &st);
#endif /* WINDOWSNT */

  if (file_status == 0)
    mtime = get_stat_mtime (&st);
  else
    {
    badopen:
      save_errno = errno;
      if (NILP (visit))
	report_file_error ("Opening input file", Fcons (orig_filename, Qnil));
      mtime = time_error_value (save_errno);
      st.st_size = -1;
      how_much = 0;
      if (!NILP (Vcoding_system_for_read))
	Fset (Qbuffer_file_coding_system, Vcoding_system_for_read);
      goto notfound;
    }

  /* This code will need to be changed in order to work on named
     pipes, and it's probably just not worth it.  So we should at
     least signal an error.  */
  if (!S_ISREG (st.st_mode))
    {
      not_regular = 1;

      if (! NILP (visit))
	goto notfound;

      if (! NILP (replace) || ! NILP (beg) || ! NILP (end))
	xsignal2 (Qfile_error,
		  build_string ("not a regular file"), orig_filename);
    }

  if (fd < 0)
    if ((fd = emacs_open (SSDATA (filename), O_RDONLY, 0)) < 0)
      goto badopen;

  /* Replacement should preserve point as it preserves markers.  */
  if (!NILP (replace))
    record_unwind_protect (restore_point_unwind, Fpoint_marker ());

  record_unwind_protect (close_file_unwind, make_number (fd));


  if (!NILP (visit))
    {
      if (!NILP (beg) || !NILP (end))
	error ("Attempt to visit less than an entire file");
      if (BEG < Z && NILP (replace))
	error ("Cannot do file visiting in a non-empty buffer");
    }

  if (!NILP (beg))
    {
      if (! RANGED_INTEGERP (0, beg, TYPE_MAXIMUM (off_t)))
	wrong_type_argument (intern ("file-offset"), beg);
      beg_offset = XFASTINT (beg);
    }
  else
    beg_offset = 0;

  if (!NILP (end))
    {
      if (! RANGED_INTEGERP (0, end, TYPE_MAXIMUM (off_t)))
	wrong_type_argument (intern ("file-offset"), end);
      end_offset = XFASTINT (end);
    }
  else
    {
      if (not_regular)
	end_offset = TYPE_MAXIMUM (off_t);
      else
	{
	  end_offset = st.st_size;

	  /* A negative size can happen on a platform that allows file
	     sizes greater than the maximum off_t value.  */
	  if (end_offset < 0)
	    buffer_overflow ();

	  /* The file size returned from stat may be zero, but data
	     may be readable nonetheless, for example when this is a
	     file in the /proc filesystem.  */
	  if (end_offset == 0)
	    end_offset = READ_BUF_SIZE;
	}
    }

  /* Check now whether the buffer will become too large,
     in the likely case where the file's length is not changing.
     This saves a lot of needless work before a buffer overflow.  */
  if (! not_regular)
    {
      /* The likely offset where we will stop reading.  We could read
	 more (or less), if the file grows (or shrinks) as we read it.  */
      off_t likely_end = min (end_offset, st.st_size);

      if (beg_offset < likely_end)
	{
	  ptrdiff_t buf_bytes
	    = Z_BYTE - (!NILP (replace) ? ZV_BYTE - BEGV_BYTE  : 0);
	  ptrdiff_t buf_growth_max = BUF_BYTES_MAX - buf_bytes;
	  off_t likely_growth = likely_end - beg_offset;
	  if (buf_growth_max < likely_growth)
	    buffer_overflow ();
	}
    }

  /* Prevent redisplay optimizations.  */
  current_buffer->clip_changed = 1;

  if (EQ (Vcoding_system_for_read, Qauto_save_coding))
    {
      coding_system = coding_inherit_eol_type (Qutf_8_emacs, Qunix);
      setup_coding_system (coding_system, &coding);
      /* Ensure we set Vlast_coding_system_used.  */
      set_coding_system = 1;
    }
  else if (BEG < Z)
    {
      /* Decide the coding system to use for reading the file now
         because we can't use an optimized method for handling
         `coding:' tag if the current buffer is not empty.  */
      if (!NILP (Vcoding_system_for_read))
	coding_system = Vcoding_system_for_read;
      else
	{
	  /* Don't try looking inside a file for a coding system
	     specification if it is not seekable.  */
	  if (! not_regular && ! NILP (Vset_auto_coding_function))
	    {
	      /* Find a coding system specified in the heading two
		 lines or in the tailing several lines of the file.
		 We assume that the 1K-byte and 3K-byte for heading
		 and tailing respectively are sufficient for this
		 purpose.  */
	      int nread;

	      if (st.st_size <= (1024 * 4))
		nread = emacs_read (fd, read_buf, 1024 * 4);
	      else
		{
		  nread = emacs_read (fd, read_buf, 1024);
		  if (nread == 1024)
		    {
		      int ntail;
		      if (lseek (fd, - (1024 * 3), SEEK_END) < 0)
			report_file_error ("Setting file position",
					   Fcons (orig_filename, Qnil));
		      ntail = emacs_read (fd, read_buf + nread, 1024 * 3);
		      nread = ntail < 0 ? ntail : nread + ntail;
		    }
		}

	      if (nread < 0)
		error ("IO error reading %s: %s",
		       SDATA (orig_filename), emacs_strerror (errno));
	      else if (nread > 0)
		{
		  struct buffer *prev = current_buffer;
		  Lisp_Object workbuf;
		  struct buffer *buf;

		  record_unwind_current_buffer ();

		  workbuf = Fget_buffer_create (build_string (" *code-converting-work*"));
		  buf = XBUFFER (workbuf);

		  delete_all_overlays (buf);
		  bset_directory (buf, BVAR (current_buffer, directory));
		  bset_read_only (buf, Qnil);
		  bset_filename (buf, Qnil);
		  bset_undo_list (buf, Qt);
		  eassert (buf->overlays_before == NULL);
		  eassert (buf->overlays_after == NULL);

		  set_buffer_internal (buf);
		  Ferase_buffer ();
		  bset_enable_multibyte_characters (buf, Qnil);

		  insert_1_both ((char *) read_buf, nread, nread, 0, 0, 0);
		  TEMP_SET_PT_BOTH (BEG, BEG_BYTE);
		  coding_system = call2 (Vset_auto_coding_function,
					 filename, make_number (nread));
		  set_buffer_internal (prev);

		  /* Discard the unwind protect for recovering the
                     current buffer.  */
		  specpdl_ptr--;

		  /* Rewind the file for the actual read done later.  */
		  if (lseek (fd, 0, SEEK_SET) < 0)
		    report_file_error ("Setting file position",
				       Fcons (orig_filename, Qnil));
		}
	    }

	  if (NILP (coding_system))
	    {
	      /* If we have not yet decided a coding system, check
                 file-coding-system-alist.  */
	      Lisp_Object args[6];

	      args[0] = Qinsert_file_contents, args[1] = orig_filename;
	      args[2] = visit, args[3] = beg, args[4] = end, args[5] = replace;
	      coding_system = Ffind_operation_coding_system (6, args);
	      if (CONSP (coding_system))
		coding_system = XCAR (coding_system);
	    }
	}

      if (NILP (coding_system))
	coding_system = Qundecided;
      else
	CHECK_CODING_SYSTEM (coding_system);

      if (NILP (BVAR (current_buffer, enable_multibyte_characters)))
	/* We must suppress all character code conversion except for
	   end-of-line conversion.  */
	coding_system = raw_text_coding_system (coding_system);

      setup_coding_system (coding_system, &coding);
      /* Ensure we set Vlast_coding_system_used.  */
      set_coding_system = 1;
    }

  /* If requested, replace the accessible part of the buffer
     with the file contents.  Avoid replacing text at the
     beginning or end of the buffer that matches the file contents;
     that preserves markers pointing to the unchanged parts.

     Here we implement this feature in an optimized way
     for the case where code conversion is NOT needed.
     The following if-statement handles the case of conversion
     in a less optimal way.

     If the code conversion is "automatic" then we try using this
     method and hope for the best.
     But if we discover the need for conversion, we give up on this method
     and let the following if-statement handle the replace job.  */
  if (!NILP (replace)
      && BEGV < ZV
      && (NILP (coding_system)
	  || ! CODING_REQUIRE_DECODING (&coding)))
    {
      /* same_at_start and same_at_end count bytes,
	 because file access counts bytes
	 and BEG and END count bytes.  */
      ptrdiff_t same_at_start = BEGV_BYTE;
      ptrdiff_t same_at_end = ZV_BYTE;
      ptrdiff_t overlap;
      /* There is still a possibility we will find the need to do code
	 conversion.  If that happens, set this variable to
	 give up on handling REPLACE in the optimized way.  */
      bool giveup_match_end = 0;

      if (beg_offset != 0)
	{
	  if (lseek (fd, beg_offset, SEEK_SET) < 0)
	    report_file_error ("Setting file position",
			       Fcons (orig_filename, Qnil));
	}

      immediate_quit = 1;
      QUIT;
      /* Count how many chars at the start of the file
	 match the text at the beginning of the buffer.  */
      while (1)
	{
	  int nread, bufpos;

	  nread = emacs_read (fd, buffer, sizeof buffer);
	  if (nread < 0)
	    error ("IO error reading %s: %s",
		   SSDATA (orig_filename), emacs_strerror (errno));
	  else if (nread == 0)
	    break;

	  if (CODING_REQUIRE_DETECTION (&coding))
	    {
	      coding_system = detect_coding_system ((unsigned char *) buffer,
						    nread, nread, 1, 0,
						    coding_system);
	      setup_coding_system (coding_system, &coding);
	    }

	  if (CODING_REQUIRE_DECODING (&coding))
	    /* We found that the file should be decoded somehow.
               Let's give up here.  */
	    {
	      giveup_match_end = 1;
	      break;
	    }

	  bufpos = 0;
	  while (bufpos < nread && same_at_start < ZV_BYTE
		 && FETCH_BYTE (same_at_start) == buffer[bufpos])
	    same_at_start++, bufpos++;
	  /* If we found a discrepancy, stop the scan.
	     Otherwise loop around and scan the next bufferful.  */
	  if (bufpos != nread)
	    break;
	}
      immediate_quit = 0;
      /* If the file matches the buffer completely,
	 there's no need to replace anything.  */
      if (same_at_start - BEGV_BYTE == end_offset - beg_offset)
	{
	  emacs_close (fd);
	  specpdl_ptr--;
	  /* Truncate the buffer to the size of the file.  */
	  del_range_1 (same_at_start, same_at_end, 0, 0);
	  goto handled;
	}
      immediate_quit = 1;
      QUIT;
      /* Count how many chars at the end of the file
	 match the text at the end of the buffer.  But, if we have
	 already found that decoding is necessary, don't waste time.  */
      while (!giveup_match_end)
	{
	  int total_read, nread, bufpos, trial;
	  off_t curpos;

	  /* At what file position are we now scanning?  */
	  curpos = end_offset - (ZV_BYTE - same_at_end);
	  /* If the entire file matches the buffer tail, stop the scan.  */
	  if (curpos == 0)
	    break;
	  /* How much can we scan in the next step?  */
	  trial = min (curpos, sizeof buffer);
	  if (lseek (fd, curpos - trial, SEEK_SET) < 0)
	    report_file_error ("Setting file position",
			       Fcons (orig_filename, Qnil));

	  total_read = nread = 0;
	  while (total_read < trial)
	    {
	      nread = emacs_read (fd, buffer + total_read, trial - total_read);
	      if (nread < 0)
		error ("IO error reading %s: %s",
		       SDATA (orig_filename), emacs_strerror (errno));
	      else if (nread == 0)
		break;
	      total_read += nread;
	    }

	  /* Scan this bufferful from the end, comparing with
	     the Emacs buffer.  */
	  bufpos = total_read;

	  /* Compare with same_at_start to avoid counting some buffer text
	     as matching both at the file's beginning and at the end.  */
	  while (bufpos > 0 && same_at_end > same_at_start
		 && FETCH_BYTE (same_at_end - 1) == buffer[bufpos - 1])
	    same_at_end--, bufpos--;

	  /* If we found a discrepancy, stop the scan.
	     Otherwise loop around and scan the preceding bufferful.  */
	  if (bufpos != 0)
	    {
	      /* If this discrepancy is because of code conversion,
		 we cannot use this method; giveup and try the other.  */
	      if (same_at_end > same_at_start
		  && FETCH_BYTE (same_at_end - 1) >= 0200
		  && ! NILP (BVAR (current_buffer, enable_multibyte_characters))
		  && (CODING_MAY_REQUIRE_DECODING (&coding)))
		giveup_match_end = 1;
	      break;
	    }

	  if (nread == 0)
	    break;
	}
      immediate_quit = 0;

      if (! giveup_match_end)
	{
	  ptrdiff_t temp;

	  /* We win!  We can handle REPLACE the optimized way.  */

	  /* Extend the start of non-matching text area to multibyte
             character boundary.  */
	  if (! NILP (BVAR (current_buffer, enable_multibyte_characters)))
	    while (same_at_start > BEGV_BYTE
		   && ! CHAR_HEAD_P (FETCH_BYTE (same_at_start)))
	      same_at_start--;

	  /* Extend the end of non-matching text area to multibyte
             character boundary.  */
	  if (! NILP (BVAR (current_buffer, enable_multibyte_characters)))
	    while (same_at_end < ZV_BYTE
		   && ! CHAR_HEAD_P (FETCH_BYTE (same_at_end)))
	      same_at_end++;

	  /* Don't try to reuse the same piece of text twice.  */
	  overlap = (same_at_start - BEGV_BYTE
		     - (same_at_end
			+ (! NILP (end) ? end_offset : st.st_size) - ZV_BYTE));
	  if (overlap > 0)
	    same_at_end += overlap;

	  /* Arrange to read only the nonmatching middle part of the file.  */
	  beg_offset += same_at_start - BEGV_BYTE;
	  end_offset -= ZV_BYTE - same_at_end;

	  del_range_byte (same_at_start, same_at_end, 0);
	  /* Insert from the file at the proper position.  */
	  temp = BYTE_TO_CHAR (same_at_start);
	  SET_PT_BOTH (temp, same_at_start);

	  /* If display currently starts at beginning of line,
	     keep it that way.  */
	  if (XBUFFER (XWINDOW (selected_window)->buffer) == current_buffer)
	    XWINDOW (selected_window)->start_at_line_beg = !NILP (Fbolp ());

	  replace_handled = 1;
	}
    }

  /* If requested, replace the accessible part of the buffer
     with the file contents.  Avoid replacing text at the
     beginning or end of the buffer that matches the file contents;
     that preserves markers pointing to the unchanged parts.

     Here we implement this feature for the case where code conversion
     is needed, in a simple way that needs a lot of memory.
     The preceding if-statement handles the case of no conversion
     in a more optimized way.  */
  if (!NILP (replace) && ! replace_handled && BEGV < ZV)
    {
      ptrdiff_t same_at_start = BEGV_BYTE;
      ptrdiff_t same_at_end = ZV_BYTE;
      ptrdiff_t same_at_start_charpos;
      ptrdiff_t inserted_chars;
      ptrdiff_t overlap;
      ptrdiff_t bufpos;
      unsigned char *decoded;
      ptrdiff_t temp;
      ptrdiff_t this = 0;
      ptrdiff_t this_count = SPECPDL_INDEX ();
      bool multibyte
	= ! NILP (BVAR (current_buffer, enable_multibyte_characters));
      Lisp_Object conversion_buffer;
      struct gcpro gcpro1;

      conversion_buffer = code_conversion_save (1, multibyte);

      /* First read the whole file, performing code conversion into
	 CONVERSION_BUFFER.  */

      if (lseek (fd, beg_offset, SEEK_SET) < 0)
	report_file_error ("Setting file position",
			   Fcons (orig_filename, Qnil));

      total = st.st_size;	/* Total bytes in the file.  */
      how_much = 0;		/* Bytes read from file so far.  */
      inserted = 0;		/* Bytes put into CONVERSION_BUFFER so far.  */
      unprocessed = 0;		/* Bytes not processed in previous loop.  */

      GCPRO1 (conversion_buffer);
      while (how_much < total)
	{
	  /* We read one bunch by one (READ_BUF_SIZE bytes) to allow
	     quitting while reading a huge while.  */
	  /* `try'' is reserved in some compilers (Microsoft C).  */
	  int trytry = min (total - how_much, READ_BUF_SIZE - unprocessed);

	  /* Allow quitting out of the actual I/O.  */
	  immediate_quit = 1;
	  QUIT;
	  this = emacs_read (fd, read_buf + unprocessed, trytry);
	  immediate_quit = 0;

	  if (this <= 0)
	    break;

	  how_much += this;

	  BUF_TEMP_SET_PT (XBUFFER (conversion_buffer),
			   BUF_Z (XBUFFER (conversion_buffer)));
	  decode_coding_c_string (&coding, (unsigned char *) read_buf,
				  unprocessed + this, conversion_buffer);
	  unprocessed = coding.carryover_bytes;
	  if (coding.carryover_bytes > 0)
	    memcpy (read_buf, coding.carryover, unprocessed);
	}
      UNGCPRO;
      emacs_close (fd);

      /* We should remove the unwind_protect calling
	 close_file_unwind, but other stuff has been added the stack,
	 so defer the removal till we reach the `handled' label.  */
      deferred_remove_unwind_protect = 1;

      /* At this point, HOW_MUCH should equal TOTAL, or should be <= 0
	 if we couldn't read the file.  */

      if (this < 0)
	error ("IO error reading %s: %s",
	       SDATA (orig_filename), emacs_strerror (errno));

      if (unprocessed > 0)
	{
	  coding.mode |= CODING_MODE_LAST_BLOCK;
	  decode_coding_c_string (&coding, (unsigned char *) read_buf,
				  unprocessed, conversion_buffer);
	  coding.mode &= ~CODING_MODE_LAST_BLOCK;
	}

      coding_system = CODING_ID_NAME (coding.id);
      set_coding_system = 1;
      decoded = BUF_BEG_ADDR (XBUFFER (conversion_buffer));
      inserted = (BUF_Z_BYTE (XBUFFER (conversion_buffer))
		  - BUF_BEG_BYTE (XBUFFER (conversion_buffer)));

      /* Compare the beginning of the converted string with the buffer
	 text.  */

      bufpos = 0;
      while (bufpos < inserted && same_at_start < same_at_end
	     && FETCH_BYTE (same_at_start) == decoded[bufpos])
	same_at_start++, bufpos++;

      /* If the file matches the head of buffer completely,
	 there's no need to replace anything.  */

      if (bufpos == inserted)
	{
	  /* Truncate the buffer to the size of the file.  */
	  if (same_at_start == same_at_end)
	    nochange = 1;
	  else
	    del_range_byte (same_at_start, same_at_end, 0);
	  inserted = 0;

	  unbind_to (this_count, Qnil);
	  goto handled;
	}

      /* Extend the start of non-matching text area to the previous
	 multibyte character boundary.  */
      if (! NILP (BVAR (current_buffer, enable_multibyte_characters)))
	while (same_at_start > BEGV_BYTE
	       && ! CHAR_HEAD_P (FETCH_BYTE (same_at_start)))
	  same_at_start--;

      /* Scan this bufferful from the end, comparing with
	 the Emacs buffer.  */
      bufpos = inserted;

      /* Compare with same_at_start to avoid counting some buffer text
	 as matching both at the file's beginning and at the end.  */
      while (bufpos > 0 && same_at_end > same_at_start
	     && FETCH_BYTE (same_at_end - 1) == decoded[bufpos - 1])
	same_at_end--, bufpos--;

      /* Extend the end of non-matching text area to the next
	 multibyte character boundary.  */
      if (! NILP (BVAR (current_buffer, enable_multibyte_characters)))
	while (same_at_end < ZV_BYTE
	       && ! CHAR_HEAD_P (FETCH_BYTE (same_at_end)))
	  same_at_end++;

      /* Don't try to reuse the same piece of text twice.  */
      overlap = same_at_start - BEGV_BYTE - (same_at_end + inserted - ZV_BYTE);
      if (overlap > 0)
	same_at_end += overlap;

      /* If display currently starts at beginning of line,
	 keep it that way.  */
      if (XBUFFER (XWINDOW (selected_window)->buffer) == current_buffer)
	XWINDOW (selected_window)->start_at_line_beg = !NILP (Fbolp ());

      /* Replace the chars that we need to replace,
	 and update INSERTED to equal the number of bytes
	 we are taking from the decoded string.  */
      inserted -= (ZV_BYTE - same_at_end) + (same_at_start - BEGV_BYTE);

      if (same_at_end != same_at_start)
	{
	  del_range_byte (same_at_start, same_at_end, 0);
	  temp = GPT;
	  same_at_start = GPT_BYTE;
	}
      else
	{
	  temp = BYTE_TO_CHAR (same_at_start);
	}
      /* Insert from the file at the proper position.  */
      SET_PT_BOTH (temp, same_at_start);
      same_at_start_charpos
	= buf_bytepos_to_charpos (XBUFFER (conversion_buffer),
				  same_at_start - BEGV_BYTE
				  + BUF_BEG_BYTE (XBUFFER (conversion_buffer)));
      inserted_chars
	= (buf_bytepos_to_charpos (XBUFFER (conversion_buffer),
				   same_at_start + inserted - BEGV_BYTE
				  + BUF_BEG_BYTE (XBUFFER (conversion_buffer)))
	   - same_at_start_charpos);
      /* This binding is to avoid ask-user-about-supersession-threat
	 being called in insert_from_buffer (via in
	 prepare_to_modify_buffer).  */
      specbind (intern ("buffer-file-name"), Qnil);
      insert_from_buffer (XBUFFER (conversion_buffer),
			  same_at_start_charpos, inserted_chars, 0);
      /* Set `inserted' to the number of inserted characters.  */
      inserted = PT - temp;
      /* Set point before the inserted characters.  */
      SET_PT_BOTH (temp, same_at_start);

      unbind_to (this_count, Qnil);

      goto handled;
    }

  if (! not_regular)
    total = end_offset - beg_offset;
  else
    /* For a special file, all we can do is guess.  */
    total = READ_BUF_SIZE;

  if (NILP (visit) && total > 0)
    {
#ifdef CLASH_DETECTION
      if (!NILP (BVAR (current_buffer, file_truename))
	  /* Make binding buffer-file-name to nil effective.  */
	  && !NILP (BVAR (current_buffer, filename))
	  && SAVE_MODIFF >= MODIFF)
	we_locked_file = 1;
#endif /* CLASH_DETECTION */
      prepare_to_modify_buffer (GPT, GPT, NULL);
    }

  move_gap_both (PT, PT_BYTE);
  if (GAP_SIZE < total)
    make_gap (total - GAP_SIZE);

  if (beg_offset != 0 || !NILP (replace))
    {
      if (lseek (fd, beg_offset, SEEK_SET) < 0)
	report_file_error ("Setting file position",
			   Fcons (orig_filename, Qnil));
    }

  /* In the following loop, HOW_MUCH contains the total bytes read so
     far for a regular file, and not changed for a special file.  But,
     before exiting the loop, it is set to a negative value if I/O
     error occurs.  */
  how_much = 0;

  /* Total bytes inserted.  */
  inserted = 0;

  /* Here, we don't do code conversion in the loop.  It is done by
     decode_coding_gap after all data are read into the buffer.  */
  {
    ptrdiff_t gap_size = GAP_SIZE;

    while (how_much < total)
      {
	/* try is reserved in some compilers (Microsoft C) */
	int trytry = min (total - how_much, READ_BUF_SIZE);
	ptrdiff_t this;

	if (not_regular)
	  {
	    Lisp_Object nbytes;

	    /* Maybe make more room.  */
	    if (gap_size < trytry)
	      {
		make_gap (total - gap_size);
		gap_size = GAP_SIZE;
	      }

	    /* Read from the file, capturing `quit'.  When an
	       error occurs, end the loop, and arrange for a quit
	       to be signaled after decoding the text we read.  */
	    non_regular_fd = fd;
	    non_regular_inserted = inserted;
	    non_regular_nbytes = trytry;
	    nbytes = internal_condition_case_1 (read_non_regular,
						Qnil, Qerror,
						read_non_regular_quit);
	    if (NILP (nbytes))
	      {
		read_quit = 1;
		break;
	      }

	    this = XINT (nbytes);
	  }
	else
	  {
	    /* Allow quitting out of the actual I/O.  We don't make text
	       part of the buffer until all the reading is done, so a C-g
	       here doesn't do any harm.  */
	    immediate_quit = 1;
	    QUIT;
	    this = emacs_read (fd,
			       ((char *) BEG_ADDR + PT_BYTE - BEG_BYTE
				+ inserted),
			       trytry);
	    immediate_quit = 0;
	  }

	if (this <= 0)
	  {
	    how_much = this;
	    break;
	  }

	gap_size -= this;

	/* For a regular file, where TOTAL is the real size,
	   count HOW_MUCH to compare with it.
	   For a special file, where TOTAL is just a buffer size,
	   so don't bother counting in HOW_MUCH.
	   (INSERTED is where we count the number of characters inserted.)  */
	if (! not_regular)
	  how_much += this;
	inserted += this;
      }
  }

  /* Now we have read all the file data into the gap.
     If it was empty, undo marking the buffer modified.  */

  if (inserted == 0)
    {
#ifdef CLASH_DETECTION
      if (we_locked_file)
	unlock_file (BVAR (current_buffer, file_truename));
#endif
      Vdeactivate_mark = old_Vdeactivate_mark;
    }
  else
    Vdeactivate_mark = Qt;

  /* Make the text read part of the buffer.  */
  GAP_SIZE -= inserted;
  GPT      += inserted;
  GPT_BYTE += inserted;
  ZV       += inserted;
  ZV_BYTE  += inserted;
  Z        += inserted;
  Z_BYTE   += inserted;

  if (GAP_SIZE > 0)
    /* Put an anchor to ensure multi-byte form ends at gap.  */
    *GPT_ADDR = 0;

  emacs_close (fd);

  /* Discard the unwind protect for closing the file.  */
  specpdl_ptr--;

  if (how_much < 0)
    error ("IO error reading %s: %s",
	   SDATA (orig_filename), emacs_strerror (errno));

 notfound:

  if (NILP (coding_system))
    {
      /* The coding system is not yet decided.  Decide it by an
	 optimized method for handling `coding:' tag.

	 Note that we can get here only if the buffer was empty
	 before the insertion.  */

      if (!NILP (Vcoding_system_for_read))
	coding_system = Vcoding_system_for_read;
      else
	{
	  /* Since we are sure that the current buffer was empty
	     before the insertion, we can toggle
	     enable-multibyte-characters directly here without taking
	     care of marker adjustment.  By this way, we can run Lisp
	     program safely before decoding the inserted text.  */
	  Lisp_Object unwind_data;
	  ptrdiff_t count1 = SPECPDL_INDEX ();

	  unwind_data = Fcons (BVAR (current_buffer, enable_multibyte_characters),
			       Fcons (BVAR (current_buffer, undo_list),
				      Fcurrent_buffer ()));
	  bset_enable_multibyte_characters (current_buffer, Qnil);
	  bset_undo_list (current_buffer, Qt);
	  record_unwind_protect (decide_coding_unwind, unwind_data);

	  if (inserted > 0 && ! NILP (Vset_auto_coding_function))
	    {
	      coding_system = call2 (Vset_auto_coding_function,
				     filename, make_number (inserted));
	    }

	  if (NILP (coding_system))
	    {
	      /* If the coding system is not yet decided, check
		 file-coding-system-alist.  */
	      Lisp_Object args[6];

	      args[0] = Qinsert_file_contents, args[1] = orig_filename;
	      args[2] = visit, args[3] = beg, args[4] = end, args[5] = Qnil;
	      coding_system = Ffind_operation_coding_system (6, args);
	      if (CONSP (coding_system))
		coding_system = XCAR (coding_system);
	    }
	  unbind_to (count1, Qnil);
	  inserted = Z_BYTE - BEG_BYTE;
	}

      if (NILP (coding_system))
	coding_system = Qundecided;
      else
	CHECK_CODING_SYSTEM (coding_system);

      if (NILP (BVAR (current_buffer, enable_multibyte_characters)))
	/* We must suppress all character code conversion except for
	   end-of-line conversion.  */
	coding_system = raw_text_coding_system (coding_system);
      setup_coding_system (coding_system, &coding);
      /* Ensure we set Vlast_coding_system_used.  */
      set_coding_system = 1;
    }

  if (!NILP (visit))
    {
      /* When we visit a file by raw-text, we change the buffer to
	 unibyte.  */
      if (CODING_FOR_UNIBYTE (&coding)
	  /* Can't do this if part of the buffer might be preserved.  */
	  && NILP (replace))
	/* Visiting a file with these coding system makes the buffer
	   unibyte. */
	bset_enable_multibyte_characters (current_buffer, Qnil);
    }

  coding.dst_multibyte = ! NILP (BVAR (current_buffer, enable_multibyte_characters));
  if (CODING_MAY_REQUIRE_DECODING (&coding)
      && (inserted > 0 || CODING_REQUIRE_FLUSHING (&coding)))
    {
      move_gap_both (PT, PT_BYTE);
      GAP_SIZE += inserted;
      ZV_BYTE -= inserted;
      Z_BYTE -= inserted;
      ZV -= inserted;
      Z -= inserted;
      decode_coding_gap (&coding, inserted, inserted);
      inserted = coding.produced_char;
      coding_system = CODING_ID_NAME (coding.id);
    }
  else if (inserted > 0)
    adjust_after_insert (PT, PT_BYTE, PT + inserted, PT_BYTE + inserted,
			 inserted);

  /* Call after-change hooks for the inserted text, aside from the case
     of normal visiting (not with REPLACE), which is done in a new buffer
     "before" the buffer is changed.  */
  if (inserted > 0 && total > 0
      && (NILP (visit) || !NILP (replace)))
    {
      signal_after_change (PT, 0, inserted);
      update_compositions (PT, PT, CHECK_BORDER);
    }

  /* Now INSERTED is measured in characters.  */

 handled:

  if (deferred_remove_unwind_protect)
    /* If requested above, discard the unwind protect for closing the
       file.  */
    specpdl_ptr--;

  if (!NILP (visit))
    {
      if (!EQ (BVAR (current_buffer, undo_list), Qt) && !nochange)
	bset_undo_list (current_buffer, Qnil);

      if (NILP (handler))
	{
	  current_buffer->modtime = mtime;
	  current_buffer->modtime_size = st.st_size;
	  bset_filename (current_buffer, orig_filename);
	}

      SAVE_MODIFF = MODIFF;
      BUF_AUTOSAVE_MODIFF (current_buffer) = MODIFF;
      XSETFASTINT (BVAR (current_buffer, save_length), Z - BEG);
#ifdef CLASH_DETECTION
      if (NILP (handler))
	{
	  if (!NILP (BVAR (current_buffer, file_truename)))
	    unlock_file (BVAR (current_buffer, file_truename));
	  unlock_file (filename);
	}
#endif /* CLASH_DETECTION */
      if (not_regular)
	xsignal2 (Qfile_error,
		  build_string ("not a regular file"), orig_filename);
    }

  if (set_coding_system)
    Vlast_coding_system_used = coding_system;

  if (! NILP (Ffboundp (Qafter_insert_file_set_coding)))
    {
      insval = call2 (Qafter_insert_file_set_coding, make_number (inserted),
		      visit);
      if (! NILP (insval))
	{
	  if (! RANGED_INTEGERP (0, insval, ZV - PT))
	    wrong_type_argument (intern ("inserted-chars"), insval);
	  inserted = XFASTINT (insval);
	}
    }

  /* Decode file format.  */
  if (inserted > 0)
    {
      /* Don't run point motion or modification hooks when decoding.  */
      ptrdiff_t count1 = SPECPDL_INDEX ();
      ptrdiff_t old_inserted = inserted;
      specbind (Qinhibit_point_motion_hooks, Qt);
      specbind (Qinhibit_modification_hooks, Qt);

      /* Save old undo list and don't record undo for decoding.  */
      old_undo = BVAR (current_buffer, undo_list);
      bset_undo_list (current_buffer, Qt);

      if (NILP (replace))
	{
	  insval = call3 (Qformat_decode,
			  Qnil, make_number (inserted), visit);
	  if (! RANGED_INTEGERP (0, insval, ZV - PT))
	    wrong_type_argument (intern ("inserted-chars"), insval);
	  inserted = XFASTINT (insval);
	}
      else
	{
	  /* If REPLACE is non-nil and we succeeded in not replacing the
	     beginning or end of the buffer text with the file's contents,
	     call format-decode with `point' positioned at the beginning
	     of the buffer and `inserted' equaling the number of
	     characters in the buffer.  Otherwise, format-decode might
	     fail to correctly analyze the beginning or end of the buffer.
	     Hence we temporarily save `point' and `inserted' here and
	     restore `point' iff format-decode did not insert or delete
	     any text.  Otherwise we leave `point' at point-min.  */
	  ptrdiff_t opoint = PT;
	  ptrdiff_t opoint_byte = PT_BYTE;
	  ptrdiff_t oinserted = ZV - BEGV;
	  EMACS_INT ochars_modiff = CHARS_MODIFF;

	  TEMP_SET_PT_BOTH (BEGV, BEGV_BYTE);
	  insval = call3 (Qformat_decode,
			  Qnil, make_number (oinserted), visit);
	  if (! RANGED_INTEGERP (0, insval, ZV - PT))
	    wrong_type_argument (intern ("inserted-chars"), insval);
	  if (ochars_modiff == CHARS_MODIFF)
	    /* format_decode didn't modify buffer's characters => move
	       point back to position before inserted text and leave
	       value of inserted alone.  */
	    SET_PT_BOTH (opoint, opoint_byte);
	  else
	    /* format_decode modified buffer's characters => consider
	       entire buffer changed and leave point at point-min.  */
	    inserted = XFASTINT (insval);
	}

      /* For consistency with format-decode call these now iff inserted > 0
	 (martin 2007-06-28).  */
      p = Vafter_insert_file_functions;
      while (CONSP (p))
	{
	  if (NILP (replace))
	    {
	      insval = call1 (XCAR (p), make_number (inserted));
	      if (!NILP (insval))
		{
		  if (! RANGED_INTEGERP (0, insval, ZV - PT))
		    wrong_type_argument (intern ("inserted-chars"), insval);
		  inserted = XFASTINT (insval);
		}
	    }
	  else
	    {
	      /* For the rationale of this see the comment on
		 format-decode above.  */
	      ptrdiff_t opoint = PT;
	      ptrdiff_t opoint_byte = PT_BYTE;
	      ptrdiff_t oinserted = ZV - BEGV;
	      EMACS_INT ochars_modiff = CHARS_MODIFF;

	      TEMP_SET_PT_BOTH (BEGV, BEGV_BYTE);
	      insval = call1 (XCAR (p), make_number (oinserted));
	      if (!NILP (insval))
		{
		  if (! RANGED_INTEGERP (0, insval, ZV - PT))
		    wrong_type_argument (intern ("inserted-chars"), insval);
		  if (ochars_modiff == CHARS_MODIFF)
		    /* after_insert_file_functions didn't modify
		       buffer's characters => move point back to
		       position before inserted text and leave value of
		       inserted alone.  */
		    SET_PT_BOTH (opoint, opoint_byte);
		  else
		    /* after_insert_file_functions did modify buffer's
	               characters => consider entire buffer changed and
	               leave point at point-min.  */
		    inserted = XFASTINT (insval);
		}
	    }

	  QUIT;
	  p = XCDR (p);
	}

      if (NILP (visit))
	{
	  bset_undo_list (current_buffer, old_undo);
	  if (CONSP (old_undo) && inserted != old_inserted)
	    {
	      /* Adjust the last undo record for the size change during
		 the format conversion.  */
	      Lisp_Object tem = XCAR (old_undo);
	      if (CONSP (tem) && INTEGERP (XCAR (tem))
		  && INTEGERP (XCDR (tem))
		  && XFASTINT (XCDR (tem)) == PT + old_inserted)
		XSETCDR (tem, make_number (PT + inserted));
	    }
	}
      else
	/* If undo_list was Qt before, keep it that way.
	   Otherwise start with an empty undo_list.  */
	bset_undo_list (current_buffer, EQ (old_undo, Qt) ? Qt : Qnil);

      unbind_to (count1, Qnil);
    }

  if (!NILP (visit)
      && EMACS_NSECS (current_buffer->modtime) == NONEXISTENT_MODTIME_NSECS)
    {
      /* If visiting nonexistent file, return nil.  */
      errno = save_errno;
      report_file_error ("Opening input file", Fcons (orig_filename, Qnil));
    }

  if (read_quit)
    Fsignal (Qquit, Qnil);

  /* ??? Retval needs to be dealt with in all cases consistently.  */
  if (NILP (val))
    val = Fcons (orig_filename,
		 Fcons (make_number (inserted),
			Qnil));

  RETURN_UNGCPRO (unbind_to (count, val));
}

static Lisp_Object build_annotations (Lisp_Object, Lisp_Object);

static Lisp_Object
build_annotations_unwind (Lisp_Object arg)
{
  Vwrite_region_annotation_buffers = arg;
  return Qnil;
}

/* Decide the coding-system to encode the data with.  */

static Lisp_Object
choose_write_coding_system (Lisp_Object start, Lisp_Object end, Lisp_Object filename,
			    Lisp_Object append, Lisp_Object visit, Lisp_Object lockname,
			    struct coding_system *coding)
{
  Lisp_Object val;
  Lisp_Object eol_parent = Qnil;

  if (auto_saving
      && NILP (Fstring_equal (BVAR (current_buffer, filename),
			      BVAR (current_buffer, auto_save_file_name))))
    {
      val = Qutf_8_emacs;
      eol_parent = Qunix;
    }
  else if (!NILP (Vcoding_system_for_write))
    {
      val = Vcoding_system_for_write;
      if (coding_system_require_warning
	  && !NILP (Ffboundp (Vselect_safe_coding_system_function)))
	/* Confirm that VAL can surely encode the current region.  */
	val = call5 (Vselect_safe_coding_system_function,
		     start, end, Fcons (Qt, Fcons (val, Qnil)),
		     Qnil, filename);
    }
  else
    {
      /* If the variable `buffer-file-coding-system' is set locally,
	 it means that the file was read with some kind of code
	 conversion or the variable is explicitly set by users.  We
	 had better write it out with the same coding system even if
	 `enable-multibyte-characters' is nil.

	 If it is not set locally, we anyway have to convert EOL
	 format if the default value of `buffer-file-coding-system'
	 tells that it is not Unix-like (LF only) format.  */
      bool using_default_coding = 0;
      bool force_raw_text = 0;

      val = BVAR (current_buffer, buffer_file_coding_system);
      if (NILP (val)
	  || NILP (Flocal_variable_p (Qbuffer_file_coding_system, Qnil)))
	{
	  val = Qnil;
	  if (NILP (BVAR (current_buffer, enable_multibyte_characters)))
	    force_raw_text = 1;
	}

      if (NILP (val))
	{
	  /* Check file-coding-system-alist.  */
	  Lisp_Object args[7], coding_systems;

	  args[0] = Qwrite_region; args[1] = start; args[2] = end;
	  args[3] = filename; args[4] = append; args[5] = visit;
	  args[6] = lockname;
	  coding_systems = Ffind_operation_coding_system (7, args);
	  if (CONSP (coding_systems) && !NILP (XCDR (coding_systems)))
	    val = XCDR (coding_systems);
	}

      if (NILP (val))
	{
	  /* If we still have not decided a coding system, use the
	     default value of buffer-file-coding-system.  */
	  val = BVAR (current_buffer, buffer_file_coding_system);
	  using_default_coding = 1;
	}

      if (! NILP (val) && ! force_raw_text)
	{
	  Lisp_Object spec, attrs;

	  CHECK_CODING_SYSTEM_GET_SPEC (val, spec);
	  attrs = AREF (spec, 0);
	  if (EQ (CODING_ATTR_TYPE (attrs), Qraw_text))
	    force_raw_text = 1;
	}

      if (!force_raw_text
	  && !NILP (Ffboundp (Vselect_safe_coding_system_function)))
	/* Confirm that VAL can surely encode the current region.  */
	val = call5 (Vselect_safe_coding_system_function,
		     start, end, val, Qnil, filename);

      /* If the decided coding-system doesn't specify end-of-line
	 format, we use that of
	 `default-buffer-file-coding-system'.  */
      if (! using_default_coding
	  && ! NILP (BVAR (&buffer_defaults, buffer_file_coding_system)))
	val = (coding_inherit_eol_type
	       (val, BVAR (&buffer_defaults, buffer_file_coding_system)));

      /* If we decide not to encode text, use `raw-text' or one of its
	 subsidiaries.  */
      if (force_raw_text)
	val = raw_text_coding_system (val);
    }

  val = coding_inherit_eol_type (val, eol_parent);
  setup_coding_system (val, coding);

  if (!STRINGP (start) && !NILP (BVAR (current_buffer, selective_display)))
    coding->mode |= CODING_MODE_SELECTIVE_DISPLAY;
  return val;
}

DEFUN ("write-region", Fwrite_region, Swrite_region, 3, 7,
       "r\nFWrite region to file: \ni\ni\ni\np",
       doc: /* Write current region into specified file.
When called from a program, requires three arguments:
START, END and FILENAME.  START and END are normally buffer positions
specifying the part of the buffer to write.
If START is nil, that means to use the entire buffer contents.
If START is a string, then output that string to the file
instead of any buffer contents; END is ignored.

Optional fourth argument APPEND if non-nil means
  append to existing file contents (if any).  If it is an integer,
  seek to that offset in the file before writing.
Optional fifth argument VISIT, if t or a string, means
  set the last-save-file-modtime of buffer to this file's modtime
  and mark buffer not modified.
If VISIT is a string, it is a second file name;
  the output goes to FILENAME, but the buffer is marked as visiting VISIT.
  VISIT is also the file name to lock and unlock for clash detection.
If VISIT is neither t nor nil nor a string,
  that means do not display the \"Wrote file\" message.
The optional sixth arg LOCKNAME, if non-nil, specifies the name to
  use for locking and unlocking, overriding FILENAME and VISIT.
The optional seventh arg MUSTBENEW, if non-nil, insists on a check
  for an existing file with the same name.  If MUSTBENEW is `excl',
  that means to get an error if the file already exists; never overwrite.
  If MUSTBENEW is neither nil nor `excl', that means ask for
  confirmation before overwriting, but do go ahead and overwrite the file
  if the user confirms.

This does code conversion according to the value of
`coding-system-for-write', `buffer-file-coding-system', or
`file-coding-system-alist', and sets the variable
`last-coding-system-used' to the coding system actually used.

This calls `write-region-annotate-functions' at the start, and
`write-region-post-annotation-function' at the end.  */)
  (Lisp_Object start, Lisp_Object end, Lisp_Object filename, Lisp_Object append, Lisp_Object visit, Lisp_Object lockname, Lisp_Object mustbenew)
{
  int desc;
  bool ok;
  int save_errno = 0;
  const char *fn;
  struct stat st;
  EMACS_TIME modtime;
  ptrdiff_t count = SPECPDL_INDEX ();
  int count1;
  Lisp_Object handler;
  Lisp_Object visit_file;
  Lisp_Object annotations;
  Lisp_Object encoded_filename;
  bool visiting = (EQ (visit, Qt) || STRINGP (visit));
  bool quietly = !NILP (visit);
  struct gcpro gcpro1, gcpro2, gcpro3, gcpro4, gcpro5;
  struct buffer *given_buffer;
  struct coding_system coding;

  if (current_buffer->base_buffer && visiting)
    error ("Cannot do file visiting in an indirect buffer");

  if (!NILP (start) && !STRINGP (start))
    validate_region (&start, &end);

  visit_file = Qnil;
  GCPRO5 (start, filename, visit, visit_file, lockname);

  filename = Fexpand_file_name (filename, Qnil);

  if (!NILP (mustbenew) && !EQ (mustbenew, Qexcl))
    barf_or_query_if_file_exists (filename, "overwrite", 1, 0, 1);

  if (STRINGP (visit))
    visit_file = Fexpand_file_name (visit, Qnil);
  else
    visit_file = filename;

  if (NILP (lockname))
    lockname = visit_file;

  annotations = Qnil;

  /* If the file name has special constructs in it,
     call the corresponding file handler.  */
  handler = Ffind_file_name_handler (filename, Qwrite_region);
  /* If FILENAME has no handler, see if VISIT has one.  */
  if (NILP (handler) && STRINGP (visit))
    handler = Ffind_file_name_handler (visit, Qwrite_region);

  if (!NILP (handler))
    {
      Lisp_Object val;
      val = call6 (handler, Qwrite_region, start, end,
		   filename, append, visit);

      if (visiting)
	{
	  SAVE_MODIFF = MODIFF;
	  XSETFASTINT (BVAR (current_buffer, save_length), Z - BEG);
	  bset_filename (current_buffer, visit_file);
	}
      UNGCPRO;
      return val;
    }

  record_unwind_protect (save_restriction_restore, save_restriction_save ());

  /* Special kludge to simplify auto-saving.  */
  if (NILP (start))
    {
      /* Do it later, so write-region-annotate-function can work differently
	 if we save "the buffer" vs "a region".
	 This is useful in tar-mode.  --Stef
      XSETFASTINT (start, BEG);
      XSETFASTINT (end, Z); */
      Fwiden ();
    }

  record_unwind_protect (build_annotations_unwind,
			 Vwrite_region_annotation_buffers);
  Vwrite_region_annotation_buffers = Fcons (Fcurrent_buffer (), Qnil);
  count1 = SPECPDL_INDEX ();

  given_buffer = current_buffer;

  if (!STRINGP (start))
    {
      annotations = build_annotations (start, end);

      if (current_buffer != given_buffer)
	{
	  XSETFASTINT (start, BEGV);
	  XSETFASTINT (end, ZV);
	}
    }

  if (NILP (start))
    {
      XSETFASTINT (start, BEGV);
      XSETFASTINT (end, ZV);
    }

  UNGCPRO;

  GCPRO5 (start, filename, annotations, visit_file, lockname);

  /* Decide the coding-system to encode the data with.
     We used to make this choice before calling build_annotations, but that
     leads to problems when a write-annotate-function takes care of
     unsavable chars (as was the case with X-Symbol).  */
  Vlast_coding_system_used
    = choose_write_coding_system (start, end, filename,
				  append, visit, lockname, &coding);

#ifdef CLASH_DETECTION
  if (!auto_saving)
    lock_file (lockname);
#endif /* CLASH_DETECTION */

  encoded_filename = ENCODE_FILE (filename);

  fn = SSDATA (encoded_filename);
  desc = -1;
  if (!NILP (append))
#ifdef DOS_NT
    desc = emacs_open (fn, O_WRONLY | O_BINARY, 0);
#else  /* not DOS_NT */
    desc = emacs_open (fn, O_WRONLY, 0);
#endif /* not DOS_NT */

  if (desc < 0 && (NILP (append) || errno == ENOENT))
#ifdef DOS_NT
  desc = emacs_open (fn,
		     O_WRONLY | O_CREAT | O_BINARY
		     | (EQ (mustbenew, Qexcl) ? O_EXCL : O_TRUNC),
		     S_IREAD | S_IWRITE);
#else  /* not DOS_NT */
  desc = emacs_open (fn, O_WRONLY | O_TRUNC | O_CREAT
		     | (EQ (mustbenew, Qexcl) ? O_EXCL : 0),
		     auto_saving ? auto_save_mode_bits : 0666);
#endif /* not DOS_NT */

  if (desc < 0)
    {
#ifdef CLASH_DETECTION
      save_errno = errno;
      if (!auto_saving) unlock_file (lockname);
      errno = save_errno;
#endif /* CLASH_DETECTION */
      UNGCPRO;
      report_file_error ("Opening output file", Fcons (filename, Qnil));
    }

  record_unwind_protect (close_file_unwind, make_number (desc));

  if (!NILP (append) && !NILP (Ffile_regular_p (filename)))
    {
      off_t ret;

      if (NUMBERP (append))
	ret = emacs_lseek (desc, XINT (append), SEEK_CUR);
      else
	ret = lseek (desc, 0, SEEK_END);
      if (ret < 0)
	{
#ifdef CLASH_DETECTION
	  save_errno = errno;
	  if (!auto_saving) unlock_file (lockname);
	  errno = save_errno;
#endif /* CLASH_DETECTION */
	  UNGCPRO;
	  report_file_error ("Lseek error", Fcons (filename, Qnil));
	}
    }

  UNGCPRO;

  immediate_quit = 1;

  if (STRINGP (start))
    ok = a_write (desc, start, 0, SCHARS (start), &annotations, &coding);
  else if (XINT (start) != XINT (end))
    ok = a_write (desc, Qnil, XINT (start), XINT (end) - XINT (start),
		  &annotations, &coding);
  else
    {
      /* If file was empty, still need to write the annotations.  */
      coding.mode |= CODING_MODE_LAST_BLOCK;
      ok = a_write (desc, Qnil, XINT (end), 0, &annotations, &coding);
    }
  save_errno = errno;

  if (ok && CODING_REQUIRE_FLUSHING (&coding)
      && !(coding.mode & CODING_MODE_LAST_BLOCK))
    {
      /* We have to flush out a data. */
      coding.mode |= CODING_MODE_LAST_BLOCK;
      ok = e_write (desc, Qnil, 1, 1, &coding);
      save_errno = errno;
    }

  immediate_quit = 0;

#ifdef HAVE_FSYNC
  /* Note fsync appears to change the modtime on BSD4.2 (both vax and sun).
     Disk full in NFS may be reported here.  */
  /* mib says that closing the file will try to write as fast as NFS can do
     it, and that means the fsync here is not crucial for autosave files.  */
  if (!auto_saving && !write_region_inhibit_fsync && fsync (desc) < 0)
    {
      /* If fsync fails with EINTR, don't treat that as serious.  Also
	 ignore EINVAL which happens when fsync is not supported on this
	 file.  */
      if (errno != EINTR && errno != EINVAL)
	ok = 0, save_errno = errno;
    }
#endif

  modtime = invalid_emacs_time ();
  if (visiting)
    {
      if (fstat (desc, &st) == 0)
	modtime = get_stat_mtime (&st);
      else
	ok = 0, save_errno = errno;
    }

  /* NFS can report a write failure now.  */
  if (emacs_close (desc) < 0)
    ok = 0, save_errno = errno;

  /* Discard the unwind protect for close_file_unwind.  */
  specpdl_ptr = specpdl + count1;

  /* Call write-region-post-annotation-function. */
  while (CONSP (Vwrite_region_annotation_buffers))
    {
      Lisp_Object buf = XCAR (Vwrite_region_annotation_buffers);
      if (!NILP (Fbuffer_live_p (buf)))
  	{
  	  Fset_buffer (buf);
  	  if (FUNCTIONP (Vwrite_region_post_annotation_function))
  	    call0 (Vwrite_region_post_annotation_function);
  	}
      Vwrite_region_annotation_buffers
  	= XCDR (Vwrite_region_annotation_buffers);
    }

  unbind_to (count, Qnil);

#ifdef CLASH_DETECTION
  if (!auto_saving)
    unlock_file (lockname);
#endif /* CLASH_DETECTION */

  /* Do this before reporting IO error
     to avoid a "file has changed on disk" warning on
     next attempt to save.  */
  if (EMACS_TIME_VALID_P (modtime))
    {
      current_buffer->modtime = modtime;
      current_buffer->modtime_size = st.st_size;
    }

  if (! ok)
    error ("IO error writing %s: %s", SDATA (filename),
	   emacs_strerror (save_errno));

  if (visiting)
    {
      SAVE_MODIFF = MODIFF;
      XSETFASTINT (BVAR (current_buffer, save_length), Z - BEG);
      bset_filename (current_buffer, visit_file);
      update_mode_lines++;
    }
  else if (quietly)
    {
      if (auto_saving
	  && ! NILP (Fstring_equal (BVAR (current_buffer, filename),
				    BVAR (current_buffer, auto_save_file_name))))
	SAVE_MODIFF = MODIFF;

      return Qnil;
    }

  if (!auto_saving)
    message_with_string ((INTEGERP (append)
			  ? "Updated %s"
			  : ! NILP (append)
			  ? "Added to %s"
			  : "Wrote %s"),
			 visit_file, 1);

  return Qnil;
}

Lisp_Object merge (Lisp_Object, Lisp_Object, Lisp_Object);

DEFUN ("car-less-than-car", Fcar_less_than_car, Scar_less_than_car, 2, 2, 0,
       doc: /* Return t if (car A) is numerically less than (car B).  */)
  (Lisp_Object a, Lisp_Object b)
{
  return Flss (Fcar (a), Fcar (b));
}

/* Build the complete list of annotations appropriate for writing out
   the text between START and END, by calling all the functions in
   write-region-annotate-functions and merging the lists they return.
   If one of these functions switches to a different buffer, we assume
   that buffer contains altered text.  Therefore, the caller must
   make sure to restore the current buffer in all cases,
   as save-excursion would do.  */

static Lisp_Object
build_annotations (Lisp_Object start, Lisp_Object end)
{
  Lisp_Object annotations;
  Lisp_Object p, res;
  struct gcpro gcpro1, gcpro2;
  Lisp_Object original_buffer;
  int i;
  bool used_global = 0;

  XSETBUFFER (original_buffer, current_buffer);

  annotations = Qnil;
  p = Vwrite_region_annotate_functions;
  GCPRO2 (annotations, p);
  while (CONSP (p))
    {
      struct buffer *given_buffer = current_buffer;
      if (EQ (Qt, XCAR (p)) && !used_global)
	{ /* Use the global value of the hook.  */
	  Lisp_Object arg[2];
	  used_global = 1;
	  arg[0] = Fdefault_value (Qwrite_region_annotate_functions);
	  arg[1] = XCDR (p);
	  p = Fappend (2, arg);
	  continue;
	}
      Vwrite_region_annotations_so_far = annotations;
      res = call2 (XCAR (p), start, end);
      /* If the function makes a different buffer current,
	 assume that means this buffer contains altered text to be output.
	 Reset START and END from the buffer bounds
	 and discard all previous annotations because they should have
	 been dealt with by this function.  */
      if (current_buffer != given_buffer)
	{
	  Vwrite_region_annotation_buffers
	    = Fcons (Fcurrent_buffer (),
		     Vwrite_region_annotation_buffers);
	  XSETFASTINT (start, BEGV);
	  XSETFASTINT (end, ZV);
	  annotations = Qnil;
	}
      Flength (res);   /* Check basic validity of return value */
      annotations = merge (annotations, res, Qcar_less_than_car);
      p = XCDR (p);
    }

  /* Now do the same for annotation functions implied by the file-format */
  if (auto_saving && (!EQ (BVAR (current_buffer, auto_save_file_format), Qt)))
    p = BVAR (current_buffer, auto_save_file_format);
  else
    p = BVAR (current_buffer, file_format);
  for (i = 0; CONSP (p); p = XCDR (p), ++i)
    {
      struct buffer *given_buffer = current_buffer;

      Vwrite_region_annotations_so_far = annotations;

      /* Value is either a list of annotations or nil if the function
         has written annotations to a temporary buffer, which is now
         current.  */
      res = call5 (Qformat_annotate_function, XCAR (p), start, end,
		   original_buffer, make_number (i));
      if (current_buffer != given_buffer)
	{
	  XSETFASTINT (start, BEGV);
	  XSETFASTINT (end, ZV);
	  annotations = Qnil;
	}

      if (CONSP (res))
	annotations = merge (annotations, res, Qcar_less_than_car);
    }

  UNGCPRO;
  return annotations;
}


/* Write to descriptor DESC the NCHARS chars starting at POS of STRING.
   If STRING is nil, POS is the character position in the current buffer.
   Intersperse with them the annotations from *ANNOT
   which fall within the range of POS to POS + NCHARS,
   each at its appropriate position.

   We modify *ANNOT by discarding elements as we use them up.

   Return true if successful.  */

static bool
a_write (int desc, Lisp_Object string, ptrdiff_t pos,
	 ptrdiff_t nchars, Lisp_Object *annot,
	 struct coding_system *coding)
{
  Lisp_Object tem;
  ptrdiff_t nextpos;
  ptrdiff_t lastpos = pos + nchars;

  while (NILP (*annot) || CONSP (*annot))
    {
      tem = Fcar_safe (Fcar (*annot));
      nextpos = pos - 1;
      if (INTEGERP (tem))
	nextpos = XFASTINT (tem);

      /* If there are no more annotations in this range,
	 output the rest of the range all at once.  */
      if (! (nextpos >= pos && nextpos <= lastpos))
	return e_write (desc, string, pos, lastpos, coding);

      /* Output buffer text up to the next annotation's position.  */
      if (nextpos > pos)
	{
	  if (!e_write (desc, string, pos, nextpos, coding))
	    return 0;
	  pos = nextpos;
	}
      /* Output the annotation.  */
      tem = Fcdr (Fcar (*annot));
      if (STRINGP (tem))
	{
	  if (!e_write (desc, tem, 0, SCHARS (tem), coding))
	    return 0;
	}
      *annot = Fcdr (*annot);
    }
  return 1;
}


/* Write text in the range START and END into descriptor DESC,
   encoding them with coding system CODING.  If STRING is nil, START
   and END are character positions of the current buffer, else they
   are indexes to the string STRING.  Return true if successful.  */

static bool
e_write (int desc, Lisp_Object string, ptrdiff_t start, ptrdiff_t end,
	 struct coding_system *coding)
{
  if (STRINGP (string))
    {
      start = 0;
      end = SCHARS (string);
    }

  /* We used to have a code for handling selective display here.  But,
     now it is handled within encode_coding.  */

  while (start < end)
    {
      if (STRINGP (string))
	{
	  coding->src_multibyte = SCHARS (string) < SBYTES (string);
	  if (CODING_REQUIRE_ENCODING (coding))
	    {
	      encode_coding_object (coding, string,
				    start, string_char_to_byte (string, start),
				    end, string_char_to_byte (string, end), Qt);
	    }
	  else
	    {
	      coding->dst_object = string;
	      coding->consumed_char = SCHARS (string);
	      coding->produced = SBYTES (string);
	    }
	}
      else
	{
	  ptrdiff_t start_byte = CHAR_TO_BYTE (start);
	  ptrdiff_t end_byte = CHAR_TO_BYTE (end);

	  coding->src_multibyte = (end - start) < (end_byte - start_byte);
	  if (CODING_REQUIRE_ENCODING (coding))
	    {
	      encode_coding_object (coding, Fcurrent_buffer (),
				    start, start_byte, end, end_byte, Qt);
	    }
	  else
	    {
	      coding->dst_object = Qnil;
	      coding->dst_pos_byte = start_byte;
	      if (start >= GPT || end <= GPT)
		{
		  coding->consumed_char = end - start;
		  coding->produced = end_byte - start_byte;
		}
	      else
		{
		  coding->consumed_char = GPT - start;
		  coding->produced = GPT_BYTE - start_byte;
		}
	    }
	}

      if (coding->produced > 0)
	{
	  coding->produced
	    -= emacs_write (desc,
			    STRINGP (coding->dst_object)
			    ? SSDATA (coding->dst_object)
			    : (char *) BYTE_POS_ADDR (coding->dst_pos_byte),
			    coding->produced);

	  if (coding->produced)
	    return 0;
	}
      start += coding->consumed_char;
    }

  return 1;
}

DEFUN ("verify-visited-file-modtime", Fverify_visited_file_modtime,
       Sverify_visited_file_modtime, 0, 1, 0,
       doc: /* Return t if last mod time of BUF's visited file matches what BUF records.
This means that the file has not been changed since it was visited or saved.
If BUF is omitted or nil, it defaults to the current buffer.
See Info node `(elisp)Modification Time' for more details.  */)
  (Lisp_Object buf)
{
  struct buffer *b;
  struct stat st;
  Lisp_Object handler;
  Lisp_Object filename;
  EMACS_TIME mtime;

  if (NILP (buf))
    b = current_buffer;
  else
    {
      CHECK_BUFFER (buf);
      b = XBUFFER (buf);
    }

  if (!STRINGP (BVAR (b, filename))) return Qt;
  if (EMACS_NSECS (b->modtime) == UNKNOWN_MODTIME_NSECS) return Qt;

  /* If the file name has special constructs in it,
     call the corresponding file handler.  */
  handler = Ffind_file_name_handler (BVAR (b, filename),
				     Qverify_visited_file_modtime);
  if (!NILP (handler))
    return call2 (handler, Qverify_visited_file_modtime, buf);

  filename = ENCODE_FILE (BVAR (b, filename));

  mtime = (stat (SSDATA (filename), &st) == 0
	   ? get_stat_mtime (&st)
	   : time_error_value (errno));
  if (EMACS_TIME_EQ (mtime, b->modtime)
      && (b->modtime_size < 0
	  || st.st_size == b->modtime_size))
    return Qt;
  return Qnil;
}

DEFUN ("clear-visited-file-modtime", Fclear_visited_file_modtime,
       Sclear_visited_file_modtime, 0, 0, 0,
       doc: /* Clear out records of last mod time of visited file.
Next attempt to save will certainly not complain of a discrepancy.  */)
  (void)
{
  current_buffer->modtime = make_emacs_time (0, UNKNOWN_MODTIME_NSECS);
  current_buffer->modtime_size = -1;
  return Qnil;
}

DEFUN ("visited-file-modtime", Fvisited_file_modtime,
       Svisited_file_modtime, 0, 0, 0,
       doc: /* Return the current buffer's recorded visited file modification time.
The value is a list of the form (HIGH LOW USEC PSEC), like the time values that
`file-attributes' returns.  If the current buffer has no recorded file
modification time, this function returns 0.  If the visited file
doesn't exist, HIGH will be -1.
See Info node `(elisp)Modification Time' for more details.  */)
  (void)
{
  if (EMACS_NSECS (current_buffer->modtime) < 0)
    {
      if (EMACS_NSECS (current_buffer->modtime) == NONEXISTENT_MODTIME_NSECS)
	{
	  /* make_lisp_time won't work here if time_t is unsigned.  */
	  return list4 (make_number (-1), make_number (65535),
			make_number (0), make_number (0));
	}
      return make_number (0);
    }
  return make_lisp_time (current_buffer->modtime);
}

DEFUN ("set-visited-file-modtime", Fset_visited_file_modtime,
       Sset_visited_file_modtime, 0, 1, 0,
       doc: /* Update buffer's recorded modification time from the visited file's time.
Useful if the buffer was not read from the file normally
or if the file itself has been changed for some known benign reason.
An argument specifies the modification time value to use
\(instead of that of the visited file), in the form of a list
\(HIGH LOW USEC PSEC) as returned by `current-time'.  */)
  (Lisp_Object time_list)
{
  if (!NILP (time_list))
    {
      current_buffer->modtime = lisp_time_argument (time_list);
      current_buffer->modtime_size = -1;
    }
  else
    {
      register Lisp_Object filename;
      struct stat st;
      Lisp_Object handler;

      filename = Fexpand_file_name (BVAR (current_buffer, filename), Qnil);

      /* If the file name has special constructs in it,
	 call the corresponding file handler.  */
      handler = Ffind_file_name_handler (filename, Qset_visited_file_modtime);
      if (!NILP (handler))
	/* The handler can find the file name the same way we did.  */
	return call2 (handler, Qset_visited_file_modtime, Qnil);

      filename = ENCODE_FILE (filename);

      if (stat (SSDATA (filename), &st) >= 0)
        {
	  current_buffer->modtime = get_stat_mtime (&st);
          current_buffer->modtime_size = st.st_size;
        }
    }

  return Qnil;
}

static Lisp_Object
auto_save_error (Lisp_Object error_val)
{
  Lisp_Object args[3], msg;
  int i, nbytes;
  struct gcpro gcpro1;
  char *msgbuf;
  USE_SAFE_ALLOCA;

  auto_save_error_occurred = 1;

  ring_bell (XFRAME (selected_frame));

  args[0] = build_string ("Auto-saving %s: %s");
  args[1] = BVAR (current_buffer, name);
  args[2] = Ferror_message_string (error_val);
  msg = Fformat (3, args);
  GCPRO1 (msg);
  nbytes = SBYTES (msg);
  msgbuf = SAFE_ALLOCA (nbytes);
  memcpy (msgbuf, SDATA (msg), nbytes);

  for (i = 0; i < 3; ++i)
    {
      if (i == 0)
	message2 (msgbuf, nbytes, STRING_MULTIBYTE (msg));
      else
	message2_nolog (msgbuf, nbytes, STRING_MULTIBYTE (msg));
      Fsleep_for (make_number (1), Qnil);
    }

  SAFE_FREE ();
  UNGCPRO;
  return Qnil;
}

static Lisp_Object
auto_save_1 (void)
{
  struct stat st;
  Lisp_Object modes;

  auto_save_mode_bits = 0666;

  /* Get visited file's mode to become the auto save file's mode.  */
  if (! NILP (BVAR (current_buffer, filename)))
    {
      if (stat (SSDATA (BVAR (current_buffer, filename)), &st) >= 0)
	/* But make sure we can overwrite it later!  */
	auto_save_mode_bits = (st.st_mode | 0600) & 0777;
      else if (modes = Ffile_modes (BVAR (current_buffer, filename)),
	       INTEGERP (modes))
	/* Remote files don't cooperate with stat.  */
	auto_save_mode_bits = (XINT (modes) | 0600) & 0777;
    }

  return
    Fwrite_region (Qnil, Qnil, BVAR (current_buffer, auto_save_file_name), Qnil,
		   NILP (Vauto_save_visited_file_name) ? Qlambda : Qt,
		   Qnil, Qnil);
}

static Lisp_Object
do_auto_save_unwind (Lisp_Object arg)  /* used as unwind-protect function */

{
  FILE *stream = (FILE *) XSAVE_VALUE (arg)->pointer;
  auto_saving = 0;
  if (stream != NULL)
    {
      block_input ();
      fclose (stream);
      unblock_input ();
    }
  return Qnil;
}

static Lisp_Object
do_auto_save_unwind_1 (Lisp_Object value)  /* used as unwind-protect function */

{
  minibuffer_auto_raise = XINT (value);
  return Qnil;
}

static Lisp_Object
do_auto_save_make_dir (Lisp_Object dir)
{
  Lisp_Object result;

  auto_saving_dir_umask = 077;
  result = call2 (Qmake_directory, dir, Qt);
  auto_saving_dir_umask = 0;
  return result;
}

static Lisp_Object
do_auto_save_eh (Lisp_Object ignore)
{
  auto_saving_dir_umask = 0;
  return Qnil;
}

DEFUN ("do-auto-save", Fdo_auto_save, Sdo_auto_save, 0, 2, "",
       doc: /* Auto-save all buffers that need it.
This is all buffers that have auto-saving enabled
and are changed since last auto-saved.
Auto-saving writes the buffer into a file
so that your editing is not lost if the system crashes.
This file is not the file you visited; that changes only when you save.
Normally we run the normal hook `auto-save-hook' before saving.

A non-nil NO-MESSAGE argument means do not print any message if successful.
A non-nil CURRENT-ONLY argument means save only current buffer.  */)
  (Lisp_Object no_message, Lisp_Object current_only)
{
  struct buffer *old = current_buffer, *b;
  Lisp_Object tail, buf, hook;
  bool auto_saved = 0;
  int do_handled_files;
  Lisp_Object oquit;
  FILE *stream = NULL;
  ptrdiff_t count = SPECPDL_INDEX ();
  bool orig_minibuffer_auto_raise = minibuffer_auto_raise;
  bool old_message_p = 0;
  struct gcpro gcpro1, gcpro2;

  if (max_specpdl_size < specpdl_size + 40)
    max_specpdl_size = specpdl_size + 40;

  if (minibuf_level)
    no_message = Qt;

  if (NILP (no_message))
    {
      old_message_p = push_message ();
      record_unwind_protect (pop_message_unwind, Qnil);
    }

  /* Ordinarily don't quit within this function,
     but don't make it impossible to quit (in case we get hung in I/O).  */
  oquit = Vquit_flag;
  Vquit_flag = Qnil;

  /* No GCPRO needed, because (when it matters) all Lisp_Object variables
     point to non-strings reached from Vbuffer_alist.  */

  hook = intern ("auto-save-hook");
  Frun_hooks (1, &hook);

  if (STRINGP (Vauto_save_list_file_name))
    {
      Lisp_Object listfile;

      listfile = Fexpand_file_name (Vauto_save_list_file_name, Qnil);

      /* Don't try to create the directory when shutting down Emacs,
         because creating the directory might signal an error, and
         that would leave Emacs in a strange state.  */
      if (!NILP (Vrun_hooks))
	{
	  Lisp_Object dir;
	  dir = Qnil;
	  GCPRO2 (dir, listfile);
	  dir = Ffile_name_directory (listfile);
	  if (NILP (Ffile_directory_p (dir)))
	    internal_condition_case_1 (do_auto_save_make_dir,
				       dir, Qt,
				       do_auto_save_eh);
	  UNGCPRO;
	}

      stream = fopen (SSDATA (listfile), "w");
    }

  record_unwind_protect (do_auto_save_unwind,
			 make_save_value (stream, 0));
  record_unwind_protect (do_auto_save_unwind_1,
			 make_number (minibuffer_auto_raise));
  minibuffer_auto_raise = 0;
  auto_saving = 1;
  auto_save_error_occurred = 0;

  /* On first pass, save all files that don't have handlers.
     On second pass, save all files that do have handlers.

     If Emacs is crashing, the handlers may tweak what is causing
     Emacs to crash in the first place, and it would be a shame if
     Emacs failed to autosave perfectly ordinary files because it
     couldn't handle some ange-ftp'd file.  */

  for (do_handled_files = 0; do_handled_files < 2; do_handled_files++)
    for (tail = Vbuffer_alist; CONSP (tail); tail = XCDR (tail))
      {
	buf = XCDR (XCAR (tail));
	b = XBUFFER (buf);

	/* Record all the buffers that have auto save mode
	   in the special file that lists them.  For each of these buffers,
	   Record visited name (if any) and auto save name.  */
	if (STRINGP (BVAR (b, auto_save_file_name))
	    && stream != NULL && do_handled_files == 0)
	  {
	    block_input ();
	    if (!NILP (BVAR (b, filename)))
	      {
		fwrite (SDATA (BVAR (b, filename)), 1,
			SBYTES (BVAR (b, filename)), stream);
	      }
	    putc ('\n', stream);
	    fwrite (SDATA (BVAR (b, auto_save_file_name)), 1,
		    SBYTES (BVAR (b, auto_save_file_name)), stream);
	    putc ('\n', stream);
	    unblock_input ();
	  }

	if (!NILP (current_only)
	    && b != current_buffer)
	  continue;

	/* Don't auto-save indirect buffers.
	   The base buffer takes care of it.  */
	if (b->base_buffer)
	  continue;

	/* Check for auto save enabled
	   and file changed since last auto save
	   and file changed since last real save.  */
	if (STRINGP (BVAR (b, auto_save_file_name))
	    && BUF_SAVE_MODIFF (b) < BUF_MODIFF (b)
	    && BUF_AUTOSAVE_MODIFF (b) < BUF_MODIFF (b)
	    /* -1 means we've turned off autosaving for a while--see below.  */
	    && XINT (BVAR (b, save_length)) >= 0
	    && (do_handled_files
		|| NILP (Ffind_file_name_handler (BVAR (b, auto_save_file_name),
						  Qwrite_region))))
	  {
	    EMACS_TIME before_time = current_emacs_time ();
	    EMACS_TIME after_time;

	    /* If we had a failure, don't try again for 20 minutes.  */
	    if (b->auto_save_failure_time > 0
		&& EMACS_SECS (before_time) - b->auto_save_failure_time < 1200)
	      continue;

	    set_buffer_internal (b);
	    if (NILP (Vauto_save_include_big_deletions)
		&& (XFASTINT (BVAR (b, save_length)) * 10
		    > (BUF_Z (b) - BUF_BEG (b)) * 13)
		/* A short file is likely to change a large fraction;
		   spare the user annoying messages.  */
		&& XFASTINT (BVAR (b, save_length)) > 5000
		/* These messages are frequent and annoying for `*mail*'.  */
		&& !EQ (BVAR (b, filename), Qnil)
		&& NILP (no_message))
	      {
		/* It has shrunk too much; turn off auto-saving here.  */
		minibuffer_auto_raise = orig_minibuffer_auto_raise;
		message_with_string ("Buffer %s has shrunk a lot; auto save disabled in that buffer until next real save",
				     BVAR (b, name), 1);
		minibuffer_auto_raise = 0;
		/* Turn off auto-saving until there's a real save,
		   and prevent any more warnings.  */
		XSETINT (BVAR (b, save_length), -1);
		Fsleep_for (make_number (1), Qnil);
		continue;
	      }
	    if (!auto_saved && NILP (no_message))
	      message1 ("Auto-saving...");
	    internal_condition_case (auto_save_1, Qt, auto_save_error);
	    auto_saved = 1;
	    BUF_AUTOSAVE_MODIFF (b) = BUF_MODIFF (b);
	    XSETFASTINT (BVAR (current_buffer, save_length), Z - BEG);
	    set_buffer_internal (old);

	    after_time = current_emacs_time ();

	    /* If auto-save took more than 60 seconds,
	       assume it was an NFS failure that got a timeout.  */
	    if (EMACS_SECS (after_time) - EMACS_SECS (before_time) > 60)
	      b->auto_save_failure_time = EMACS_SECS (after_time);
	  }
      }

  /* Prevent another auto save till enough input events come in.  */
  record_auto_save ();

  if (auto_saved && NILP (no_message))
    {
      if (old_message_p)
	{
	  /* If we are going to restore an old message,
	     give time to read ours.  */
	  sit_for (make_number (1), 0, 0);
	  restore_message ();
	}
      else if (!auto_save_error_occurred)
	/* Don't overwrite the error message if an error occurred.
	   If we displayed a message and then restored a state
	   with no message, leave a "done" message on the screen.  */
	message1 ("Auto-saving...done");
    }

  Vquit_flag = oquit;

  /* This restores the message-stack status.  */
  unbind_to (count, Qnil);
  return Qnil;
}

DEFUN ("set-buffer-auto-saved", Fset_buffer_auto_saved,
       Sset_buffer_auto_saved, 0, 0, 0,
       doc: /* Mark current buffer as auto-saved with its current text.
No auto-save file will be written until the buffer changes again.  */)
  (void)
{
  /* FIXME: This should not be called in indirect buffers, since
     they're not autosaved.  */
  BUF_AUTOSAVE_MODIFF (current_buffer) = MODIFF;
  XSETFASTINT (BVAR (current_buffer, save_length), Z - BEG);
  current_buffer->auto_save_failure_time = 0;
  return Qnil;
}

DEFUN ("clear-buffer-auto-save-failure", Fclear_buffer_auto_save_failure,
       Sclear_buffer_auto_save_failure, 0, 0, 0,
       doc: /* Clear any record of a recent auto-save failure in the current buffer.  */)
  (void)
{
  current_buffer->auto_save_failure_time = 0;
  return Qnil;
}

DEFUN ("recent-auto-save-p", Frecent_auto_save_p, Srecent_auto_save_p,
       0, 0, 0,
       doc: /* Return t if current buffer has been auto-saved recently.
More precisely, if it has been auto-saved since last read from or saved
in the visited file.  If the buffer has no visited file,
then any auto-save counts as "recent".  */)
  (void)
{
  /* FIXME: maybe we should return nil for indirect buffers since
     they're never autosaved.  */
  return (SAVE_MODIFF < BUF_AUTOSAVE_MODIFF (current_buffer) ? Qt : Qnil);
}

/* Reading and completing file names */

DEFUN ("next-read-file-uses-dialog-p", Fnext_read_file_uses_dialog_p,
       Snext_read_file_uses_dialog_p, 0, 0, 0,
       doc: /* Return t if a call to `read-file-name' will use a dialog.
The return value is only relevant for a call to `read-file-name' that happens
before any other event (mouse or keypress) is handled.  */)
  (void)
{
#if defined (USE_MOTIF) || defined (HAVE_NTGUI) || defined (USE_GTK) \
  || defined (HAVE_NS)
  if ((NILP (last_nonmenu_event) || CONSP (last_nonmenu_event))
      && use_dialog_box
      && use_file_dialog
      && have_menus_p ())
    return Qt;
#endif
  return Qnil;
}

Lisp_Object
Fread_file_name (Lisp_Object prompt, Lisp_Object dir, Lisp_Object default_filename, Lisp_Object mustmatch, Lisp_Object initial, Lisp_Object predicate)
{
  struct gcpro gcpro1;
  Lisp_Object args[7];

  GCPRO1 (default_filename);
  args[0] = intern ("read-file-name");
  args[1] = prompt;
  args[2] = dir;
  args[3] = default_filename;
  args[4] = mustmatch;
  args[5] = initial;
  args[6] = predicate;
  RETURN_UNGCPRO (Ffuncall (7, args));
}


void
syms_of_fileio (void)
{
  DEFSYM (Qoperations, "operations");
  DEFSYM (Qexpand_file_name, "expand-file-name");
  DEFSYM (Qsubstitute_in_file_name, "substitute-in-file-name");
  DEFSYM (Qdirectory_file_name, "directory-file-name");
  DEFSYM (Qfile_name_directory, "file-name-directory");
  DEFSYM (Qfile_name_nondirectory, "file-name-nondirectory");
  DEFSYM (Qunhandled_file_name_directory, "unhandled-file-name-directory");
  DEFSYM (Qfile_name_as_directory, "file-name-as-directory");
  DEFSYM (Qcopy_file, "copy-file");
  DEFSYM (Qmake_directory_internal, "make-directory-internal");
  DEFSYM (Qmake_directory, "make-directory");
  DEFSYM (Qdelete_directory_internal, "delete-directory-internal");
  DEFSYM (Qdelete_file, "delete-file");
  DEFSYM (Qrename_file, "rename-file");
  DEFSYM (Qadd_name_to_file, "add-name-to-file");
  DEFSYM (Qmake_symbolic_link, "make-symbolic-link");
  DEFSYM (Qfile_exists_p, "file-exists-p");
  DEFSYM (Qfile_executable_p, "file-executable-p");
  DEFSYM (Qfile_readable_p, "file-readable-p");
  DEFSYM (Qfile_writable_p, "file-writable-p");
  DEFSYM (Qfile_symlink_p, "file-symlink-p");
  DEFSYM (Qaccess_file, "access-file");
  DEFSYM (Qfile_directory_p, "file-directory-p");
  DEFSYM (Qfile_regular_p, "file-regular-p");
  DEFSYM (Qfile_accessible_directory_p, "file-accessible-directory-p");
  DEFSYM (Qfile_modes, "file-modes");
  DEFSYM (Qset_file_modes, "set-file-modes");
  DEFSYM (Qset_file_times, "set-file-times");
  DEFSYM (Qfile_selinux_context, "file-selinux-context");
  DEFSYM (Qset_file_selinux_context, "set-file-selinux-context");
  DEFSYM (Qfile_acl, "file-acl");
  DEFSYM (Qset_file_acl, "set-file-acl");
  DEFSYM (Qfile_newer_than_file_p, "file-newer-than-file-p");
  DEFSYM (Qinsert_file_contents, "insert-file-contents");
  DEFSYM (Qwrite_region, "write-region");
  DEFSYM (Qverify_visited_file_modtime, "verify-visited-file-modtime");
  DEFSYM (Qset_visited_file_modtime, "set-visited-file-modtime");
  DEFSYM (Qauto_save_coding, "auto-save-coding");

  DEFSYM (Qfile_name_history, "file-name-history");
  Fset (Qfile_name_history, Qnil);

  DEFSYM (Qfile_error, "file-error");
  DEFSYM (Qfile_already_exists, "file-already-exists");
  DEFSYM (Qfile_date_error, "file-date-error");
  DEFSYM (Qexcl, "excl");

  DEFVAR_LISP ("file-name-coding-system", Vfile_name_coding_system,
	       doc: /* Coding system for encoding file names.
If it is nil, `default-file-name-coding-system' (which see) is used.  */);
  Vfile_name_coding_system = Qnil;

  DEFVAR_LISP ("default-file-name-coding-system",
	       Vdefault_file_name_coding_system,
	       doc: /* Default coding system for encoding file names.
This variable is used only when `file-name-coding-system' is nil.

This variable is set/changed by the command `set-language-environment'.
User should not set this variable manually,
instead use `file-name-coding-system' to get a constant encoding
of file names regardless of the current language environment.  */);
  Vdefault_file_name_coding_system = Qnil;

  DEFSYM (Qformat_decode, "format-decode");
  DEFSYM (Qformat_annotate_function, "format-annotate-function");
  DEFSYM (Qafter_insert_file_set_coding, "after-insert-file-set-coding");
  DEFSYM (Qcar_less_than_car, "car-less-than-car");

  Fput (Qfile_error, Qerror_conditions,
	Fpurecopy (list2 (Qfile_error, Qerror)));
  Fput (Qfile_error, Qerror_message,
	build_pure_c_string ("File error"));

  Fput (Qfile_already_exists, Qerror_conditions,
	Fpurecopy (list3 (Qfile_already_exists, Qfile_error, Qerror)));
  Fput (Qfile_already_exists, Qerror_message,
	build_pure_c_string ("File already exists"));

  Fput (Qfile_date_error, Qerror_conditions,
	Fpurecopy (list3 (Qfile_date_error, Qfile_error, Qerror)));
  Fput (Qfile_date_error, Qerror_message,
	build_pure_c_string ("Cannot set file date"));

  DEFVAR_LISP ("file-name-handler-alist", Vfile_name_handler_alist,
	       doc: /* Alist of elements (REGEXP . HANDLER) for file names handled specially.
If a file name matches REGEXP, all I/O on that file is done by calling
HANDLER.  If a file name matches more than one handler, the handler
whose match starts last in the file name gets precedence.  The
function `find-file-name-handler' checks this list for a handler for
its argument.

HANDLER should be a function.  The first argument given to it is the
name of the I/O primitive to be handled; the remaining arguments are
the arguments that were passed to that primitive.  For example, if you
do (file-exists-p FILENAME) and FILENAME is handled by HANDLER, then
HANDLER is called like this:

  (funcall HANDLER 'file-exists-p FILENAME)

Note that HANDLER must be able to handle all I/O primitives; if it has
nothing special to do for a primitive, it should reinvoke the
primitive to handle the operation \"the usual way\".
See Info node `(elisp)Magic File Names' for more details.  */);
  Vfile_name_handler_alist = Qnil;

  DEFVAR_LISP ("set-auto-coding-function",
	       Vset_auto_coding_function,
	       doc: /* If non-nil, a function to call to decide a coding system of file.
Two arguments are passed to this function: the file name
and the length of a file contents following the point.
This function should return a coding system to decode the file contents.
It should check the file name against `auto-coding-alist'.
If no coding system is decided, it should check a coding system
specified in the heading lines with the format:
	-*- ... coding: CODING-SYSTEM; ... -*-
or local variable spec of the tailing lines with `coding:' tag.  */);
  Vset_auto_coding_function = Qnil;

  DEFVAR_LISP ("after-insert-file-functions", Vafter_insert_file_functions,
	       doc: /* A list of functions to be called at the end of `insert-file-contents'.
Each is passed one argument, the number of characters inserted,
with point at the start of the inserted text.  Each function
should leave point the same, and return the new character count.
If `insert-file-contents' is intercepted by a handler from
`file-name-handler-alist', that handler is responsible for calling the
functions in `after-insert-file-functions' if appropriate.  */);
  Vafter_insert_file_functions = Qnil;

  DEFVAR_LISP ("write-region-annotate-functions", Vwrite_region_annotate_functions,
	       doc: /* A list of functions to be called at the start of `write-region'.
Each is passed two arguments, START and END as for `write-region'.
These are usually two numbers but not always; see the documentation
for `write-region'.  The function should return a list of pairs
of the form (POSITION . STRING), consisting of strings to be effectively
inserted at the specified positions of the file being written (1 means to
insert before the first byte written).  The POSITIONs must be sorted into
increasing order.

If there are several annotation functions, the lists returned by these
functions are merged destructively.  As each annotation function runs,
the variable `write-region-annotations-so-far' contains a list of all
annotations returned by previous annotation functions.

An annotation function can return with a different buffer current.
Doing so removes the annotations returned by previous functions, and
resets START and END to `point-min' and `point-max' of the new buffer.

After `write-region' completes, Emacs calls the function stored in
`write-region-post-annotation-function', once for each buffer that was
current when building the annotations (i.e., at least once), with that
buffer current.  */);
  Vwrite_region_annotate_functions = Qnil;
  DEFSYM (Qwrite_region_annotate_functions, "write-region-annotate-functions");

  DEFVAR_LISP ("write-region-post-annotation-function",
	       Vwrite_region_post_annotation_function,
	       doc: /* Function to call after `write-region' completes.
The function is called with no arguments.  If one or more of the
annotation functions in `write-region-annotate-functions' changed the
current buffer, the function stored in this variable is called for
each of those additional buffers as well, in addition to the original
buffer.  The relevant buffer is current during each function call.  */);
  Vwrite_region_post_annotation_function = Qnil;
  staticpro (&Vwrite_region_annotation_buffers);

  DEFVAR_LISP ("write-region-annotations-so-far",
	       Vwrite_region_annotations_so_far,
	       doc: /* When an annotation function is called, this holds the previous annotations.
These are the annotations made by other annotation functions
that were already called.  See also `write-region-annotate-functions'.  */);
  Vwrite_region_annotations_so_far = Qnil;

  DEFVAR_LISP ("inhibit-file-name-handlers", Vinhibit_file_name_handlers,
	       doc: /* A list of file name handlers that temporarily should not be used.
This applies only to the operation `inhibit-file-name-operation'.  */);
  Vinhibit_file_name_handlers = Qnil;

  DEFVAR_LISP ("inhibit-file-name-operation", Vinhibit_file_name_operation,
	       doc: /* The operation for which `inhibit-file-name-handlers' is applicable.  */);
  Vinhibit_file_name_operation = Qnil;

  DEFVAR_LISP ("auto-save-list-file-name", Vauto_save_list_file_name,
	       doc: /* File name in which we write a list of all auto save file names.
This variable is initialized automatically from `auto-save-list-file-prefix'
shortly after Emacs reads your init file, if you have not yet given it
a non-nil value.  */);
  Vauto_save_list_file_name = Qnil;

  DEFVAR_LISP ("auto-save-visited-file-name", Vauto_save_visited_file_name,
	       doc: /* Non-nil says auto-save a buffer in the file it is visiting, when practical.
Normally auto-save files are written under other names.  */);
  Vauto_save_visited_file_name = Qnil;

  DEFVAR_LISP ("auto-save-include-big-deletions", Vauto_save_include_big_deletions,
	       doc: /* If non-nil, auto-save even if a large part of the text is deleted.
If nil, deleting a substantial portion of the text disables auto-save
in the buffer; this is the default behavior, because the auto-save
file is usually more useful if it contains the deleted text.  */);
  Vauto_save_include_big_deletions = Qnil;

#ifdef HAVE_FSYNC
  DEFVAR_BOOL ("write-region-inhibit-fsync", write_region_inhibit_fsync,
	       doc: /* Non-nil means don't call fsync in `write-region'.
This variable affects calls to `write-region' as well as save commands.
A non-nil value may result in data loss!  */);
  write_region_inhibit_fsync = 0;
#endif

  DEFVAR_BOOL ("delete-by-moving-to-trash", delete_by_moving_to_trash,
               doc: /* Specifies whether to use the system's trash can.
When non-nil, certain file deletion commands use the function
`move-file-to-trash' instead of deleting files outright.
This includes interactive calls to `delete-file' and
`delete-directory' and the Dired deletion commands.  */);
  delete_by_moving_to_trash = 0;
  Qdelete_by_moving_to_trash = intern_c_string ("delete-by-moving-to-trash");

  DEFSYM (Qmove_file_to_trash, "move-file-to-trash");
  DEFSYM (Qcopy_directory, "copy-directory");
  DEFSYM (Qdelete_directory, "delete-directory");

  defsubr (&Sfind_file_name_handler);
  defsubr (&Sfile_name_directory);
  defsubr (&Sfile_name_nondirectory);
  defsubr (&Sunhandled_file_name_directory);
  defsubr (&Sfile_name_as_directory);
  defsubr (&Sdirectory_file_name);
  defsubr (&Smake_temp_name);
  defsubr (&Sexpand_file_name);
  defsubr (&Ssubstitute_in_file_name);
  defsubr (&Scopy_file);
  defsubr (&Smake_directory_internal);
  defsubr (&Sdelete_directory_internal);
  defsubr (&Sdelete_file);
  defsubr (&Srename_file);
  defsubr (&Sadd_name_to_file);
  defsubr (&Smake_symbolic_link);
  defsubr (&Sfile_name_absolute_p);
  defsubr (&Sfile_exists_p);
  defsubr (&Sfile_executable_p);
  defsubr (&Sfile_readable_p);
  defsubr (&Sfile_writable_p);
  defsubr (&Saccess_file);
  defsubr (&Sfile_symlink_p);
  defsubr (&Sfile_directory_p);
  defsubr (&Sfile_accessible_directory_p);
  defsubr (&Sfile_regular_p);
  defsubr (&Sfile_modes);
  defsubr (&Sset_file_modes);
  defsubr (&Sset_file_times);
  defsubr (&Sfile_selinux_context);
  defsubr (&Sfile_acl);
  defsubr (&Sset_file_acl);
  defsubr (&Sset_file_selinux_context);
  defsubr (&Sset_default_file_modes);
  defsubr (&Sdefault_file_modes);
  defsubr (&Sfile_newer_than_file_p);
  defsubr (&Sinsert_file_contents);
  defsubr (&Swrite_region);
  defsubr (&Scar_less_than_car);
  defsubr (&Sverify_visited_file_modtime);
  defsubr (&Sclear_visited_file_modtime);
  defsubr (&Svisited_file_modtime);
  defsubr (&Sset_visited_file_modtime);
  defsubr (&Sdo_auto_save);
  defsubr (&Sset_buffer_auto_saved);
  defsubr (&Sclear_buffer_auto_save_failure);
  defsubr (&Srecent_auto_save_p);

  defsubr (&Snext_read_file_uses_dialog_p);

#ifdef HAVE_SYNC
  defsubr (&Sunix_sync);
#endif
}<|MERGE_RESOLUTION|>--- conflicted
+++ resolved
@@ -1217,10 +1217,7 @@
 		strcpy (adir, "/");
 	    }
 	  else
-<<<<<<< HEAD
 	    getcwd (adir, MAXPATHLEN + 1);
-=======
-	    getwd (adir);
 	  if (multibyte)
 	    {
 	      Lisp_Object tem = build_string (adir);
@@ -1228,7 +1225,6 @@
 	      tem = DECODE_FILE (tem);
 	      memcpy (adir, SSDATA (tem), SBYTES (tem) + 1);
 	    }
->>>>>>> e1da7403
 	  newdir = adir;
 	}
 
