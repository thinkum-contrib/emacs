--- conflicted
+++ resolved
@@ -195,11 +195,7 @@
 ** When Emacs is compiled with Gtk+, closing a display kills Emacs.
 
 There is a long-standing bug in GTK that prevents it from recovering
-<<<<<<< HEAD
 from disconnects: https://gitlab.gnome.org/GNOME/gtk/issues/221
-=======
-from disconnects: https://gitlab.gnome.org/GNOME/gtk/issues/221.
->>>>>>> 54fb383a
 
 Thus, for instance, when Emacs is run as a server on a text terminal,
 and an X frame is created, and the X server for that frame crashes or
