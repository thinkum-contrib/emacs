/* Updating of data structures for redisplay.

Copyright (C) 1985-1988, 1993-1995, 1997-2013 Free Software Foundation,
Inc.

This file is part of GNU Emacs.

GNU Emacs is free software: you can redistribute it and/or modify
it under the terms of the GNU General Public License as published by
the Free Software Foundation, either version 3 of the License, or
(at your option) any later version.

GNU Emacs is distributed in the hope that it will be useful,
but WITHOUT ANY WARRANTY; without even the implied warranty of
MERCHANTABILITY or FITNESS FOR A PARTICULAR PURPOSE.  See the
GNU General Public License for more details.

You should have received a copy of the GNU General Public License
along with GNU Emacs.  If not, see <http://www.gnu.org/licenses/>.  */

#include <config.h>

#define DISPEXTERN_INLINE EXTERN_INLINE

#include "sysstdio.h"
#include <unistd.h>

#include "lisp.h"
#include "termchar.h"
/* cm.h must come after dispextern.h on Windows.  */
#include "dispextern.h"
#include "cm.h"
#include "character.h"
#include "buffer.h"
#include "keyboard.h"
#include "frame.h"
#include "termhooks.h"
#include "window.h"
#include "commands.h"
#include "disptab.h"
#include "indent.h"
#include "intervals.h"
#include "blockinput.h"
#include "process.h"

#include "syssignal.h"

#ifdef HAVE_WINDOW_SYSTEM
#include TERM_HEADER
#endif /* HAVE_WINDOW_SYSTEM */

#include <errno.h>

#include <fpending.h>
#include <timespec.h>

#if defined (HAVE_TERM_H) && defined (GNU_LINUX)
#include <term.h>		/* for tgetent */
#endif

#ifdef WINDOWSNT
#include "w32.h"
#endif

/* Structure to pass dimensions around.  Used for character bounding
   boxes, glyph matrix dimensions and alike.  */

struct dim
{
  int width;
  int height;
};


/* Function prototypes.  */

static void update_frame_line (struct frame *, int);
static int required_matrix_height (struct window *);
static int required_matrix_width (struct window *);
static void adjust_frame_glyphs (struct frame *);
static void change_frame_size_1 (struct frame *, int, int, bool, bool, bool);
static void increment_row_positions (struct glyph_row *, ptrdiff_t, ptrdiff_t);
static void fill_up_frame_row_with_spaces (struct glyph_row *, int);
static void build_frame_matrix_from_window_tree (struct glyph_matrix *,
                                                 struct window *);
static void build_frame_matrix_from_leaf_window (struct glyph_matrix *,
                                                 struct window *);
static void adjust_decode_mode_spec_buffer (struct frame *);
static void fill_up_glyph_row_with_spaces (struct glyph_row *);
static void clear_window_matrices (struct window *, bool);
static void fill_up_glyph_row_area_with_spaces (struct glyph_row *, int);
static int scrolling_window (struct window *, bool);
static bool update_window_line (struct window *, int, bool *);
static void mirror_make_current (struct window *, int);
#ifdef GLYPH_DEBUG
static void check_matrix_pointers (struct glyph_matrix *,
                                   struct glyph_matrix *);
#endif
static void mirror_line_dance (struct window *, int, int, int *, char *);
static bool update_window_tree (struct window *, bool);
static bool update_window (struct window *, bool);
static bool update_frame_1 (struct frame *, bool, bool);
static bool scrolling (struct frame *);
static void set_window_cursor_after_update (struct window *);
static void adjust_frame_glyphs_for_window_redisplay (struct frame *);
static void adjust_frame_glyphs_for_frame_redisplay (struct frame *);

/* True upon entry to redisplay means do not assume anything about
   current contents of actual terminal frame; clear and redraw it.  */

bool frame_garbaged;

/* True means last display completed.  False means it was preempted.  */

bool display_completed;

Lisp_Object Qdisplay_table, Qredisplay_dont_pause;


/* The currently selected frame.  In a single-frame version, this
   variable always equals the_only_frame.  */

Lisp_Object selected_frame;

/* A frame which is not just a mini-buffer, or 0 if there are no such
   frames.  This is usually the most recent such frame that was
   selected.  In a single-frame version, this variable always holds
   the address of the_only_frame.  */

struct frame *last_nonminibuf_frame;

/* True means SIGWINCH happened when not safe.  */

static bool delayed_size_change;

/* A glyph for a space.  */

struct glyph space_glyph;

#if defined GLYPH_DEBUG && defined ENABLE_CHECKING

/* Counts of allocated structures.  These counts serve to diagnose
   memory leaks and double frees.  */

static int glyph_matrix_count;
static int glyph_pool_count;

#endif /* GLYPH_DEBUG and ENABLE_CHECKING */

/* If non-null, the frame whose frame matrices are manipulated.  If
   null, window matrices are worked on.  */

static struct frame *frame_matrix_frame;

/* True means that fonts have been loaded since the last glyph
   matrix adjustments.  Redisplay must stop, and glyph matrices must
   be adjusted when this flag becomes true during display.  The
   reason fonts can be loaded so late is that fonts of fontsets are
   loaded on demand.  Another reason is that a line contains many
   characters displayed by zero width or very narrow glyphs of
   variable-width fonts.  */

bool fonts_changed_p;

/* Convert vpos and hpos from frame to window and vice versa.
   This may only be used for terminal frames.  */

#ifdef GLYPH_DEBUG

static int window_to_frame_vpos (struct window *, int);
static int window_to_frame_hpos (struct window *, int);
#define WINDOW_TO_FRAME_VPOS(W, VPOS) window_to_frame_vpos ((W), (VPOS))
#define WINDOW_TO_FRAME_HPOS(W, HPOS) window_to_frame_hpos ((W), (HPOS))

/* One element of the ring buffer containing redisplay history
   information.  */

struct redisplay_history
{
  char trace[512 + 100];
};

/* The size of the history buffer.  */

#define REDISPLAY_HISTORY_SIZE	30

/* The redisplay history buffer.  */

static struct redisplay_history redisplay_history[REDISPLAY_HISTORY_SIZE];

/* Next free entry in redisplay_history.  */

static int history_idx;

/* A tick that's incremented each time something is added to the
   history.  */

static uprintmax_t history_tick;

/* Add to the redisplay history how window W has been displayed.
   MSG is a trace containing the information how W's glyph matrix
   has been constructed.  PAUSED_P means that the update
   has been interrupted for pending input.  */

static void
add_window_display_history (struct window *w, const char *msg, bool paused_p)
{
  char *buf;
  void *ptr = w;

  if (history_idx >= REDISPLAY_HISTORY_SIZE)
    history_idx = 0;
  buf = redisplay_history[history_idx].trace;
  ++history_idx;

  snprintf (buf, sizeof redisplay_history[0].trace,
	    "%"pMu": window %p (`%s')%s\n%s",
	    history_tick++,
	    ptr,
	    ((BUFFERP (w->contents)
	      && STRINGP (BVAR (XBUFFER (w->contents), name)))
	     ? SSDATA (BVAR (XBUFFER (w->contents), name))
	     : "???"),
	    paused_p ? " ***paused***" : "",
	    msg);
}


/* Add to the redisplay history that frame F has been displayed.
   PAUSED_P means that the update has been interrupted for
   pending input.  */

static void
add_frame_display_history (struct frame *f, bool paused_p)
{
  char *buf;
  void *ptr = f;

  if (history_idx >= REDISPLAY_HISTORY_SIZE)
    history_idx = 0;
  buf = redisplay_history[history_idx].trace;
  ++history_idx;

  sprintf (buf, "%"pMu": update frame %p%s",
	   history_tick++,
	   ptr, paused_p ? " ***paused***" : "");
}


DEFUN ("dump-redisplay-history", Fdump_redisplay_history,
       Sdump_redisplay_history, 0, 0, "",
       doc: /* Dump redisplay history to stderr.  */)
  (void)
{
  int i;

  for (i = history_idx - 1; i != history_idx; --i)
    {
      if (i < 0)
	i = REDISPLAY_HISTORY_SIZE - 1;
      fprintf (stderr, "%s\n", redisplay_history[i].trace);
    }

  return Qnil;
}


#else /* not GLYPH_DEBUG */

#define WINDOW_TO_FRAME_VPOS(W, VPOS) ((VPOS) + WINDOW_TOP_EDGE_LINE (W))
#define WINDOW_TO_FRAME_HPOS(W, HPOS) ((HPOS) + WINDOW_LEFT_EDGE_COL (W))

#endif /* GLYPH_DEBUG */


#if (defined PROFILING \
     && (defined __FreeBSD__ || defined GNU_LINUX || defined __MINGW32__) \
     && !HAVE___EXECUTABLE_START)
/* This function comes first in the Emacs executable and is used only
   to estimate the text start for profiling.  */
void
__executable_start (void)
{
  emacs_abort ();
}
#endif

/***********************************************************************
			    Glyph Matrices
 ***********************************************************************/

/* Allocate and return a glyph_matrix structure.  POOL is the glyph
   pool from which memory for the matrix should be allocated, or null
   for window-based redisplay where no glyph pools are used.  The
   member `pool' of the glyph matrix structure returned is set to
   POOL, the structure is otherwise zeroed.  */

static struct glyph_matrix *
new_glyph_matrix (struct glyph_pool *pool)
{
  struct glyph_matrix *result = xzalloc (sizeof *result);

#if defined GLYPH_DEBUG && defined ENABLE_CHECKING
  /* Increment number of allocated matrices.  This count is used
     to detect memory leaks.  */
  ++glyph_matrix_count;
#endif

  /* Set pool and return.  */
  result->pool = pool;
  return result;
}


/* Free glyph matrix MATRIX.  Passing in a null MATRIX is allowed.

   If GLYPH_DEBUG and ENABLE_CHECKING are in effect, the global counter
   glyph_matrix_count is decremented when a matrix is freed.  If the count
   gets negative, more structures were freed than allocated, i.e. one matrix
   was freed more than once or a bogus pointer was passed to this function.

   If MATRIX->pool is null, this means that the matrix manages its own
   glyph memory---this is done for matrices on X frames.  Freeing the
   matrix also frees the glyph memory in this case.  */

static void
free_glyph_matrix (struct glyph_matrix *matrix)
{
  if (matrix)
    {
      int i;

#if defined GLYPH_DEBUG && defined ENABLE_CHECKING
      /* Detect the case that more matrices are freed than were
	 allocated.  */
      --glyph_matrix_count;
      eassert (glyph_matrix_count >= 0);
#endif

      /* Free glyph memory if MATRIX owns it.  */
      if (matrix->pool == NULL)
	for (i = 0; i < matrix->rows_allocated; ++i)
	  xfree (matrix->rows[i].glyphs[LEFT_MARGIN_AREA]);

      /* Free row structures and the matrix itself.  */
      xfree (matrix->rows);
      xfree (matrix);
    }
}


/* Return the number of glyphs to reserve for a marginal area of
   window W.  TOTAL_GLYPHS is the number of glyphs in a complete
   display line of window W.  MARGIN gives the width of the marginal
   area in canonical character units.  */

static int
margin_glyphs_to_reserve (struct window *w, int total_glyphs, int margin)
{
  if (margin > 0)
    {
      int width = w->total_cols;
      double d = max (0, margin);
      d = min (width / 2 - 1, d);
      return (int) ((double) total_glyphs / width * d);
    }
  return 0;
}

/* Return true if ROW's hash value is correct.
   Optimized away if ENABLE_CHECKING is not defined.  */

static bool
verify_row_hash (struct glyph_row *row)
{
  return row->hash == row_hash (row);
}

/* Adjust glyph matrix MATRIX on window W or on a frame to changed
   window sizes.

   W is null if the function is called for a frame glyph matrix.
   Otherwise it is the window MATRIX is a member of.  X and Y are the
   indices of the first column and row of MATRIX within the frame
   matrix, if such a matrix exists.  They are zero for purely
   window-based redisplay.  DIM is the needed size of the matrix.

   In window-based redisplay, where no frame matrices exist, glyph
   matrices manage their own glyph storage.  Otherwise, they allocate
   storage from a common frame glyph pool which can be found in
   MATRIX->pool.

   The reason for this memory management strategy is to avoid complete
   frame redraws if possible.  When we allocate from a common pool, a
   change of the location or size of a sub-matrix within the pool
   requires a complete redisplay of the frame because we cannot easily
   make sure that the current matrices of all windows still agree with
   what is displayed on the screen.  While this is usually fast, it
   leads to screen flickering.  */

static void
adjust_glyph_matrix (struct window *w, struct glyph_matrix *matrix, int x, int y, struct dim dim)
{
  int i;
  int new_rows;
  bool marginal_areas_changed_p = 0;
  bool header_line_changed_p = 0;
  bool header_line_p = 0;
  int left = -1, right = -1;
  int window_width = -1, window_height = -1;

  /* See if W had a header line that has disappeared now, or vice versa.
     Get W's size.  */
  if (w)
    {
      window_box (w, ANY_AREA, 0, 0, &window_width, &window_height);

      header_line_p = WINDOW_WANTS_HEADER_LINE_P (w);
      header_line_changed_p = header_line_p != matrix->header_line_p;
    }
  matrix->header_line_p = header_line_p;

  /* If POOL is null, MATRIX is a window matrix for window-based redisplay.
     Do nothing if MATRIX' size, position, vscroll, and marginal areas
     haven't changed.  This optimization is important because preserving
     the matrix means preventing redisplay.  */
  if (matrix->pool == NULL)
    {
      left = margin_glyphs_to_reserve (w, dim.width, w->left_margin_cols);
      right = margin_glyphs_to_reserve (w, dim.width, w->right_margin_cols);
      eassert (left >= 0 && right >= 0);
      marginal_areas_changed_p = (left != matrix->left_margin_glyphs
				  || right != matrix->right_margin_glyphs);

      if (!marginal_areas_changed_p
	  && !fonts_changed_p
	  && !header_line_changed_p
	  && matrix->window_left_col == WINDOW_LEFT_EDGE_COL (w)
	  && matrix->window_top_line == WINDOW_TOP_EDGE_LINE (w)
	  && matrix->window_height == window_height
	  && matrix->window_vscroll == w->vscroll
	  && matrix->window_width == window_width)
	return;
    }

  /* Enlarge MATRIX->rows if necessary.  New rows are cleared.  */
  if (matrix->rows_allocated < dim.height)
    {
      int old_alloc = matrix->rows_allocated;
      new_rows = dim.height - matrix->rows_allocated;
      matrix->rows = xpalloc (matrix->rows, &matrix->rows_allocated,
			      new_rows, INT_MAX, sizeof *matrix->rows);
      memset (matrix->rows + old_alloc, 0,
	      (matrix->rows_allocated - old_alloc) * sizeof *matrix->rows);
    }
  else
    new_rows = 0;

  /* If POOL is not null, MATRIX is a frame matrix or a window matrix
     on a frame not using window-based redisplay.  Set up pointers for
     each row into the glyph pool.  */
  if (matrix->pool)
    {
      eassert (matrix->pool->glyphs);

      if (w)
	{
	  left = margin_glyphs_to_reserve (w, dim.width,
					   w->left_margin_cols);
	  right = margin_glyphs_to_reserve (w, dim.width,
					    w->right_margin_cols);
	}
      else
	left = right = 0;

      for (i = 0; i < dim.height; ++i)
	{
	  struct glyph_row *row = &matrix->rows[i];

	  row->glyphs[LEFT_MARGIN_AREA]
	    = (matrix->pool->glyphs
	       + (y + i) * matrix->pool->ncolumns
	       + x);

	  if (w == NULL
	      || row == matrix->rows + dim.height - 1
	      || (row == matrix->rows && matrix->header_line_p))
	    {
	      row->glyphs[TEXT_AREA]
		= row->glyphs[LEFT_MARGIN_AREA];
	      row->glyphs[RIGHT_MARGIN_AREA]
		= row->glyphs[TEXT_AREA] + dim.width;
	      row->glyphs[LAST_AREA]
		= row->glyphs[RIGHT_MARGIN_AREA];
	    }
	  else
	    {
	      row->glyphs[TEXT_AREA]
		= row->glyphs[LEFT_MARGIN_AREA] + left;
	      row->glyphs[RIGHT_MARGIN_AREA]
		= row->glyphs[TEXT_AREA] + dim.width - left - right;
	      row->glyphs[LAST_AREA]
		= row->glyphs[LEFT_MARGIN_AREA] + dim.width;
	    }
	}

      matrix->left_margin_glyphs = left;
      matrix->right_margin_glyphs = right;
    }
  else
    {
      /* If MATRIX->pool is null, MATRIX is responsible for managing
	 its own memory.  It is a window matrix for window-based redisplay.
	 Allocate glyph memory from the heap.  */
      if (dim.width > matrix->matrix_w
	  || new_rows
	  || header_line_changed_p
	  || marginal_areas_changed_p)
	{
	  struct glyph_row *row = matrix->rows;
	  struct glyph_row *end = row + matrix->rows_allocated;

	  while (row < end)
	    {
	      row->glyphs[LEFT_MARGIN_AREA]
		= xnrealloc (row->glyphs[LEFT_MARGIN_AREA],
			     dim.width, sizeof (struct glyph));

	      /* The mode line never has marginal areas.  */
	      if (row == matrix->rows + dim.height - 1
		  || (row == matrix->rows && matrix->header_line_p))
		{
		  row->glyphs[TEXT_AREA]
		    = row->glyphs[LEFT_MARGIN_AREA];
		  row->glyphs[RIGHT_MARGIN_AREA]
		    = row->glyphs[TEXT_AREA] + dim.width;
		  row->glyphs[LAST_AREA]
		    = row->glyphs[RIGHT_MARGIN_AREA];
		}
	      else
		{
		  row->glyphs[TEXT_AREA]
		    = row->glyphs[LEFT_MARGIN_AREA] + left;
		  row->glyphs[RIGHT_MARGIN_AREA]
		    = row->glyphs[TEXT_AREA] + dim.width - left - right;
		  row->glyphs[LAST_AREA]
		    = row->glyphs[LEFT_MARGIN_AREA] + dim.width;
		}
	      ++row;
	    }
	}

      eassert (left >= 0 && right >= 0);
      matrix->left_margin_glyphs = left;
      matrix->right_margin_glyphs = right;
    }

  /* Number of rows to be used by MATRIX.  */
  matrix->nrows = dim.height;
  eassert (matrix->nrows >= 0);

  if (w)
    {
      if (matrix == w->current_matrix)
	{
	  /* Mark rows in a current matrix of a window as not having
	     valid contents.  It's important to not do this for
	     desired matrices.  When Emacs starts, it may already be
	     building desired matrices when this function runs.  */
	  if (window_width < 0)
	    window_width = window_box_width (w, -1);

	  /* Optimize the case that only the height has changed (C-x 2,
	     upper window).  Invalidate all rows that are no longer part
	     of the window.  */
	  if (!marginal_areas_changed_p
	      && !header_line_changed_p
	      && new_rows == 0
	      && dim.width == matrix->matrix_w
	      && matrix->window_left_col == WINDOW_LEFT_EDGE_COL (w)
	      && matrix->window_top_line == WINDOW_TOP_EDGE_LINE (w)
	      && matrix->window_width == window_width)
	    {
	      /* Find the last row in the window.  */
	      for (i = 0; i < matrix->nrows && matrix->rows[i].enabled_p; ++i)
		if (MATRIX_ROW_BOTTOM_Y (matrix->rows + i) >= window_height)
		  {
		    ++i;
		    break;
		  }

	      /* Window end is invalid, if inside of the rows that
		 are invalidated below.  */
	      if (w->window_end_vpos >= i)
		w->window_end_valid = 0;

	      while (i < matrix->nrows)
		matrix->rows[i++].enabled_p = 0;
	    }
	  else
	    {
	      for (i = 0; i < matrix->nrows; ++i)
		matrix->rows[i].enabled_p = 0;
	    }
	}
      else if (matrix == w->desired_matrix)
	{
	  /* Rows in desired matrices always have to be cleared;
	     redisplay expects this is the case when it runs, so it
	     had better be the case when we adjust matrices between
	     redisplays.  */
	  for (i = 0; i < matrix->nrows; ++i)
	    matrix->rows[i].enabled_p = 0;
	}
    }


  /* Remember last values to be able to optimize frame redraws.  */
  matrix->matrix_x = x;
  matrix->matrix_y = y;
  matrix->matrix_w = dim.width;
  matrix->matrix_h = dim.height;

  /* Record the top y location and height of W at the time the matrix
     was last adjusted.  This is used to optimize redisplay above.  */
  if (w)
    {
      matrix->window_left_col = WINDOW_LEFT_EDGE_COL (w);
      matrix->window_top_line = WINDOW_TOP_EDGE_LINE (w);
      matrix->window_height = window_height;
      matrix->window_width = window_width;
      matrix->window_vscroll = w->vscroll;
    }
}


/* Reverse the contents of rows in MATRIX between START and END.  The
   contents of the row at END - 1 end up at START, END - 2 at START +
   1 etc.  This is part of the implementation of rotate_matrix (see
   below).  */

static void
reverse_rows (struct glyph_matrix *matrix, int start, int end)
{
  int i, j;

  for (i = start, j = end - 1; i < j; ++i, --j)
    {
      /* Non-ISO HP/UX compiler doesn't like auto struct
	 initialization.  */
      struct glyph_row temp;
      temp = matrix->rows[i];
      matrix->rows[i] = matrix->rows[j];
      matrix->rows[j] = temp;
    }
}


/* Rotate the contents of rows in MATRIX in the range FIRST .. LAST -
   1 by BY positions.  BY < 0 means rotate left, i.e. towards lower
   indices.  (Note: this does not copy glyphs, only glyph pointers in
   row structures are moved around).

   The algorithm used for rotating the vector was, I believe, first
   described by Kernighan.  See the vector R as consisting of two
   sub-vectors AB, where A has length BY for BY >= 0.  The result
   after rotating is then BA.  Reverse both sub-vectors to get ArBr
   and reverse the result to get (ArBr)r which is BA.  Similar for
   rotating right.  */

void
rotate_matrix (struct glyph_matrix *matrix, int first, int last, int by)
{
  if (by < 0)
    {
      /* Up (rotate left, i.e. towards lower indices).  */
      by = -by;
      reverse_rows (matrix, first, first + by);
      reverse_rows (matrix, first + by, last);
      reverse_rows (matrix, first, last);
    }
  else if (by > 0)
    {
      /* Down (rotate right, i.e. towards higher indices).  */
      reverse_rows (matrix, last - by, last);
      reverse_rows (matrix, first, last - by);
      reverse_rows (matrix, first, last);
    }
}


/* Increment buffer positions in glyph rows of MATRIX.  Do it for rows
   with indices START <= index < END.  Increment positions by DELTA/
   DELTA_BYTES.  */

void
increment_matrix_positions (struct glyph_matrix *matrix, int start, int end,
			    ptrdiff_t delta, ptrdiff_t delta_bytes)
{
  /* Check that START and END are reasonable values.  */
  eassert (start >= 0 && start <= matrix->nrows);
  eassert (end >= 0 && end <= matrix->nrows);
  eassert (start <= end);

  for (; start < end; ++start)
    increment_row_positions (matrix->rows + start, delta, delta_bytes);
}


/* Clear the enable_p flags in a range of rows in glyph matrix MATRIX.
   START and END are the row indices of the first and last + 1 row to clear.  */

void
clear_glyph_matrix_rows (struct glyph_matrix *matrix, int start, int end)
{
  eassert (start <= end);
  eassert (start >= 0 && start < matrix->nrows);
  eassert (end >= 0 && end <= matrix->nrows);

  for (; start < end; ++start)
    matrix->rows[start].enabled_p = 0;
}


/* Clear MATRIX.

   Empty all rows in MATRIX by clearing their enabled_p flags.
   The function prepare_desired_row will eventually really clear a row
   when it sees one with a false enabled_p flag.

   Reset update hints to default values.  The only update hint
   currently present is the flag MATRIX->no_scrolling_p.  */

void
clear_glyph_matrix (struct glyph_matrix *matrix)
{
  if (matrix)
    {
      clear_glyph_matrix_rows (matrix, 0, matrix->nrows);
      matrix->no_scrolling_p = 0;
    }
}


/* Shift part of the glyph matrix MATRIX of window W up or down.
   Increment y-positions in glyph rows between START and END by DY,
   and recompute their visible height.  */

void
shift_glyph_matrix (struct window *w, struct glyph_matrix *matrix, int start, int end, int dy)
{
  int min_y, max_y;

  eassert (start <= end);
  eassert (start >= 0 && start < matrix->nrows);
  eassert (end >= 0 && end <= matrix->nrows);

  min_y = WINDOW_HEADER_LINE_HEIGHT (w);
  max_y = WINDOW_BOX_HEIGHT_NO_MODE_LINE (w);

  for (; start < end; ++start)
    {
      struct glyph_row *row = &matrix->rows[start];

      row->y += dy;
      row->visible_height = row->height;

      if (row->y < min_y)
	row->visible_height -= min_y - row->y;
      if (row->y + row->height > max_y)
	row->visible_height -= row->y + row->height - max_y;
      if (row->fringe_bitmap_periodic_p)
	row->redraw_fringe_bitmaps_p = 1;
    }
}


/* Mark all rows in current matrices of frame F as invalid.  Marking
   invalid is done by setting enabled_p to zero for all rows in a
   current matrix.  */

void
clear_current_matrices (register struct frame *f)
{
  /* Clear frame current matrix, if we have one.  */
  if (f->current_matrix)
    clear_glyph_matrix (f->current_matrix);

#if defined (HAVE_X_WINDOWS) && ! defined (USE_X_TOOLKIT) && ! defined (USE_GTK)
  /* Clear the matrix of the menu bar window, if such a window exists.
     The menu bar window is currently used to display menus on X when
     no toolkit support is compiled in.  */
  if (WINDOWP (f->menu_bar_window))
    clear_glyph_matrix (XWINDOW (f->menu_bar_window)->current_matrix);
#endif

  /* Clear the matrix of the tool-bar window, if any.  */
  if (WINDOWP (f->tool_bar_window))
    clear_glyph_matrix (XWINDOW (f->tool_bar_window)->current_matrix);

  /* Clear current window matrices.  */
  eassert (WINDOWP (FRAME_ROOT_WINDOW (f)));
  clear_window_matrices (XWINDOW (FRAME_ROOT_WINDOW (f)), 0);
}


/* Clear out all display lines of F for a coming redisplay.  */

void
clear_desired_matrices (register struct frame *f)
{
  if (f->desired_matrix)
    clear_glyph_matrix (f->desired_matrix);

#if defined (HAVE_X_WINDOWS) && ! defined (USE_X_TOOLKIT) && ! defined (USE_GTK)
  if (WINDOWP (f->menu_bar_window))
    clear_glyph_matrix (XWINDOW (f->menu_bar_window)->desired_matrix);
#endif

  if (WINDOWP (f->tool_bar_window))
    clear_glyph_matrix (XWINDOW (f->tool_bar_window)->desired_matrix);

  /* Do it for window matrices.  */
  eassert (WINDOWP (FRAME_ROOT_WINDOW (f)));
  clear_window_matrices (XWINDOW (FRAME_ROOT_WINDOW (f)), 1);
}


/* Clear matrices in window tree rooted in W.  If DESIRED_P,
   clear desired matrices, otherwise clear current matrices.  */

static void
clear_window_matrices (struct window *w, bool desired_p)
{
  while (w)
    {
      if (WINDOWP (w->contents))
	clear_window_matrices (XWINDOW (w->contents), desired_p);
      else
	{
	  if (desired_p)
	    clear_glyph_matrix (w->desired_matrix);
	  else
	    {
	      clear_glyph_matrix (w->current_matrix);
	      w->window_end_valid = 0;
	    }
	}

      w = NILP (w->next) ? 0 : XWINDOW (w->next);
    }
}



/***********************************************************************
			      Glyph Rows

      See dispextern.h for an overall explanation of glyph rows.
 ***********************************************************************/

/* Clear glyph row ROW.  Do it in a way that makes it robust against
   changes in the glyph_row structure, i.e. addition or removal of
   structure members.  */

static struct glyph_row null_row;

void
clear_glyph_row (struct glyph_row *row)
{
  struct glyph *p[1 + LAST_AREA];

  /* Save pointers.  */
  p[LEFT_MARGIN_AREA] = row->glyphs[LEFT_MARGIN_AREA];
  p[TEXT_AREA] = row->glyphs[TEXT_AREA];
  p[RIGHT_MARGIN_AREA] = row->glyphs[RIGHT_MARGIN_AREA];
  p[LAST_AREA] = row->glyphs[LAST_AREA];

  /* Clear.  */
  *row = null_row;

  /* Restore pointers.  */
  row->glyphs[LEFT_MARGIN_AREA] = p[LEFT_MARGIN_AREA];
  row->glyphs[TEXT_AREA] = p[TEXT_AREA];
  row->glyphs[RIGHT_MARGIN_AREA] = p[RIGHT_MARGIN_AREA];
  row->glyphs[LAST_AREA] = p[LAST_AREA];

#if 0 /* At some point, some bit-fields of struct glyph were not set,
	 which made glyphs unequal when compared with GLYPH_EQUAL_P.
	 Redisplay outputs such glyphs, and flickering effects were
	 the result.  This also depended on the contents of memory
	 returned by xmalloc.  If flickering happens again, activate
	 the code below.  If the flickering is gone with that, chances
	 are that the flickering has the same reason as here.  */
  memset (p[0], 0, (char *) p[LAST_AREA] - (char *) p[0]);
#endif
}


/* Make ROW an empty, enabled row of canonical character height,
   in window W starting at y-position Y.  */

void
blank_row (struct window *w, struct glyph_row *row, int y)
{
  int min_y, max_y;

  min_y = WINDOW_HEADER_LINE_HEIGHT (w);
  max_y = WINDOW_BOX_HEIGHT_NO_MODE_LINE (w);

  clear_glyph_row (row);
  row->y = y;
  row->ascent = row->phys_ascent = 0;
  row->height = row->phys_height = FRAME_LINE_HEIGHT (XFRAME (w->frame));
  row->visible_height = row->height;

  if (row->y < min_y)
    row->visible_height -= min_y - row->y;
  if (row->y + row->height > max_y)
    row->visible_height -= row->y + row->height - max_y;

  row->enabled_p = 1;
}


/* Increment buffer positions in glyph row ROW.  DELTA and DELTA_BYTES
   are the amounts by which to change positions.  Note that the first
   glyph of the text area of a row can have a buffer position even if
   the used count of the text area is zero.  Such rows display line
   ends.  */

static void
increment_row_positions (struct glyph_row *row,
			 ptrdiff_t delta, ptrdiff_t delta_bytes)
{
  int area, i;

  /* Increment start and end positions.  */
  MATRIX_ROW_START_CHARPOS (row) += delta;
  MATRIX_ROW_START_BYTEPOS (row) += delta_bytes;
  MATRIX_ROW_END_CHARPOS (row) += delta;
  MATRIX_ROW_END_BYTEPOS (row) += delta_bytes;
  CHARPOS (row->start.pos) += delta;
  BYTEPOS (row->start.pos) += delta_bytes;
  CHARPOS (row->end.pos) += delta;
  BYTEPOS (row->end.pos) += delta_bytes;

  if (!row->enabled_p)
    return;

  /* Increment positions in glyphs.  */
  for (area = 0; area < LAST_AREA; ++area)
    for (i = 0; i < row->used[area]; ++i)
      if (BUFFERP (row->glyphs[area][i].object)
	  && row->glyphs[area][i].charpos > 0)
	row->glyphs[area][i].charpos += delta;

  /* Capture the case of rows displaying a line end.  */
  if (row->used[TEXT_AREA] == 0
      && MATRIX_ROW_DISPLAYS_TEXT_P (row))
    row->glyphs[TEXT_AREA]->charpos += delta;
}


#if 0
/* Swap glyphs between two glyph rows A and B.  This exchanges glyph
   contents, i.e. glyph structure contents are exchanged between A and
   B without changing glyph pointers in A and B.  */

static void
swap_glyphs_in_rows (struct glyph_row *a, struct glyph_row *b)
{
  int area;

  for (area = 0; area < LAST_AREA; ++area)
    {
      /* Number of glyphs to swap.  */
      int max_used = max (a->used[area], b->used[area]);

      /* Start of glyphs in area of row A.  */
      struct glyph *glyph_a = a->glyphs[area];

      /* End + 1 of glyphs in area of row A.  */
      struct glyph *glyph_a_end = a->glyphs[max_used];

      /* Start of glyphs in area of row B.  */
      struct glyph *glyph_b = b->glyphs[area];

      while (glyph_a < glyph_a_end)
	{
	  /* Non-ISO HP/UX compiler doesn't like auto struct
             initialization.  */
	  struct glyph temp;
	  temp = *glyph_a;
	  *glyph_a = *glyph_b;
	  *glyph_b = temp;
	  ++glyph_a;
	  ++glyph_b;
	}
    }
}

#endif /* 0 */

/* Exchange pointers to glyph memory between glyph rows A and B.  Also
   exchange the used[] array and the hash values of the rows, because
   these should all go together for the row's hash value to be
   correct.  */

static void
swap_glyph_pointers (struct glyph_row *a, struct glyph_row *b)
{
  int i;
  unsigned hash_tem = a->hash;

  for (i = 0; i < LAST_AREA + 1; ++i)
    {
      struct glyph *temp = a->glyphs[i];

      a->glyphs[i] = b->glyphs[i];
      b->glyphs[i] = temp;
      if (i < LAST_AREA)
	{
	  short used_tem = a->used[i];

	  a->used[i] = b->used[i];
	  b->used[i] = used_tem;
	}
    }
  a->hash = b->hash;
  b->hash = hash_tem;
}


/* Copy glyph row structure FROM to glyph row structure TO, except
   that glyph pointers, the `used' counts, and the hash values in the
   structures are left unchanged.  */

static void
copy_row_except_pointers (struct glyph_row *to, struct glyph_row *from)
{
  struct glyph *pointers[1 + LAST_AREA];
  short used[LAST_AREA];
  unsigned hashval;

  /* Save glyph pointers of TO.  */
  memcpy (pointers, to->glyphs, sizeof to->glyphs);
  memcpy (used, to->used, sizeof to->used);
  hashval = to->hash;

  /* Do a structure assignment.  */
  *to = *from;

  /* Restore original pointers of TO.  */
  memcpy (to->glyphs, pointers, sizeof to->glyphs);
  memcpy (to->used, used, sizeof to->used);
  to->hash = hashval;
}


/* Assign glyph row FROM to glyph row TO.  This works like a structure
   assignment TO = FROM, except that glyph pointers are not copied but
   exchanged between TO and FROM.  Pointers must be exchanged to avoid
   a memory leak.  */

static void
assign_row (struct glyph_row *to, struct glyph_row *from)
{
  swap_glyph_pointers (to, from);
  copy_row_except_pointers (to, from);
}


/* Test whether the glyph memory of the glyph row WINDOW_ROW, which is
   a row in a window matrix, is a slice of the glyph memory of the
   glyph row FRAME_ROW which is a row in a frame glyph matrix.  Value
   is true if the glyph memory of WINDOW_ROW is part of the glyph
   memory of FRAME_ROW.  */

#ifdef GLYPH_DEBUG

static bool
glyph_row_slice_p (struct glyph_row *window_row, struct glyph_row *frame_row)
{
  struct glyph *window_glyph_start = window_row->glyphs[0];
  struct glyph *frame_glyph_start = frame_row->glyphs[0];
  struct glyph *frame_glyph_end = frame_row->glyphs[LAST_AREA];

  return (frame_glyph_start <= window_glyph_start
	  && window_glyph_start < frame_glyph_end);
}

#endif /* GLYPH_DEBUG */

#if 0

/* Find the row in the window glyph matrix WINDOW_MATRIX being a slice
   of ROW in the frame matrix FRAME_MATRIX.  Value is null if no row
   in WINDOW_MATRIX is found satisfying the condition.  */

static struct glyph_row *
find_glyph_row_slice (struct glyph_matrix *window_matrix,
		      struct glyph_matrix *frame_matrix, int row)
{
  int i;

  eassert (row >= 0 && row < frame_matrix->nrows);

  for (i = 0; i < window_matrix->nrows; ++i)
    if (glyph_row_slice_p (window_matrix->rows + i,
			   frame_matrix->rows + row))
      break;

  return i < window_matrix->nrows ? window_matrix->rows + i : 0;
}

#endif /* 0 */

/* Prepare ROW for display.  Desired rows are cleared lazily,
   i.e. they are only marked as to be cleared by setting their
   enabled_p flag to zero.  When a row is to be displayed, a prior
   call to this function really clears it.  */

void
prepare_desired_row (struct glyph_row *row)
{
  if (!row->enabled_p)
    {
      bool rp = row->reversed_p;

      clear_glyph_row (row);
      row->enabled_p = 1;
      row->reversed_p = rp;
    }
}


/* Return a hash code for glyph row ROW.  */

static int
line_hash_code (struct glyph_row *row)
{
  int hash = 0;

  if (row->enabled_p)
    {
      struct glyph *glyph = row->glyphs[TEXT_AREA];
      struct glyph *end = glyph + row->used[TEXT_AREA];

      while (glyph < end)
	{
	  int c = glyph->u.ch;
	  int face_id = glyph->face_id;
	  if (FRAME_MUST_WRITE_SPACES (SELECTED_FRAME ())) /* XXX Is SELECTED_FRAME OK here? */
	    c -= SPACEGLYPH;
	  hash = (((hash << 4) + (hash >> 24)) & 0x0fffffff) + c;
	  hash = (((hash << 4) + (hash >> 24)) & 0x0fffffff) + face_id;
	  ++glyph;
	}

      if (hash == 0)
	hash = 1;
    }

  return hash;
}


/* Return the cost of drawing line VPOS in MATRIX.  The cost equals
   the number of characters in the line.  If must_write_spaces is
   zero, leading and trailing spaces are ignored.  */

static int
line_draw_cost (struct glyph_matrix *matrix, int vpos)
{
  struct glyph_row *row = matrix->rows + vpos;
  struct glyph *beg = row->glyphs[TEXT_AREA];
  struct glyph *end = beg + row->used[TEXT_AREA];
  int len;
  Lisp_Object *glyph_table_base = GLYPH_TABLE_BASE;
  ptrdiff_t glyph_table_len = GLYPH_TABLE_LENGTH;

  /* Ignore trailing and leading spaces if we can.  */
  if (!FRAME_MUST_WRITE_SPACES (SELECTED_FRAME ())) /* XXX Is SELECTED_FRAME OK here? */
    {
      /* Skip from the end over trailing spaces.  */
      while (end > beg && CHAR_GLYPH_SPACE_P (*(end - 1)))
	--end;

      /* All blank line.  */
      if (end == beg)
	return 0;

      /* Skip over leading spaces.  */
      while (CHAR_GLYPH_SPACE_P (*beg))
	++beg;
    }

  /* If we don't have a glyph-table, each glyph is one character,
     so return the number of glyphs.  */
  if (glyph_table_base == 0)
    len = end - beg;
  else
    {
      /* Otherwise, scan the glyphs and accumulate their total length
	 in LEN.  */
      len = 0;
      while (beg < end)
	{
	  GLYPH g;

	  SET_GLYPH_FROM_CHAR_GLYPH (g, *beg);

	  if (GLYPH_INVALID_P (g)
	      || GLYPH_SIMPLE_P (glyph_table_base, glyph_table_len, g))
	    len += 1;
	  else
	    len += GLYPH_LENGTH (glyph_table_base, g);

	  ++beg;
	}
    }

  return len;
}


/* Return true if the glyph rows A and B have equal contents.
   MOUSE_FACE_P means compare the mouse_face_p flags of A and B, too.  */

static bool
row_equal_p (struct glyph_row *a, struct glyph_row *b, bool mouse_face_p)
{
  eassert (verify_row_hash (a));
  eassert (verify_row_hash (b));

  if (a == b)
    return 1;
  else if (a->hash != b->hash)
    return 0;
  else
    {
      struct glyph *a_glyph, *b_glyph, *a_end;
      int area;

      if (mouse_face_p && a->mouse_face_p != b->mouse_face_p)
	return 0;

      /* Compare glyphs.  */
      for (area = LEFT_MARGIN_AREA; area < LAST_AREA; ++area)
	{
	  if (a->used[area] != b->used[area])
	    return 0;

	  a_glyph = a->glyphs[area];
	  a_end = a_glyph + a->used[area];
	  b_glyph = b->glyphs[area];

	  while (a_glyph < a_end
		 && GLYPH_EQUAL_P (a_glyph, b_glyph))
	    ++a_glyph, ++b_glyph;

	  if (a_glyph != a_end)
	    return 0;
	}

      if (a->fill_line_p != b->fill_line_p
	  || a->cursor_in_fringe_p != b->cursor_in_fringe_p
	  || a->left_fringe_bitmap != b->left_fringe_bitmap
	  || a->left_fringe_face_id != b->left_fringe_face_id
	  || a->left_fringe_offset != b->left_fringe_offset
	  || a->right_fringe_bitmap != b->right_fringe_bitmap
	  || a->right_fringe_face_id != b->right_fringe_face_id
	  || a->right_fringe_offset != b->right_fringe_offset
	  || a->fringe_bitmap_periodic_p != b->fringe_bitmap_periodic_p
	  || a->overlay_arrow_bitmap != b->overlay_arrow_bitmap
	  || a->exact_window_width_line_p != b->exact_window_width_line_p
	  || a->overlapped_p != b->overlapped_p
	  || (MATRIX_ROW_CONTINUATION_LINE_P (a)
	      != MATRIX_ROW_CONTINUATION_LINE_P (b))
	  || a->reversed_p != b->reversed_p
	  /* Different partially visible characters on left margin.  */
	  || a->x != b->x
	  /* Different height.  */
	  || a->ascent != b->ascent
	  || a->phys_ascent != b->phys_ascent
	  || a->phys_height != b->phys_height
	  || a->visible_height != b->visible_height)
	return 0;
    }

  return 1;
}



/***********************************************************************
			      Glyph Pool

     See dispextern.h for an overall explanation of glyph pools.
 ***********************************************************************/

/* Allocate a glyph_pool structure.  The structure returned is initialized
   with zeros.  If GLYPH_DEBUG and ENABLE_CHECKING are in effect, the global
   variable glyph_pool_count is incremented for each pool allocated.  */

static struct glyph_pool *
new_glyph_pool (void)
{
  struct glyph_pool *result = xzalloc (sizeof *result);

#if defined GLYPH_DEBUG && defined ENABLE_CHECKING
  /* For memory leak and double deletion checking.  */
  ++glyph_pool_count;
#endif

  return result;
}


/* Free a glyph_pool structure POOL.  The function may be called with
   a null POOL pointer.  If GLYPH_DEBUG and ENABLE_CHECKING are in effect,
   global variable glyph_pool_count is decremented with every pool structure
   freed.  If this count gets negative, more structures were freed than
   allocated, i.e. one structure must have been freed more than once or
   a bogus pointer was passed to free_glyph_pool.  */

static void
free_glyph_pool (struct glyph_pool *pool)
{
  if (pool)
    {
#if defined GLYPH_DEBUG && defined ENABLE_CHECKING
      /* More freed than allocated?  */
      --glyph_pool_count;
      eassert (glyph_pool_count >= 0);
#endif
      xfree (pool->glyphs);
      xfree (pool);
    }
}


/* Enlarge a glyph pool POOL.  MATRIX_DIM gives the number of rows and
   columns we need.  This function never shrinks a pool.  The only
   case in which this would make sense, would be when a frame's size
   is changed from a large value to a smaller one.  But, if someone
   does it once, we can expect that he will do it again.

   Return true if the pool changed in a way which makes
   re-adjusting window glyph matrices necessary.  */

static bool
realloc_glyph_pool (struct glyph_pool *pool, struct dim matrix_dim)
{
  ptrdiff_t needed;
  bool changed_p;

  changed_p = (pool->glyphs == 0
	       || matrix_dim.height != pool->nrows
	       || matrix_dim.width != pool->ncolumns);

  /* Enlarge the glyph pool.  */
  needed = matrix_dim.width;
  if (INT_MULTIPLY_OVERFLOW (needed, matrix_dim.height))
    memory_full (SIZE_MAX);
  needed *= matrix_dim.height;
  if (needed > pool->nglyphs)
    {
      ptrdiff_t old_nglyphs = pool->nglyphs;
      pool->glyphs = xpalloc (pool->glyphs, &pool->nglyphs,
			      needed - old_nglyphs, -1, sizeof *pool->glyphs);
      memset (pool->glyphs + old_nglyphs, 0,
	      (pool->nglyphs - old_nglyphs) * sizeof *pool->glyphs);
    }

  /* Remember the number of rows and columns because (a) we use them
     to do sanity checks, and (b) the number of columns determines
     where rows in the frame matrix start---this must be available to
     determine pointers to rows of window sub-matrices.  */
  pool->nrows = matrix_dim.height;
  pool->ncolumns = matrix_dim.width;

  return changed_p;
}



/***********************************************************************
			      Debug Code
 ***********************************************************************/

#ifdef GLYPH_DEBUG


/* Flush standard output.  This is sometimes useful to call from the debugger.
   XXX Maybe this should be changed to flush the current terminal instead of
   stdout.
*/

void flush_stdout (void) EXTERNALLY_VISIBLE;

void
flush_stdout (void)
{
  fflush (stdout);
}


/* Check that no glyph pointers have been lost in MATRIX.  If a
   pointer has been lost, e.g. by using a structure assignment between
   rows, at least one pointer must occur more than once in the rows of
   MATRIX.  */

void
check_matrix_pointer_lossage (struct glyph_matrix *matrix)
{
  int i, j;

  for (i = 0; i < matrix->nrows; ++i)
    for (j = 0; j < matrix->nrows; ++j)
      eassert (i == j
	       || (matrix->rows[i].glyphs[TEXT_AREA]
		   != matrix->rows[j].glyphs[TEXT_AREA]));
}


/* Get a pointer to glyph row ROW in MATRIX, with bounds checks.  */

struct glyph_row *
matrix_row (struct glyph_matrix *matrix, int row)
{
  eassert (matrix && matrix->rows);
  eassert (row >= 0 && row < matrix->nrows);

  /* That's really too slow for normal testing because this function
     is called almost everywhere.  Although---it's still astonishingly
     fast, so it is valuable to have for debugging purposes.  */
#if 0
  check_matrix_pointer_lossage (matrix);
#endif

  return matrix->rows + row;
}


#if 0 /* This function makes invalid assumptions when text is
	 partially invisible.  But it might come handy for debugging
	 nevertheless.  */

/* Check invariants that must hold for an up to date current matrix of
   window W.  */

static void
check_matrix_invariants (struct window *w)
{
  struct glyph_matrix *matrix = w->current_matrix;
  int yb = window_text_bottom_y (w);
  struct glyph_row *row = matrix->rows;
  struct glyph_row *last_text_row = NULL;
  struct buffer *saved = current_buffer;
  struct buffer *buffer = XBUFFER (w->contents);
  int c;

  /* This can sometimes happen for a fresh window.  */
  if (matrix->nrows < 2)
    return;

  set_buffer_temp (buffer);

  /* Note: last row is always reserved for the mode line.  */
  while (MATRIX_ROW_DISPLAYS_TEXT_P (row)
	 && MATRIX_ROW_BOTTOM_Y (row) < yb)
    {
      struct glyph_row *next = row + 1;

      if (MATRIX_ROW_DISPLAYS_TEXT_P (row))
	last_text_row = row;

      /* Check that character and byte positions are in sync.  */
      eassert (MATRIX_ROW_START_BYTEPOS (row)
	       == CHAR_TO_BYTE (MATRIX_ROW_START_CHARPOS (row)));
      eassert (BYTEPOS (row->start.pos)
	       == CHAR_TO_BYTE (CHARPOS (row->start.pos)));

      /* CHAR_TO_BYTE aborts when invoked for a position > Z.  We can
	 have such a position temporarily in case of a minibuffer
	 displaying something like `[Sole completion]' at its end.  */
      if (MATRIX_ROW_END_CHARPOS (row) < BUF_ZV (current_buffer))
	{
	  eassert (MATRIX_ROW_END_BYTEPOS (row)
		   == CHAR_TO_BYTE (MATRIX_ROW_END_CHARPOS (row)));
	  eassert (BYTEPOS (row->end.pos)
		   == CHAR_TO_BYTE (CHARPOS (row->end.pos)));
	}

      /* Check that end position of `row' is equal to start position
	 of next row.  */
      if (next->enabled_p && MATRIX_ROW_DISPLAYS_TEXT_P (next))
	{
	  eassert (MATRIX_ROW_END_CHARPOS (row)
		   == MATRIX_ROW_START_CHARPOS (next));
	  eassert (MATRIX_ROW_END_BYTEPOS (row)
		   == MATRIX_ROW_START_BYTEPOS (next));
	  eassert (CHARPOS (row->end.pos) == CHARPOS (next->start.pos));
	  eassert (BYTEPOS (row->end.pos) == BYTEPOS (next->start.pos));
	}
      row = next;
    }

  eassert (w->current_matrix->nrows == w->desired_matrix->nrows);
  eassert (w->desired_matrix->rows != NULL);
  set_buffer_temp (saved);
}

#endif /* 0  */

#endif /* GLYPH_DEBUG */



/**********************************************************************
		 Allocating/ Adjusting Glyph Matrices
 **********************************************************************/

/* Allocate glyph matrices over a window tree for a frame-based
   redisplay

   X and Y are column/row within the frame glyph matrix where
   sub-matrices for the window tree rooted at WINDOW must be
   allocated.  DIM_ONLY_P means that the caller of this
   function is only interested in the result matrix dimension, and
   matrix adjustments should not be performed.

   The function returns the total width/height of the sub-matrices of
   the window tree.  If called on a frame root window, the computation
   will take the mini-buffer window into account.

   *WINDOW_CHANGE_FLAGS is set to a bit mask with bits

   NEW_LEAF_MATRIX set if any window in the tree did not have a
   glyph matrices yet, and

   CHANGED_LEAF_MATRIX set if the dimension or location of a matrix of
   any window in the tree will be changed or have been changed (see
   DIM_ONLY_P)

   *WINDOW_CHANGE_FLAGS must be initialized by the caller of this
   function.

   Windows are arranged into chains of windows on the same level
   through the next fields of window structures.  Such a level can be
   either a sequence of horizontally adjacent windows from left to
   right, or a sequence of vertically adjacent windows from top to
   bottom.  Each window in a horizontal sequence can be either a leaf
   window or a vertical sequence; a window in a vertical sequence can
   be either a leaf or a horizontal sequence.  All windows in a
   horizontal sequence have the same height, and all windows in a
   vertical sequence have the same width.

   This function uses, for historical reasons, a more general
   algorithm to determine glyph matrix dimensions that would be
   necessary.

   The matrix height of a horizontal sequence is determined by the
   maximum height of any matrix in the sequence.  The matrix width of
   a horizontal sequence is computed by adding up matrix widths of
   windows in the sequence.

   |<------- result width ------->|
   +---------+----------+---------+ ---
   |         |		|	  |  |
   |         |		|	  |
   +---------+		|	  |  result height
	     |		+---------+
	     |		|            |
	     +----------+	    ---

   The matrix width of a vertical sequence is the maximum matrix width
   of any window in the sequence.  Its height is computed by adding up
   matrix heights of windows in the sequence.

   |<---- result width -->|
   +---------+		    ---
   |         |               |
   |         |               |
   +---------+--+            |
   |		|            |
   |		|	     result height
   |		|
   +------------+---------+  |
   |			  |  |
   |			  |  |
   +------------+---------+ ---  */

/* Bit indicating that a new matrix will be allocated or has been
   allocated.  */

#define NEW_LEAF_MATRIX		(1 << 0)

/* Bit indicating that a matrix will or has changed its location or
   size.  */

#define CHANGED_LEAF_MATRIX	(1 << 1)

static struct dim
allocate_matrices_for_frame_redisplay (Lisp_Object window, int x, int y,
				       bool dim_only_p, int *window_change_flags)
{
  struct frame *f = XFRAME (WINDOW_FRAME (XWINDOW (window)));
  int x0 = x, y0 = y;
  int wmax = 0, hmax = 0;
  struct dim total;
  struct dim dim;
  struct window *w;
  bool in_horz_combination_p;

  /* What combination is WINDOW part of?  Compute this once since the
     result is the same for all windows in the `next' chain.  The
     special case of a root window (parent equal to nil) is treated
     like a vertical combination because a root window's `next'
     points to the mini-buffer window, if any, which is arranged
     vertically below other windows.  */
  in_horz_combination_p
    = (!NILP (XWINDOW (window)->parent)
       && WINDOW_HORIZONTAL_COMBINATION_P (XWINDOW (XWINDOW (window)->parent)));

  /* For WINDOW and all windows on the same level.  */
  do
    {
      w = XWINDOW (window);

      /* Get the dimension of the window sub-matrix for W, depending
	 on whether this is a combination or a leaf window.  */
      if (WINDOWP (w->contents))
	dim = allocate_matrices_for_frame_redisplay (w->contents, x, y,
						     dim_only_p,
						     window_change_flags);
      else
	{
	  /* If not already done, allocate sub-matrix structures.  */
	  if (w->desired_matrix == NULL)
	    {
	      w->desired_matrix = new_glyph_matrix (f->desired_pool);
	      w->current_matrix = new_glyph_matrix (f->current_pool);
	      *window_change_flags |= NEW_LEAF_MATRIX;
	    }

	  /* Width and height MUST be chosen so that there are no
	     holes in the frame matrix.  */
	  dim.width = required_matrix_width (w);
	  dim.height = required_matrix_height (w);

	  /* Will matrix be re-allocated?  */
	  if (x != w->desired_matrix->matrix_x
	      || y != w->desired_matrix->matrix_y
	      || dim.width != w->desired_matrix->matrix_w
	      || dim.height != w->desired_matrix->matrix_h
	      || (margin_glyphs_to_reserve (w, dim.width,
					    w->left_margin_cols)
		  != w->desired_matrix->left_margin_glyphs)
	      || (margin_glyphs_to_reserve (w, dim.width,
					    w->right_margin_cols)
		  != w->desired_matrix->right_margin_glyphs))
	    *window_change_flags |= CHANGED_LEAF_MATRIX;

	  /* Actually change matrices, if allowed.  Do not consider
	     CHANGED_LEAF_MATRIX computed above here because the pool
	     may have been changed which we don't now here.  We trust
	     that we only will be called with DIM_ONLY_P when
	     necessary.  */
	  if (!dim_only_p)
	    {
	      adjust_glyph_matrix (w, w->desired_matrix, x, y, dim);
	      adjust_glyph_matrix (w, w->current_matrix, x, y, dim);
	    }
	}

      /* If we are part of a horizontal combination, advance x for
	 windows to the right of W; otherwise advance y for windows
	 below W.  */
      if (in_horz_combination_p)
	x += dim.width;
      else
        y += dim.height;

      /* Remember maximum glyph matrix dimensions.  */
      wmax = max (wmax, dim.width);
      hmax = max (hmax, dim.height);

      /* Next window on same level.  */
      window = w->next;
    }
  while (!NILP (window));

  /* Set `total' to the total glyph matrix dimension of this window
     level.  In a vertical combination, the width is the width of the
     widest window; the height is the y we finally reached, corrected
     by the y we started with.  In a horizontal combination, the total
     height is the height of the tallest window, and the width is the
     x we finally reached, corrected by the x we started with.  */
  if (in_horz_combination_p)
    {
      total.width = x - x0;
      total.height = hmax;
    }
  else
    {
      total.width = wmax;
      total.height = y - y0;
    }

  return total;
}


/* Return the required height of glyph matrices for window W.  */

static int
required_matrix_height (struct window *w)
{
#ifdef HAVE_WINDOW_SYSTEM
  struct frame *f = XFRAME (w->frame);

  if (FRAME_WINDOW_P (f))
    {
      int ch_height = FRAME_SMALLEST_FONT_HEIGHT (f);
      int window_pixel_height = window_box_height (w) + eabs (w->vscroll);
      return (((window_pixel_height + ch_height - 1)
	       / ch_height) * w->nrows_scale_factor
	      /* One partially visible line at the top and
		 bottom of the window.  */
	      + 2
	      /* 2 for header and mode line.  */
	      + 2);
    }
#endif /* HAVE_WINDOW_SYSTEM */

  return WINDOW_TOTAL_LINES (w);
}


/* Return the required width of glyph matrices for window W.  */

static int
required_matrix_width (struct window *w)
{
#ifdef HAVE_WINDOW_SYSTEM
  struct frame *f = XFRAME (w->frame);
  if (FRAME_WINDOW_P (f))
    {
      int ch_width = FRAME_SMALLEST_CHAR_WIDTH (f);
      int window_pixel_width = WINDOW_TOTAL_WIDTH (w);

      /* Compute number of glyphs needed in a glyph row.  */
      return (((window_pixel_width + ch_width - 1)
	       / ch_width) * w->ncols_scale_factor
	      /* 2 partially visible columns in the text area.  */
	      + 2
	      /* One partially visible column at the right
		 edge of each marginal area.  */
	      + 1 + 1);
    }
#endif /* HAVE_WINDOW_SYSTEM */

  return w->total_cols;
}


/* Allocate window matrices for window-based redisplay.  W is the
   window whose matrices must be allocated/reallocated.  */

static void
allocate_matrices_for_window_redisplay (struct window *w)
{
  while (w)
    {
      if (WINDOWP (w->contents))
	allocate_matrices_for_window_redisplay (XWINDOW (w->contents));
      else
	{
	  /* W is a leaf window.  */
	  struct dim dim;

	  /* If matrices are not yet allocated, allocate them now.  */
	  if (w->desired_matrix == NULL)
	    {
	      w->desired_matrix = new_glyph_matrix (NULL);
	      w->current_matrix = new_glyph_matrix (NULL);
	    }

	  dim.width = required_matrix_width (w);
	  dim.height = required_matrix_height (w);
	  adjust_glyph_matrix (w, w->desired_matrix, 0, 0, dim);
	  adjust_glyph_matrix (w, w->current_matrix, 0, 0, dim);
	}

      w = NILP (w->next) ? NULL : XWINDOW (w->next);
    }
}


/* Re-allocate/ re-compute glyph matrices on frame F.  If F is null,
   do it for all frames; otherwise do it just for the given frame.
   This function must be called when a new frame is created, its size
   changes, or its window configuration changes.  */

void
adjust_glyphs (struct frame *f)
{
  /* Block input so that expose events and other events that access
     glyph matrices are not processed while we are changing them.  */
  block_input ();

  if (f)
    adjust_frame_glyphs (f);
  else
    {
      Lisp_Object tail, lisp_frame;

      FOR_EACH_FRAME (tail, lisp_frame)
	adjust_frame_glyphs (XFRAME (lisp_frame));
    }

  unblock_input ();
}

/* Allocate/reallocate glyph matrices of a single frame F.  */

static void
adjust_frame_glyphs (struct frame *f)
{
  if (FRAME_WINDOW_P (f))
    adjust_frame_glyphs_for_window_redisplay (f);
  else
    adjust_frame_glyphs_for_frame_redisplay (f);

  /* Don't forget the buffer for decode_mode_spec.  */
  adjust_decode_mode_spec_buffer (f);

  f->glyphs_initialized_p = 1;
}

/* Return true if any window in the tree has nonzero window margins.  See
   the hack at the end of adjust_frame_glyphs_for_frame_redisplay.  */
static bool
showing_window_margins_p (struct window *w)
{
  while (w)
    {
      if (WINDOWP (w->contents))
	{
	  if (showing_window_margins_p (XWINDOW (w->contents)))
	    return 1;
	}
      else if (w->left_margin_cols > 0 || w->right_margin_cols > 0)
	return 1;

      w = NILP (w->next) ? 0 : XWINDOW (w->next);
    }
  return 0;
}


/* In the window tree with root W, build current matrices of leaf
   windows from the frame's current matrix.  */

static void
fake_current_matrices (Lisp_Object window)
{
  struct window *w;

  for (; !NILP (window); window = w->next)
    {
      w = XWINDOW (window);

      if (WINDOWP (w->contents))
	fake_current_matrices (w->contents);
      else
	{
	  int i;
	  struct frame *f = XFRAME (w->frame);
	  struct glyph_matrix *m = w->current_matrix;
	  struct glyph_matrix *fm = f->current_matrix;

	  eassert (m->matrix_h == WINDOW_TOTAL_LINES (w));
	  eassert (m->matrix_w == WINDOW_TOTAL_COLS (w));

	  for (i = 0; i < m->matrix_h; ++i)
	    {
	      struct glyph_row *r = m->rows + i;
	      struct glyph_row *fr = fm->rows + i + WINDOW_TOP_EDGE_LINE (w);

	      eassert (r->glyphs[TEXT_AREA] >= fr->glyphs[TEXT_AREA]
		       && r->glyphs[LAST_AREA] <= fr->glyphs[LAST_AREA]);

	      r->enabled_p = fr->enabled_p;
	      if (r->enabled_p)
		{
		  r->used[LEFT_MARGIN_AREA] = m->left_margin_glyphs;
		  r->used[RIGHT_MARGIN_AREA] = m->right_margin_glyphs;
		  r->used[TEXT_AREA] = (m->matrix_w
					- r->used[LEFT_MARGIN_AREA]
					- r->used[RIGHT_MARGIN_AREA]);
		  r->mode_line_p = 0;
		}
	    }
	}
    }
}


/* Save away the contents of frame F's current frame matrix.  Value is
   a glyph matrix holding the contents of F's current frame matrix.  */

struct glyph_matrix *
save_current_matrix (struct frame *f)
{
  int i;
  struct glyph_matrix *saved = xzalloc (sizeof *saved);
  saved->nrows = f->current_matrix->nrows;
  saved->rows = xzalloc (saved->nrows * sizeof *saved->rows);

  for (i = 0; i < saved->nrows; ++i)
    {
      struct glyph_row *from = f->current_matrix->rows + i;
      struct glyph_row *to = saved->rows + i;
      ptrdiff_t nbytes = from->used[TEXT_AREA] * sizeof (struct glyph);
<<<<<<< HEAD

      to->glyphs[TEXT_AREA] = (struct glyph *) xmalloc (nbytes);
=======
      to->glyphs[TEXT_AREA] = xmalloc (nbytes);
>>>>>>> 257b3b03
      memcpy (to->glyphs[TEXT_AREA], from->glyphs[TEXT_AREA], nbytes);
      to->used[TEXT_AREA] = from->used[TEXT_AREA];
      if (from->used[LEFT_MARGIN_AREA])
	{
	  nbytes = from->used[LEFT_MARGIN_AREA] * sizeof (struct glyph);
	  to->glyphs[LEFT_MARGIN_AREA] = (struct glyph *) xmalloc (nbytes);
	  memcpy (to->glyphs[LEFT_MARGIN_AREA],
		  from->glyphs[LEFT_MARGIN_AREA], nbytes);
	  to->used[LEFT_MARGIN_AREA] = from->used[LEFT_MARGIN_AREA];
	}
      if (from->used[RIGHT_MARGIN_AREA])
	{
	  nbytes = from->used[RIGHT_MARGIN_AREA] * sizeof (struct glyph);
	  to->glyphs[RIGHT_MARGIN_AREA] = (struct glyph *) xmalloc (nbytes);
	  memcpy (to->glyphs[RIGHT_MARGIN_AREA],
		  from->glyphs[RIGHT_MARGIN_AREA], nbytes);
	  to->used[RIGHT_MARGIN_AREA] = from->used[RIGHT_MARGIN_AREA];
	}
    }

  return saved;
}


/* Restore the contents of frame F's current frame matrix from SAVED,
   and free memory associated with SAVED.  */

static void
restore_current_matrix (struct frame *f, struct glyph_matrix *saved)
{
  int i;

  for (i = 0; i < saved->nrows; ++i)
    {
      struct glyph_row *from = saved->rows + i;
      struct glyph_row *to = f->current_matrix->rows + i;
      ptrdiff_t nbytes = from->used[TEXT_AREA] * sizeof (struct glyph);

      memcpy (to->glyphs[TEXT_AREA], from->glyphs[TEXT_AREA], nbytes);
      to->used[TEXT_AREA] = from->used[TEXT_AREA];
      xfree (from->glyphs[TEXT_AREA]);
      nbytes = from->used[LEFT_MARGIN_AREA];
      if (nbytes)
	{
	  memcpy (to->glyphs[LEFT_MARGIN_AREA],
		  from->glyphs[LEFT_MARGIN_AREA], nbytes);
	  to->used[LEFT_MARGIN_AREA] = from->used[LEFT_MARGIN_AREA];
	  xfree (from->glyphs[LEFT_MARGIN_AREA]);
	}
      else
	to->used[LEFT_MARGIN_AREA] = 0;
      nbytes = from->used[RIGHT_MARGIN_AREA];
      if (nbytes)
	{
	  memcpy (to->glyphs[RIGHT_MARGIN_AREA],
		  from->glyphs[RIGHT_MARGIN_AREA], nbytes);
	  to->used[RIGHT_MARGIN_AREA] = from->used[RIGHT_MARGIN_AREA];
	  xfree (from->glyphs[RIGHT_MARGIN_AREA]);
	}
      else
	to->used[RIGHT_MARGIN_AREA] = 0;
    }

  xfree (saved->rows);
  xfree (saved);
}



/* Allocate/reallocate glyph matrices of a single frame F for
   frame-based redisplay.  */

static void
adjust_frame_glyphs_for_frame_redisplay (struct frame *f)
{
  struct dim matrix_dim;
  bool pool_changed_p;
  int window_change_flags;
  int top_window_y;

  if (!FRAME_LIVE_P (f))
    return;

  top_window_y = FRAME_TOP_MARGIN (f);

  /* Allocate glyph pool structures if not already done.  */
  if (f->desired_pool == NULL)
    {
      f->desired_pool = new_glyph_pool ();
      f->current_pool = new_glyph_pool ();
    }

  /* Allocate frames matrix structures if needed.  */
  if (f->desired_matrix == NULL)
    {
      f->desired_matrix = new_glyph_matrix (f->desired_pool);
      f->current_matrix = new_glyph_matrix (f->current_pool);
    }

  /* Compute window glyph matrices.  (This takes the mini-buffer
     window into account).  The result is the size of the frame glyph
     matrix needed.  The variable window_change_flags is set to a bit
     mask indicating whether new matrices will be allocated or
     existing matrices change their size or location within the frame
     matrix.  */
  window_change_flags = 0;
  matrix_dim
    = allocate_matrices_for_frame_redisplay (FRAME_ROOT_WINDOW (f),
					     0, top_window_y,
					     1,
					     &window_change_flags);

  /* Add in menu bar lines, if any.  */
  matrix_dim.height += top_window_y;

  /* Enlarge pools as necessary.  */
  pool_changed_p = realloc_glyph_pool (f->desired_pool, matrix_dim);
  realloc_glyph_pool (f->current_pool, matrix_dim);

  /* Set up glyph pointers within window matrices.  Do this only if
     absolutely necessary since it requires a frame redraw.  */
  if (pool_changed_p || window_change_flags)
    {
      /* Do it for window matrices.  */
      allocate_matrices_for_frame_redisplay (FRAME_ROOT_WINDOW (f),
					     0, top_window_y, 0,
					     &window_change_flags);

      /* Size of frame matrices must equal size of frame.  Note
	 that we are called for X frames with window widths NOT equal
	 to the frame width (from CHANGE_FRAME_SIZE_1).  */
      eassert (matrix_dim.width == FRAME_COLS (f)
	       && matrix_dim.height == FRAME_LINES (f));

      /* Pointers to glyph memory in glyph rows are exchanged during
	 the update phase of redisplay, which means in general that a
	 frame's current matrix consists of pointers into both the
	 desired and current glyph pool of the frame.  Adjusting a
	 matrix sets the frame matrix up so that pointers are all into
	 the same pool.  If we want to preserve glyph contents of the
	 current matrix over a call to adjust_glyph_matrix, we must
	 make a copy of the current glyphs, and restore the current
	 matrix' contents from that copy.  */
      if (display_completed
	  && !FRAME_GARBAGED_P (f)
	  && matrix_dim.width == f->current_matrix->matrix_w
	  && matrix_dim.height == f->current_matrix->matrix_h
	  /* For some reason, the frame glyph matrix gets corrupted if
	     any of the windows contain margins.  I haven't been able
	     to hunt down the reason, but for the moment this prevents
	     the problem from manifesting. -- cyd  */
	  && !showing_window_margins_p (XWINDOW (FRAME_ROOT_WINDOW (f))))
	{
	  struct glyph_matrix *copy = save_current_matrix (f);
	  adjust_glyph_matrix (NULL, f->desired_matrix, 0, 0, matrix_dim);
	  adjust_glyph_matrix (NULL, f->current_matrix, 0, 0, matrix_dim);
	  restore_current_matrix (f, copy);
	  fake_current_matrices (FRAME_ROOT_WINDOW (f));
	}
      else
	{
	  adjust_glyph_matrix (NULL, f->desired_matrix, 0, 0, matrix_dim);
	  adjust_glyph_matrix (NULL, f->current_matrix, 0, 0, matrix_dim);
	  SET_FRAME_GARBAGED (f);
	}
    }
}


/* Allocate/reallocate glyph matrices of a single frame F for
   window-based redisplay.  */

static void
adjust_frame_glyphs_for_window_redisplay (struct frame *f)
{
  eassert (FRAME_WINDOW_P (f) && FRAME_LIVE_P (f));

  /* Allocate/reallocate window matrices.  */
  allocate_matrices_for_window_redisplay (XWINDOW (FRAME_ROOT_WINDOW (f)));

#ifdef HAVE_X_WINDOWS
  /* Allocate/ reallocate matrices of the dummy window used to display
     the menu bar under X when no X toolkit support is available.  */
#if ! defined (USE_X_TOOLKIT) && ! defined (USE_GTK)
  {
    /* Allocate a dummy window if not already done.  */
    struct window *w;
    if (NILP (f->menu_bar_window))
      {
	Lisp_Object frame;
	fset_menu_bar_window (f, make_window ());
	w = XWINDOW (f->menu_bar_window);
	XSETFRAME (frame, f);
	wset_frame (w, frame);
	w->pseudo_window_p = 1;
      }
    else
      w = XWINDOW (f->menu_bar_window);

    /* Set window dimensions to frame dimensions and allocate or
       adjust glyph matrices of W.  */
    w->top_line = 0;
    w->left_col = 0;
    w->total_lines = FRAME_MENU_BAR_LINES (f);
    w->total_cols = FRAME_TOTAL_COLS (f);
    allocate_matrices_for_window_redisplay (w);
  }
#endif /* not USE_X_TOOLKIT && not USE_GTK */
#endif /* HAVE_X_WINDOWS */

#ifndef USE_GTK
  {
    /* Allocate/ reallocate matrices of the tool bar window.  If we
       don't have a tool bar window yet, make one.  */
    struct window *w;
    if (NILP (f->tool_bar_window))
      {
	Lisp_Object frame;
	fset_tool_bar_window (f, make_window ());
	w = XWINDOW (f->tool_bar_window);
	XSETFRAME (frame, f);
	wset_frame (w, frame);
	w->pseudo_window_p = 1;
      }
    else
      w = XWINDOW (f->tool_bar_window);

    w->top_line = FRAME_MENU_BAR_LINES (f);
    w->left_col = 0;
    w->total_lines = FRAME_TOOL_BAR_LINES (f);
    w->total_cols = FRAME_TOTAL_COLS (f);
    allocate_matrices_for_window_redisplay (w);
  }
#endif
}


/* Re-allocate buffer for decode_mode_spec on frame F.  */

static void
adjust_decode_mode_spec_buffer (struct frame *f)
{
  f->decode_mode_spec_buffer = xrealloc (f->decode_mode_spec_buffer,
					 FRAME_MESSAGE_BUF_SIZE (f) + 1);
}



/**********************************************************************
			Freeing Glyph Matrices
 **********************************************************************/

/* Free glyph memory for a frame F.  F may be null.  This function can
   be called for the same frame more than once.  The root window of
   F may be nil when this function is called.  This is the case when
   the function is called when F is destroyed.  */

void
free_glyphs (struct frame *f)
{
  if (f && f->glyphs_initialized_p)
    {
      /* Block interrupt input so that we don't get surprised by an X
         event while we're in an inconsistent state.  */
      block_input ();
      f->glyphs_initialized_p = 0;

      /* Release window sub-matrices.  */
      if (!NILP (f->root_window))
        free_window_matrices (XWINDOW (f->root_window));

#if defined (HAVE_X_WINDOWS) && ! defined (USE_X_TOOLKIT) && ! defined (USE_GTK)
      /* Free the dummy window for menu bars without X toolkit and its
	 glyph matrices.  */
      if (!NILP (f->menu_bar_window))
	{
	  struct window *w = XWINDOW (f->menu_bar_window);
	  free_glyph_matrix (w->desired_matrix);
	  free_glyph_matrix (w->current_matrix);
	  w->desired_matrix = w->current_matrix = NULL;
	  fset_menu_bar_window (f, Qnil);
	}
#endif

      /* Free the tool bar window and its glyph matrices.  */
      if (!NILP (f->tool_bar_window))
	{
	  struct window *w = XWINDOW (f->tool_bar_window);
	  free_glyph_matrix (w->desired_matrix);
	  free_glyph_matrix (w->current_matrix);
	  w->desired_matrix = w->current_matrix = NULL;
	  fset_tool_bar_window (f, Qnil);
	}

      /* Release frame glyph matrices.  Reset fields to zero in
	 case we are called a second time.  */
      if (f->desired_matrix)
	{
	  free_glyph_matrix (f->desired_matrix);
	  free_glyph_matrix (f->current_matrix);
	  f->desired_matrix = f->current_matrix = NULL;
	}

      /* Release glyph pools.  */
      if (f->desired_pool)
	{
	  free_glyph_pool (f->desired_pool);
	  free_glyph_pool (f->current_pool);
	  f->desired_pool = f->current_pool = NULL;
	}

      unblock_input ();
    }
}


/* Free glyph sub-matrices in the window tree rooted at W.  This
   function may be called with a null pointer, and it may be called on
   the same tree more than once.  */

void
free_window_matrices (struct window *w)
{
  while (w)
    {
      if (WINDOWP (w->contents))
	free_window_matrices (XWINDOW (w->contents));
      else
	{
	  /* This is a leaf window.  Free its memory and reset fields
	     to zero in case this function is called a second time for
	     W.  */
	  free_glyph_matrix (w->current_matrix);
	  free_glyph_matrix (w->desired_matrix);
	  w->current_matrix = w->desired_matrix = NULL;
	}

      /* Next window on same level.  */
      w = NILP (w->next) ? 0 : XWINDOW (w->next);
    }
}


/* Check glyph memory leaks.  This function is called from
   shut_down_emacs.  Note that frames are not destroyed when Emacs
   exits.  We therefore free all glyph memory for all active frames
   explicitly and check that nothing is left allocated.  */

void
check_glyph_memory (void)
{
  Lisp_Object tail, frame;

  /* Free glyph memory for all frames.  */
  FOR_EACH_FRAME (tail, frame)
    free_glyphs (XFRAME (frame));

#if defined GLYPH_DEBUG && defined ENABLE_CHECKING
  /* Check that nothing is left allocated.  */
  eassert (glyph_matrix_count == 0);
  eassert (glyph_pool_count == 0);
#endif
}



/**********************************************************************
		       Building a Frame Matrix
 **********************************************************************/

/* Most of the redisplay code works on glyph matrices attached to
   windows.  This is a good solution most of the time, but it is not
   suitable for terminal code.  Terminal output functions cannot rely
   on being able to set an arbitrary terminal window.  Instead they
   must be provided with a view of the whole frame, i.e. the whole
   screen.  We build such a view by constructing a frame matrix from
   window matrices in this section.

   Windows that must be updated have their must_be_updated_p flag set.
   For all such windows, their desired matrix is made part of the
   desired frame matrix.  For other windows, their current matrix is
   made part of the desired frame matrix.

   +-----------------+----------------+
   |     desired     |   desired      |
   |                 |                |
   +-----------------+----------------+
   |               current            |
   |                                  |
   +----------------------------------+

   Desired window matrices can be made part of the frame matrix in a
   cheap way: We exploit the fact that the desired frame matrix and
   desired window matrices share their glyph memory.  This is not
   possible for current window matrices.  Their glyphs are copied to
   the desired frame matrix.  The latter is equivalent to
   preserve_other_columns in the old redisplay.

   Used glyphs counters for frame matrix rows are the result of adding
   up glyph lengths of the window matrices.  A line in the frame
   matrix is enabled, if a corresponding line in a window matrix is
   enabled.

   After building the desired frame matrix, it will be passed to
   terminal code, which will manipulate both the desired and current
   frame matrix.  Changes applied to the frame's current matrix have
   to be visible in current window matrices afterwards, of course.

   This problem is solved like this:

   1. Window and frame matrices share glyphs.  Window matrices are
   constructed in a way that their glyph contents ARE the glyph
   contents needed in a frame matrix.  Thus, any modification of
   glyphs done in terminal code will be reflected in window matrices
   automatically.

   2. Exchanges of rows in a frame matrix done by terminal code are
   intercepted by hook functions so that corresponding row operations
   on window matrices can be performed.  This is necessary because we
   use pointers to glyphs in glyph row structures.  To satisfy the
   assumption of point 1 above that glyphs are updated implicitly in
   window matrices when they are manipulated via the frame matrix,
   window and frame matrix must of course agree where to find the
   glyphs for their rows.  Possible manipulations that must be
   mirrored are assignments of rows of the desired frame matrix to the
   current frame matrix and scrolling the current frame matrix.  */

/* Build frame F's desired matrix from window matrices.  Only windows
   which have the flag must_be_updated_p set have to be updated.  Menu
   bar lines of a frame are not covered by window matrices, so make
   sure not to touch them in this function.  */

static void
build_frame_matrix (struct frame *f)
{
  int i;

  /* F must have a frame matrix when this function is called.  */
  eassert (!FRAME_WINDOW_P (f));

  /* Clear all rows in the frame matrix covered by window matrices.
     Menu bar lines are not covered by windows.  */
  for (i = FRAME_TOP_MARGIN (f); i < f->desired_matrix->nrows; ++i)
    clear_glyph_row (MATRIX_ROW (f->desired_matrix, i));

  /* Build the matrix by walking the window tree.  */
  build_frame_matrix_from_window_tree (f->desired_matrix,
				       XWINDOW (FRAME_ROOT_WINDOW (f)));
}


/* Walk a window tree, building a frame matrix MATRIX from window
   matrices.  W is the root of a window tree.  */

static void
build_frame_matrix_from_window_tree (struct glyph_matrix *matrix, struct window *w)
{
  while (w)
    {
      if (WINDOWP (w->contents))
	build_frame_matrix_from_window_tree (matrix, XWINDOW (w->contents));
      else
	build_frame_matrix_from_leaf_window (matrix, w);

      w = NILP (w->next) ? 0 : XWINDOW (w->next);
    }
}


/* Add a window's matrix to a frame matrix.  FRAME_MATRIX is the
   desired frame matrix built.  W is a leaf window whose desired or
   current matrix is to be added to FRAME_MATRIX.  W's flag
   must_be_updated_p determines which matrix it contributes to
   FRAME_MATRIX.  If W->must_be_updated_p, W's desired matrix
   is added to FRAME_MATRIX, otherwise W's current matrix is added.
   Adding a desired matrix means setting up used counters and such in
   frame rows, while adding a current window matrix to FRAME_MATRIX
   means copying glyphs.  The latter case corresponds to
   preserve_other_columns in the old redisplay.  */

static void
build_frame_matrix_from_leaf_window (struct glyph_matrix *frame_matrix, struct window *w)
{
  struct glyph_matrix *window_matrix;
  int window_y, frame_y;
  /* If non-zero, a glyph to insert at the right border of W.  */
  GLYPH right_border_glyph;

  SET_GLYPH_FROM_CHAR (right_border_glyph, 0);

  /* Set window_matrix to the matrix we have to add to FRAME_MATRIX.  */
  if (w->must_be_updated_p)
    {
      window_matrix = w->desired_matrix;

      /* Decide whether we want to add a vertical border glyph.  */
      if (!WINDOW_RIGHTMOST_P (w))
	{
	  struct Lisp_Char_Table *dp = window_display_table (w);
	  Lisp_Object gc;

	  SET_GLYPH_FROM_CHAR (right_border_glyph, '|');
	  if (dp
	      && (gc = DISP_BORDER_GLYPH (dp), GLYPH_CODE_P (gc)))
	    {
	      SET_GLYPH_FROM_GLYPH_CODE (right_border_glyph, gc);
	      spec_glyph_lookup_face (w, &right_border_glyph);
	    }

	  if (GLYPH_FACE (right_border_glyph) <= 0)
	    SET_GLYPH_FACE (right_border_glyph, VERTICAL_BORDER_FACE_ID);
	}
    }
  else
    window_matrix = w->current_matrix;

  /* For all rows in the window matrix and corresponding rows in the
     frame matrix.  */
  window_y = 0;
  frame_y = window_matrix->matrix_y;
  while (window_y < window_matrix->nrows)
    {
      struct glyph_row *frame_row = frame_matrix->rows + frame_y;
      struct glyph_row *window_row = window_matrix->rows + window_y;
      bool current_row_p = window_matrix == w->current_matrix;

      /* Fill up the frame row with spaces up to the left margin of the
	 window row.  */
      fill_up_frame_row_with_spaces (frame_row, window_matrix->matrix_x);

      /* Fill up areas in the window matrix row with spaces.  */
      fill_up_glyph_row_with_spaces (window_row);

      /* If only part of W's desired matrix has been built, and
         window_row wasn't displayed, use the corresponding current
         row instead.  */
      if (window_matrix == w->desired_matrix
	  && !window_row->enabled_p)
	{
	  window_row = w->current_matrix->rows + window_y;
	  current_row_p = 1;
	}

      if (current_row_p)
	{
	  /* Copy window row to frame row.  */
	  memcpy (frame_row->glyphs[TEXT_AREA] + window_matrix->matrix_x,
		  window_row->glyphs[0],
		  window_matrix->matrix_w * sizeof (struct glyph));
	}
      else
	{
	  eassert (window_row->enabled_p);

	  /* Only when a desired row has been displayed, we want
	     the corresponding frame row to be updated.  */
	  frame_row->enabled_p = 1;

          /* Maybe insert a vertical border between horizontally adjacent
	     windows.  */
          if (GLYPH_CHAR (right_border_glyph) != 0)
	    {
              struct glyph *border = window_row->glyphs[LAST_AREA] - 1;
	      SET_CHAR_GLYPH_FROM_GLYPH (*border, right_border_glyph);
	    }

#ifdef GLYPH_DEBUG
	  /* Window row window_y must be a slice of frame row
	     frame_y.  */
	  eassert (glyph_row_slice_p (window_row, frame_row));

	  /* If rows are in sync, we don't have to copy glyphs because
	     frame and window share glyphs.  */

	  strcpy (w->current_matrix->method, w->desired_matrix->method);
	  add_window_display_history (w, w->current_matrix->method, 0);
#endif
	}

      /* Set number of used glyphs in the frame matrix.  Since we fill
         up with spaces, and visit leaf windows from left to right it
         can be done simply.  */
      frame_row->used[TEXT_AREA]
	= window_matrix->matrix_x + window_matrix->matrix_w;

      /* Next row.  */
      ++window_y;
      ++frame_y;
    }
}

/* Given a user-specified glyph, possibly including a Lisp-level face
   ID, return a glyph that has a realized face ID.
   This is used for glyphs displayed specially and not part of the text;
   for instance, vertical separators, truncation markers, etc.  */

void
spec_glyph_lookup_face (struct window *w, GLYPH *glyph)
{
  int lface_id = GLYPH_FACE (*glyph);
  /* Convert the glyph's specified face to a realized (cache) face.  */
  if (lface_id > 0)
    {
      int face_id = merge_faces (XFRAME (w->frame),
				 Qt, lface_id, DEFAULT_FACE_ID);
      SET_GLYPH_FACE (*glyph, face_id);
    }
}

/* Add spaces to a glyph row ROW in a window matrix.

   Each row has the form:

   +---------+-----------------------------+------------+
   | left    |	text			   | right	|
   +---------+-----------------------------+------------+

   Left and right marginal areas are optional.  This function adds
   spaces to areas so that there are no empty holes between areas.
   In other words:  If the right area is not empty, the text area
   is filled up with spaces up to the right area.   If the text area
   is not empty, the left area is filled up.

   To be called for frame-based redisplay, only.  */

static void
fill_up_glyph_row_with_spaces (struct glyph_row *row)
{
  fill_up_glyph_row_area_with_spaces (row, LEFT_MARGIN_AREA);
  fill_up_glyph_row_area_with_spaces (row, TEXT_AREA);
  fill_up_glyph_row_area_with_spaces (row, RIGHT_MARGIN_AREA);
}


/* Fill area AREA of glyph row ROW with spaces.  To be called for
   frame-based redisplay only.  */

static void
fill_up_glyph_row_area_with_spaces (struct glyph_row *row, int area)
{
  if (row->glyphs[area] < row->glyphs[area + 1])
    {
      struct glyph *end = row->glyphs[area + 1];
      struct glyph *text = row->glyphs[area] + row->used[area];

      while (text < end)
	*text++ = space_glyph;
      row->used[area] = text - row->glyphs[area];
    }
}


/* Add spaces to the end of ROW in a frame matrix until index UPTO is
   reached.  In frame matrices only one area, TEXT_AREA, is used.  */

static void
fill_up_frame_row_with_spaces (struct glyph_row *row, int upto)
{
  int i = row->used[TEXT_AREA];
  struct glyph *glyph = row->glyphs[TEXT_AREA];

  while (i < upto)
    glyph[i++] = space_glyph;

  row->used[TEXT_AREA] = i;
}



/**********************************************************************
      Mirroring operations on frame matrices in window matrices
 **********************************************************************/

/* Set frame being updated via frame-based redisplay to F.  This
   function must be called before updates to make explicit that we are
   working on frame matrices or not.  */

static void
set_frame_matrix_frame (struct frame *f)
{
  frame_matrix_frame = f;
}


/* Make sure glyph row ROW in CURRENT_MATRIX is up to date.
   DESIRED_MATRIX is the desired matrix corresponding to
   CURRENT_MATRIX.  The update is done by exchanging glyph pointers
   between rows in CURRENT_MATRIX and DESIRED_MATRIX.  If
   frame_matrix_frame is non-null, this indicates that the exchange is
   done in frame matrices, and that we have to perform analogous
   operations in window matrices of frame_matrix_frame.  */

static void
make_current (struct glyph_matrix *desired_matrix, struct glyph_matrix *current_matrix, int row)
{
  struct glyph_row *current_row = MATRIX_ROW (current_matrix, row);
  struct glyph_row *desired_row = MATRIX_ROW (desired_matrix, row);
  bool mouse_face_p = current_row->mouse_face_p;

  /* Do current_row = desired_row.  This exchanges glyph pointers
     between both rows, and does a structure assignment otherwise.  */
  assign_row (current_row, desired_row);

  /* Enable current_row to mark it as valid.  */
  current_row->enabled_p = 1;
  current_row->mouse_face_p = mouse_face_p;

  /* If we are called on frame matrices, perform analogous operations
     for window matrices.  */
  if (frame_matrix_frame)
    mirror_make_current (XWINDOW (frame_matrix_frame->root_window), row);
}


/* W is the root of a window tree.  FRAME_ROW is the index of a row in
   W's frame which has been made current (by swapping pointers between
   current and desired matrix).  Perform analogous operations in the
   matrices of leaf windows in the window tree rooted at W.  */

static void
mirror_make_current (struct window *w, int frame_row)
{
  while (w)
    {
      if (WINDOWP (w->contents))
 	mirror_make_current (XWINDOW (w->contents), frame_row);
      else
	{
	  /* Row relative to window W.  Don't use FRAME_TO_WINDOW_VPOS
	     here because the checks performed in debug mode there
	     will not allow the conversion.  */
	  int row = frame_row - w->desired_matrix->matrix_y;

	  /* If FRAME_ROW is within W, assign the desired row to the
	     current row (exchanging glyph pointers).  */
	  if (row >= 0 && row < w->desired_matrix->matrix_h)
	    {
	      struct glyph_row *current_row
		= MATRIX_ROW (w->current_matrix, row);
	      struct glyph_row *desired_row
		= MATRIX_ROW (w->desired_matrix, row);

	      if (desired_row->enabled_p)
		assign_row (current_row, desired_row);
	      else
		swap_glyph_pointers (desired_row, current_row);
	      current_row->enabled_p = 1;

	      /* Set the Y coordinate of the mode/header line's row.
		 It is needed in draw_row_with_mouse_face to find the
		 screen coordinates.  (Window-based redisplay sets
		 this in update_window, but no one seems to do that
		 for frame-based redisplay.)  */
	      if (current_row->mode_line_p)
		current_row->y = row;
	    }
	}

      w = NILP (w->next) ? 0 : XWINDOW (w->next);
    }
}


/* Perform row dance after scrolling.  We are working on the range of
   lines UNCHANGED_AT_TOP + 1 to UNCHANGED_AT_TOP + NLINES (not
   including) in MATRIX.  COPY_FROM is a vector containing, for each
   row I in the range 0 <= I < NLINES, the index of the original line
   to move to I.  This index is relative to the row range, i.e. 0 <=
   index < NLINES.  RETAINED_P is a vector containing zero for each
   row 0 <= I < NLINES which is empty.

   This function is called from do_scrolling and do_direct_scrolling.  */

void
mirrored_line_dance (struct glyph_matrix *matrix, int unchanged_at_top, int nlines,
		     int *copy_from, char *retained_p)
{
  /* A copy of original rows.  */
  struct glyph_row *old_rows;

  /* Rows to assign to.  */
  struct glyph_row *new_rows = MATRIX_ROW (matrix, unchanged_at_top);

  int i;

  /* Make a copy of the original rows.  */
  old_rows = alloca (nlines * sizeof *old_rows);
  memcpy (old_rows, new_rows, nlines * sizeof *old_rows);

  /* Assign new rows, maybe clear lines.  */
  for (i = 0; i < nlines; ++i)
    {
      bool enabled_before_p = new_rows[i].enabled_p;

      eassert (i + unchanged_at_top < matrix->nrows);
      eassert (unchanged_at_top + copy_from[i] < matrix->nrows);
      new_rows[i] = old_rows[copy_from[i]];
      new_rows[i].enabled_p = enabled_before_p;

      /* RETAINED_P is zero for empty lines.  */
      if (!retained_p[copy_from[i]])
	new_rows[i].enabled_p = 0;
    }

  /* Do the same for window matrices, if MATRIX is a frame matrix.  */
  if (frame_matrix_frame)
    mirror_line_dance (XWINDOW (frame_matrix_frame->root_window),
		       unchanged_at_top, nlines, copy_from, retained_p);
}


/* Synchronize glyph pointers in the current matrix of window W with
   the current frame matrix.  */

static void
sync_window_with_frame_matrix_rows (struct window *w)
{
  struct frame *f = XFRAME (w->frame);
  struct glyph_row *window_row, *window_row_end, *frame_row;
  int left, right, x, width;

  /* Preconditions: W must be a live window on a tty frame.  */
  eassert (BUFFERP (w->contents));
  eassert (!FRAME_WINDOW_P (f));

  left = margin_glyphs_to_reserve (w, 1, w->left_margin_cols);
  right = margin_glyphs_to_reserve (w, 1, w->right_margin_cols);
  x = w->current_matrix->matrix_x;
  width = w->current_matrix->matrix_w;

  window_row = w->current_matrix->rows;
  window_row_end = window_row + w->current_matrix->nrows;
  frame_row = f->current_matrix->rows + WINDOW_TOP_EDGE_LINE (w);

  for (; window_row < window_row_end; ++window_row, ++frame_row)
    {
      window_row->glyphs[LEFT_MARGIN_AREA]
	= frame_row->glyphs[0] + x;
      window_row->glyphs[TEXT_AREA]
	= window_row->glyphs[LEFT_MARGIN_AREA] + left;
      window_row->glyphs[LAST_AREA]
	= window_row->glyphs[LEFT_MARGIN_AREA] + width;
      window_row->glyphs[RIGHT_MARGIN_AREA]
	= window_row->glyphs[LAST_AREA] - right;
    }
}


/* Return the window in the window tree rooted in W containing frame
   row ROW.  Value is null if none is found.  */

static struct window *
frame_row_to_window (struct window *w, int row)
{
  struct window *found = NULL;

  while (w && !found)
    {
      if (WINDOWP (w->contents))
 	found = frame_row_to_window (XWINDOW (w->contents), row);
      else if (row >= WINDOW_TOP_EDGE_LINE (w)
	       && row < WINDOW_BOTTOM_EDGE_LINE (w))
	found = w;

      w = NILP (w->next) ? 0 : XWINDOW (w->next);
    }

  return found;
}


/* Perform a line dance in the window tree rooted at W, after
   scrolling a frame matrix in mirrored_line_dance.

   We are working on the range of lines UNCHANGED_AT_TOP + 1 to
   UNCHANGED_AT_TOP + NLINES (not including) in W's frame matrix.
   COPY_FROM is a vector containing, for each row I in the range 0 <=
   I < NLINES, the index of the original line to move to I.  This
   index is relative to the row range, i.e. 0 <= index < NLINES.
   RETAINED_P is a vector containing zero for each row 0 <= I < NLINES
   which is empty.  */

static void
mirror_line_dance (struct window *w, int unchanged_at_top, int nlines, int *copy_from, char *retained_p)
{
  while (w)
    {
      if (WINDOWP (w->contents))
	mirror_line_dance (XWINDOW (w->contents), unchanged_at_top,
			   nlines, copy_from, retained_p);
      else
	{
	  /* W is a leaf window, and we are working on its current
	     matrix m.  */
	  struct glyph_matrix *m = w->current_matrix;
	  int i;
	  bool sync_p = 0;
	  struct glyph_row *old_rows;

	  /* Make a copy of the original rows of matrix m.  */
	  old_rows = alloca (m->nrows * sizeof *old_rows);
	  memcpy (old_rows, m->rows, m->nrows * sizeof *old_rows);

	  for (i = 0; i < nlines; ++i)
	    {
	      /* Frame relative line assigned to.  */
	      int frame_to = i + unchanged_at_top;

	      /* Frame relative line assigned.  */
	      int frame_from = copy_from[i] + unchanged_at_top;

	      /* Window relative line assigned to.  */
	      int window_to = frame_to - m->matrix_y;

	      /* Window relative line assigned.  */
	      int window_from = frame_from - m->matrix_y;

	      /* Is assigned line inside window?  */
	      bool from_inside_window_p
		= window_from >= 0 && window_from < m->matrix_h;

	      /* Is assigned to line inside window?  */
	      bool to_inside_window_p
		= window_to >= 0 && window_to < m->matrix_h;

	      if (from_inside_window_p && to_inside_window_p)
		{
		  /* Do the assignment.  The enabled_p flag is saved
		     over the assignment because the old redisplay did
		     that.  */
		  bool enabled_before_p = m->rows[window_to].enabled_p;
		  m->rows[window_to] = old_rows[window_from];
		  m->rows[window_to].enabled_p = enabled_before_p;

		  /* If frame line is empty, window line is empty, too.  */
		  if (!retained_p[copy_from[i]])
		    m->rows[window_to].enabled_p = 0;
		}
	      else if (to_inside_window_p)
		{
		  /* A copy between windows.  This is an infrequent
		     case not worth optimizing.  */
		  struct frame *f = XFRAME (w->frame);
		  struct window *root = XWINDOW (FRAME_ROOT_WINDOW (f));
		  struct window *w2;
		  struct glyph_matrix *m2;
		  int m2_from;

		  w2 = frame_row_to_window (root, frame_from);
		  /* ttn@surf.glug.org: when enabling menu bar using `emacs
		     -nw', FROM_FRAME sometimes has no associated window.
		     This check avoids a segfault if W2 is null.  */
		  if (w2)
		    {
		      m2 = w2->current_matrix;
		      m2_from = frame_from - m2->matrix_y;
		      copy_row_except_pointers (m->rows + window_to,
						m2->rows + m2_from);

		      /* If frame line is empty, window line is empty, too.  */
		      if (!retained_p[copy_from[i]])
			m->rows[window_to].enabled_p = 0;
		    }
		  sync_p = 1;
		}
	      else if (from_inside_window_p)
		sync_p = 1;
	    }

	  /* If there was a copy between windows, make sure glyph
	     pointers are in sync with the frame matrix.  */
	  if (sync_p)
	    sync_window_with_frame_matrix_rows (w);

	  /* Check that no pointers are lost.  */
	  CHECK_MATRIX (m);
	}

      /* Next window on same level.  */
      w = NILP (w->next) ? 0 : XWINDOW (w->next);
    }
}


#ifdef GLYPH_DEBUG

/* Check that window and frame matrices agree about their
   understanding where glyphs of the rows are to find.  For each
   window in the window tree rooted at W, check that rows in the
   matrices of leaf window agree with their frame matrices about
   glyph pointers.  */

static void
check_window_matrix_pointers (struct window *w)
{
  while (w)
    {
      if (WINDOWP (w->contents))
	check_window_matrix_pointers (XWINDOW (w->contents));
      else
	{
	  struct frame *f = XFRAME (w->frame);
	  check_matrix_pointers (w->desired_matrix, f->desired_matrix);
	  check_matrix_pointers (w->current_matrix, f->current_matrix);
	}

      w = NILP (w->next) ? 0 : XWINDOW (w->next);
    }
}


/* Check that window rows are slices of frame rows.  WINDOW_MATRIX is
   a window and FRAME_MATRIX is the corresponding frame matrix.  For
   each row in WINDOW_MATRIX check that it's a slice of the
   corresponding frame row.  If it isn't, abort.  */

static void
check_matrix_pointers (struct glyph_matrix *window_matrix,
		       struct glyph_matrix *frame_matrix)
{
  /* Row number in WINDOW_MATRIX.  */
  int i = 0;

  /* Row number corresponding to I in FRAME_MATRIX.  */
  int j = window_matrix->matrix_y;

  /* For all rows check that the row in the window matrix is a
     slice of the row in the frame matrix.  If it isn't we didn't
     mirror an operation on the frame matrix correctly.  */
  while (i < window_matrix->nrows)
    {
      if (!glyph_row_slice_p (window_matrix->rows + i,
			      frame_matrix->rows + j))
        emacs_abort ();
      ++i, ++j;
    }
}

#endif /* GLYPH_DEBUG */



/**********************************************************************
		      VPOS and HPOS translations
 **********************************************************************/

#ifdef GLYPH_DEBUG

/* Translate vertical position VPOS which is relative to window W to a
   vertical position relative to W's frame.  */

static int
window_to_frame_vpos (struct window *w, int vpos)
{
  eassert (!FRAME_WINDOW_P (XFRAME (w->frame)));
  eassert (vpos >= 0 && vpos <= w->desired_matrix->nrows);
  vpos += WINDOW_TOP_EDGE_LINE (w);
  eassert (vpos >= 0 && vpos <= FRAME_LINES (XFRAME (w->frame)));
  return vpos;
}


/* Translate horizontal position HPOS which is relative to window W to
   a horizontal position relative to W's frame.  */

static int
window_to_frame_hpos (struct window *w, int hpos)
{
  eassert (!FRAME_WINDOW_P (XFRAME (w->frame)));
  hpos += WINDOW_LEFT_EDGE_COL (w);
  return hpos;
}

#endif /* GLYPH_DEBUG */



/**********************************************************************
			    Redrawing Frames
 **********************************************************************/

/* Redraw frame F.  */

void
redraw_frame (struct frame *f)
{
  /* Error if F has no glyphs.  */
  eassert (f->glyphs_initialized_p);
  update_begin (f);
#ifdef MSDOS
  if (FRAME_MSDOS_P (f))
    FRAME_TERMINAL (f)->set_terminal_modes_hook (FRAME_TERMINAL (f));
#endif
  clear_frame (f);
  clear_current_matrices (f);
  update_end (f);
  if (FRAME_TERMCAP_P (f))
    fflush (FRAME_TTY (f)->output);
  windows_or_buffers_changed++;
  /* Mark all windows as inaccurate, so that every window will have
     its redisplay done.  */
  mark_window_display_accurate (FRAME_ROOT_WINDOW (f), 0);
  set_window_update_flags (XWINDOW (FRAME_ROOT_WINDOW (f)), 1);
  f->garbaged = 0;
}

DEFUN ("redraw-frame", Fredraw_frame, Sredraw_frame, 0, 1, 0,
       doc: /* Clear frame FRAME and output again what is supposed to appear on it.
If FRAME is omitted or nil, the selected frame is used.  */)
  (Lisp_Object frame)
{
  redraw_frame (decode_live_frame (frame));
  return Qnil;
}

DEFUN ("redraw-display", Fredraw_display, Sredraw_display, 0, 0, "",
       doc: /* Clear and redisplay all visible frames.  */)
  (void)
{
  Lisp_Object tail, frame;

  FOR_EACH_FRAME (tail, frame)
    if (FRAME_VISIBLE_P (XFRAME (frame)))
      redraw_frame (XFRAME (frame));

  return Qnil;
}



/***********************************************************************
			     Frame Update
 ***********************************************************************/

/* Update frame F based on the data in desired matrices.

   If FORCE_P, don't let redisplay be stopped by detecting pending input.
   If INHIBIT_HAIRY_ID_P, don't try scrolling.

   Value is true if redisplay was stopped due to pending input.  */

bool
update_frame (struct frame *f, bool force_p, bool inhibit_hairy_id_p)
{
  /* True means display has been paused because of pending input.  */
  bool paused_p;
  struct window *root_window = XWINDOW (f->root_window);

  if (redisplay_dont_pause)
    force_p = 1;
  else if (!force_p && detect_input_pending_ignore_squeezables ())
    {
      paused_p = 1;
      goto do_pause;
    }

  if (FRAME_WINDOW_P (f))
    {
      /* We are working on window matrix basis.  All windows whose
	 flag must_be_updated_p is set have to be updated.  */

      /* Record that we are not working on frame matrices.  */
      set_frame_matrix_frame (NULL);

      /* Update all windows in the window tree of F, maybe stopping
	 when pending input is detected.  */
      update_begin (f);

#if defined (HAVE_X_WINDOWS) && ! defined (USE_X_TOOLKIT) && ! defined (USE_GTK)
      /* Update the menu bar on X frames that don't have toolkit
	 support.  */
      if (WINDOWP (f->menu_bar_window))
	update_window (XWINDOW (f->menu_bar_window), 1);
#endif

      /* Update the tool-bar window, if present.  */
      if (WINDOWP (f->tool_bar_window))
	{
	  struct window *w = XWINDOW (f->tool_bar_window);

	  /* Update tool-bar window.  */
	  if (w->must_be_updated_p)
	    {
	      Lisp_Object tem;

	      update_window (w, 1);
	      w->must_be_updated_p = 0;

	      /* Swap tool-bar strings.  We swap because we want to
		 reuse strings.  */
	      tem = f->current_tool_bar_string;
	      fset_current_tool_bar_string (f, f->desired_tool_bar_string);
	      fset_desired_tool_bar_string (f, tem);
	    }
	}


      /* Update windows.  */
      paused_p = update_window_tree (root_window, force_p);
      update_end (f);

      /* This flush is a performance bottleneck under X,
 	 and it doesn't seem to be necessary anyway (in general).
         It is necessary when resizing the window with the mouse, or
 	 at least the fringes are not redrawn in a timely manner.  ++kfs */
      if (f->force_flush_display_p)
 	{
     	  FRAME_RIF (f)->flush_display (f);
 	  f->force_flush_display_p = 0;
 	}
    }
  else
    {
      /* We are working on frame matrix basis.  Set the frame on whose
	 frame matrix we operate.  */
      set_frame_matrix_frame (f);

      /* Build F's desired matrix from window matrices.  */
      build_frame_matrix (f);

      /* Update the display  */
      update_begin (f);
      paused_p = update_frame_1 (f, force_p, inhibit_hairy_id_p);
      update_end (f);

      if (FRAME_TERMCAP_P (f) || FRAME_MSDOS_P (f))
        {
          if (FRAME_TTY (f)->termscript)
            fflush (FRAME_TTY (f)->termscript);
	  if (FRAME_TERMCAP_P (f))
	    fflush (FRAME_TTY (f)->output);
        }

      /* Check window matrices for lost pointers.  */
#ifdef GLYPH_DEBUG
      check_window_matrix_pointers (root_window);
      add_frame_display_history (f, paused_p);
#endif
    }

 do_pause:
  /* Reset flags indicating that a window should be updated.  */
  set_window_update_flags (root_window, 0);

  display_completed = !paused_p;
  return paused_p;
}

/* Update a TTY frame F that has a menu dropped down over some of its
   glyphs.  This is like the second part of update_frame, but it
   doesn't call build_frame_matrix, because we already have the
   desired matrix prepared, and don't want it to be overwritten by the
   text of the normal display.  */
void
update_frame_with_menu (struct frame *f)
{
  struct window *root_window = XWINDOW (f->root_window);

  xassert (FRAME_TERMCAP_P (f));

  /* We are working on frame matrix basis.  Set the frame on whose
     frame matrix we operate.  */
  set_frame_matrix_frame (f);

  /* Update the display  */
  update_begin (f);
  /* Force update_frame_1 not to stop due to pending input, and not
     try scrolling.  */
  paused_p = update_frame_1 (f, 1, 1);
  update_end (f);

  if (FRAME_TTY (f)->termscript)
    fflush (FRAME_TTY (f)->termscript);
  fflush (FRAME_TTY (f)->output);
  /* Check window matrices for lost pointers.  */
#if GLYPH_DEBUG
  check_window_matrix_pointers (root_window);
  add_frame_display_history (f, paused_p);
#endif

  /* Reset flags indicating that a window should be updated.  */
  set_window_update_flags (root_window, 0);
}


/************************************************************************
			 Window-based updates
 ************************************************************************/

/* Perform updates in window tree rooted at W.
   If FORCE_P, don't stop updating if input is pending.  */

static bool
update_window_tree (struct window *w, bool force_p)
{
  bool paused_p = 0;

  while (w && !paused_p)
    {
      if (WINDOWP (w->contents))
	paused_p |= update_window_tree (XWINDOW (w->contents), force_p);
      else if (w->must_be_updated_p)
	paused_p |= update_window (w, force_p);

      w = NILP (w->next) ? 0 : XWINDOW (w->next);
    }

  return paused_p;
}


/* Update window W if its flag must_be_updated_p is set.
   If FORCE_P, don't stop updating if input is pending.  */

void
update_single_window (struct window *w, bool force_p)
{
  if (w->must_be_updated_p)
    {
      struct frame *f = XFRAME (WINDOW_FRAME (w));

      /* Record that this is not a frame-based redisplay.  */
      set_frame_matrix_frame (NULL);

      if (redisplay_dont_pause)
	force_p = 1;

      /* Update W.  */
      update_begin (f);
      update_window (w, force_p);
      update_end (f);

      /* Reset flag in W.  */
      w->must_be_updated_p = 0;
    }
}

#ifdef HAVE_WINDOW_SYSTEM

/* Redraw lines from the current matrix of window W that are
   overlapped by other rows.  YB is bottom-most y-position in W.  */

static void
redraw_overlapped_rows (struct window *w, int yb)
{
  int i;
  struct frame *f = XFRAME (WINDOW_FRAME (w));

  /* If rows overlapping others have been changed, the rows being
     overlapped have to be redrawn.  This won't draw lines that have
     already been drawn in update_window_line because overlapped_p in
     desired rows is 0, so after row assignment overlapped_p in
     current rows is 0.  */
  for (i = 0; i < w->current_matrix->nrows; ++i)
    {
      struct glyph_row *row = w->current_matrix->rows + i;

      if (!row->enabled_p)
	break;
      else if (row->mode_line_p)
	continue;

      if (row->overlapped_p)
	{
	  enum glyph_row_area area;

	  for (area = LEFT_MARGIN_AREA; area < LAST_AREA; ++area)
	    {
	      output_cursor_to (w, i, 0, row->y,
				area == TEXT_AREA ? row->x : 0);
	      if (row->used[area])
		FRAME_RIF (f)->write_glyphs (w, row, row->glyphs[area],
                                             area, row->used[area]);
	      FRAME_RIF (f)->clear_end_of_line (w, row, area, -1);
	    }

	  row->overlapped_p = 0;
	}

      if (MATRIX_ROW_BOTTOM_Y (row) >= yb)
	break;
    }
}


/* Redraw lines from the current matrix of window W that overlap
   others.  YB is bottom-most y-position in W.  */

static void
redraw_overlapping_rows (struct window *w, int yb)
{
  int i, bottom_y;
  struct glyph_row *row;
  struct redisplay_interface *rif = FRAME_RIF (XFRAME (WINDOW_FRAME (w)));

  for (i = 0; i < w->current_matrix->nrows; ++i)
    {
      row = w->current_matrix->rows + i;

      if (!row->enabled_p)
	break;
      else if (row->mode_line_p)
	continue;

      bottom_y = MATRIX_ROW_BOTTOM_Y (row);

      if (row->overlapping_p)
	{
	  int overlaps = 0;

	  if (MATRIX_ROW_OVERLAPS_PRED_P (row) && i > 0
	      && !MATRIX_ROW (w->current_matrix, i - 1)->overlapped_p)
	    overlaps |= OVERLAPS_PRED;
	  if (MATRIX_ROW_OVERLAPS_SUCC_P (row) && bottom_y < yb
	      && !MATRIX_ROW (w->current_matrix, i + 1)->overlapped_p)
	    overlaps |= OVERLAPS_SUCC;

	  if (overlaps)
	    {
	      if (row->used[LEFT_MARGIN_AREA])
		rif->fix_overlapping_area (w, row, LEFT_MARGIN_AREA, overlaps);

	      if (row->used[TEXT_AREA])
		rif->fix_overlapping_area (w, row, TEXT_AREA, overlaps);

	      if (row->used[RIGHT_MARGIN_AREA])
		rif->fix_overlapping_area (w, row, RIGHT_MARGIN_AREA, overlaps);

	      /* Record in neighbor rows that ROW overwrites part of
		 their display.  */
	      if (overlaps & OVERLAPS_PRED)
		MATRIX_ROW (w->current_matrix, i - 1)->overlapped_p = 1;
	      if (overlaps & OVERLAPS_SUCC)
		MATRIX_ROW (w->current_matrix, i + 1)->overlapped_p = 1;
	    }
	}

      if (bottom_y >= yb)
	break;
    }
}

#endif /* HAVE_WINDOW_SYSTEM */


#if defined GLYPH_DEBUG && 0

/* Check that no row in the current matrix of window W is enabled
   which is below what's displayed in the window.  */

static void
check_current_matrix_flags (struct window *w)
{
  bool last_seen_p = 0;
  int i, yb = window_text_bottom_y (w);

  for (i = 0; i < w->current_matrix->nrows - 1; ++i)
    {
      struct glyph_row *row = MATRIX_ROW (w->current_matrix, i);
      if (!last_seen_p && MATRIX_ROW_BOTTOM_Y (row) >= yb)
	last_seen_p = 1;
      else if (last_seen_p && row->enabled_p)
	emacs_abort ();
    }
}

#endif /* GLYPH_DEBUG */


/* Update display of window W.
   If FORCE_P, don't stop updating when input is pending.  */

static bool
update_window (struct window *w, bool force_p)
{
  struct glyph_matrix *desired_matrix = w->desired_matrix;
  bool paused_p;
  int preempt_count = baud_rate / 2400 + 1;
  struct redisplay_interface *rif = FRAME_RIF (XFRAME (WINDOW_FRAME (w)));
#ifdef GLYPH_DEBUG
  /* Check that W's frame doesn't have glyph matrices.  */
  eassert (FRAME_WINDOW_P (XFRAME (WINDOW_FRAME (w))));
#endif

  /* Check pending input the first time so that we can quickly return.  */
  if (!force_p)
    detect_input_pending_ignore_squeezables ();

  /* If forced to complete the update, or if no input is pending, do
     the update.  */
  if (force_p || !input_pending || !NILP (do_mouse_tracking))
    {
      struct glyph_row *row, *end;
      struct glyph_row *mode_line_row;
      struct glyph_row *header_line_row;
      int yb;
      bool changed_p = 0, mouse_face_overwritten_p = 0;
      int n_updated = 0;

      rif->update_window_begin_hook (w);
      yb = window_text_bottom_y (w);
      row = MATRIX_ROW (desired_matrix, 0);
      end = MATRIX_MODE_LINE_ROW (desired_matrix);

      /* Take note of the header line, if there is one.  We will
	 update it below, after updating all of the window's lines.  */
      if (row->mode_line_p)
	{
	  header_line_row = row;
	  ++row;
	}
      else
	header_line_row = NULL;

      /* Update the mode line, if necessary.  */
      mode_line_row = MATRIX_MODE_LINE_ROW (desired_matrix);
      if (mode_line_row->mode_line_p && mode_line_row->enabled_p)
	{
	  mode_line_row->y = yb;
	  update_window_line (w, MATRIX_ROW_VPOS (mode_line_row,
						  desired_matrix),
			      &mouse_face_overwritten_p);
	}

      /* Find first enabled row.  Optimizations in redisplay_internal
	 may lead to an update with only one row enabled.  There may
	 be also completely empty matrices.  */
      while (row < end && !row->enabled_p)
	++row;

      /* Try reusing part of the display by copying.  */
      if (row < end && !desired_matrix->no_scrolling_p)
	{
	  int rc = scrolling_window (w, header_line_row != NULL);
	  if (rc < 0)
	    {
	      /* All rows were found to be equal.  */
	      paused_p = 0;
	      goto set_cursor;
	    }
	  else if (rc > 0)
	    {
	      /* We've scrolled the display.  */
	      force_p = 1;
	      changed_p = 1;
	    }
	}

      /* Update the rest of the lines.  */
      for (; row < end && (force_p || !input_pending); ++row)
	/* scrolling_window resets the enabled_p flag of the rows it
	   reuses from current_matrix.  */
	if (row->enabled_p)
	  {
	    int vpos = MATRIX_ROW_VPOS (row, desired_matrix);
	    int i;

	    /* We'll have to play a little bit with when to
	       detect_input_pending.  If it's done too often,
	       scrolling large windows with repeated scroll-up
	       commands will too quickly pause redisplay.  */
	    if (!force_p && ++n_updated % preempt_count == 0)
	      detect_input_pending_ignore_squeezables ();
	    changed_p |= update_window_line (w, vpos,
					     &mouse_face_overwritten_p);

	    /* Mark all rows below the last visible one in the current
	       matrix as invalid.  This is necessary because of
	       variable line heights.  Consider the case of three
	       successive redisplays, where the first displays 5
	       lines, the second 3 lines, and the third 5 lines again.
	       If the second redisplay wouldn't mark rows in the
	       current matrix invalid, the third redisplay might be
	       tempted to optimize redisplay based on lines displayed
	       in the first redisplay.  */
	    if (MATRIX_ROW_BOTTOM_Y (row) >= yb)
	      for (i = vpos + 1; i < w->current_matrix->nrows - 1; ++i)
		MATRIX_ROW (w->current_matrix, i)->enabled_p = 0;
	  }

      /* Was display preempted?  */
      paused_p = row < end;

    set_cursor:

      /* Update the header line after scrolling because a new header
	 line would otherwise overwrite lines at the top of the window
	 that can be scrolled.  */
      if (header_line_row && header_line_row->enabled_p)
	{
	  header_line_row->y = 0;
	  update_window_line (w, 0, &mouse_face_overwritten_p);
	}

      /* Fix the appearance of overlapping/overlapped rows.  */
      if (!paused_p && !w->pseudo_window_p)
	{
#ifdef HAVE_WINDOW_SYSTEM
	  if (changed_p && rif->fix_overlapping_area)
	    {
	      redraw_overlapped_rows (w, yb);
	      redraw_overlapping_rows (w, yb);
	    }
#endif

	  /* Make cursor visible at cursor position of W.  */
	  set_window_cursor_after_update (w);

#if 0 /* Check that current matrix invariants are satisfied.  This is
	 for debugging only.  See the comment of check_matrix_invariants.  */
	  IF_DEBUG (check_matrix_invariants (w));
#endif
	}

#ifdef GLYPH_DEBUG
      /* Remember the redisplay method used to display the matrix.  */
      strcpy (w->current_matrix->method, w->desired_matrix->method);
#endif

#ifdef HAVE_WINDOW_SYSTEM
      update_window_fringes (w, 0);
#endif

      /* End the update of window W.  Don't set the cursor if we
         paused updating the display because in this case,
         set_window_cursor_after_update hasn't been called, and
         W->output_cursor doesn't contain the cursor location.  */
      rif->update_window_end_hook (w, !paused_p, mouse_face_overwritten_p);
    }
  else
    paused_p = 1;

#ifdef GLYPH_DEBUG
  /* check_current_matrix_flags (w); */
  add_window_display_history (w, w->current_matrix->method, paused_p);
#endif

  clear_glyph_matrix (desired_matrix);

  return paused_p;
}


/* Update the display of area AREA in window W, row number VPOS.
   AREA can be either LEFT_MARGIN_AREA or RIGHT_MARGIN_AREA.  */

static void
update_marginal_area (struct window *w, struct glyph_row *updated_row,
		      enum glyph_row_area area, int vpos)
{
  struct glyph_row *desired_row = MATRIX_ROW (w->desired_matrix, vpos);
  struct redisplay_interface *rif = FRAME_RIF (XFRAME (WINDOW_FRAME (w)));

  /* Set cursor to start of glyphs, write them, and clear to the end
     of the area.  I don't think that something more sophisticated is
     necessary here, since marginal areas will not be the default.  */
  output_cursor_to (w, vpos, 0, desired_row->y, 0);
  if (desired_row->used[area])
    rif->write_glyphs (w, updated_row, desired_row->glyphs[area],
		       area, desired_row->used[area]);
  rif->clear_end_of_line (w, updated_row, area, -1);
}


/* Update the display of the text area of row VPOS in window W.
   Value is true if display has changed.  */

static bool
update_text_area (struct window *w, struct glyph_row *updated_row, int vpos)
{
  struct glyph_row *current_row = MATRIX_ROW (w->current_matrix, vpos);
  struct glyph_row *desired_row = MATRIX_ROW (w->desired_matrix, vpos);
  struct redisplay_interface *rif = FRAME_RIF (XFRAME (WINDOW_FRAME (w)));
  bool changed_p = 0;

  /* If rows are at different X or Y, or rows have different height,
     or the current row is marked invalid, write the entire line.  */
  if (!current_row->enabled_p
      || desired_row->y != current_row->y
      || desired_row->ascent != current_row->ascent
      || desired_row->phys_ascent != current_row->phys_ascent
      || desired_row->phys_height != current_row->phys_height
      || desired_row->visible_height != current_row->visible_height
      || current_row->overlapped_p
      /* This next line is necessary for correctly redrawing
	 mouse-face areas after scrolling and other operations.
	 However, it causes excessive flickering when mouse is moved
	 across the mode line.  Luckily, turning it off for the mode
	 line doesn't seem to hurt anything. -- cyd.
         But it is still needed for the header line. -- kfs.  */
      || (current_row->mouse_face_p
	  && !(current_row->mode_line_p && vpos > 0))
      || current_row->x != desired_row->x)
    {
      output_cursor_to (w, vpos, 0, desired_row->y, desired_row->x);

      if (desired_row->used[TEXT_AREA])
	rif->write_glyphs (w, updated_row, desired_row->glyphs[TEXT_AREA],
			   TEXT_AREA, desired_row->used[TEXT_AREA]);

      /* Clear to end of window.  */
      rif->clear_end_of_line (w, updated_row, TEXT_AREA, -1);
      changed_p = 1;

      /* This erases the cursor.  We do this here because
         notice_overwritten_cursor cannot easily check this, which
         might indicate that the whole functionality of
         notice_overwritten_cursor would better be implemented here.
         On the other hand, we need notice_overwritten_cursor as long
         as mouse highlighting is done asynchronously outside of
         redisplay.  */
      if (vpos == w->phys_cursor.vpos)
	w->phys_cursor_on_p = 0;
    }
  else
    {
      int stop, i, x;
      struct glyph *current_glyph = current_row->glyphs[TEXT_AREA];
      struct glyph *desired_glyph = desired_row->glyphs[TEXT_AREA];
      bool overlapping_glyphs_p = current_row->contains_overlapping_glyphs_p;
      int desired_stop_pos = desired_row->used[TEXT_AREA];
      bool abort_skipping = 0;

      /* If the desired row extends its face to the text area end, and
	 unless the current row also does so at the same position,
	 make sure we write at least one glyph, so that the face
	 extension actually takes place.  */
      if (MATRIX_ROW_EXTENDS_FACE_P (desired_row)
	  && (desired_stop_pos < current_row->used[TEXT_AREA]
	      || (desired_stop_pos == current_row->used[TEXT_AREA]
		  && !MATRIX_ROW_EXTENDS_FACE_P (current_row))))
	--desired_stop_pos;

      stop = min (current_row->used[TEXT_AREA], desired_stop_pos);
      i = 0;
      x = desired_row->x;

      /* Loop over glyphs that current and desired row may have
	 in common.  */
      while (i < stop)
	{
	  bool can_skip_p = !abort_skipping;

	  /* Skip over glyphs that both rows have in common.  These
	     don't have to be written.  We can't skip if the last
	     current glyph overlaps the glyph to its right.  For
	     example, consider a current row of `if ' with the `f' in
	     Courier bold so that it overlaps the ` ' to its right.
	     If the desired row is ` ', we would skip over the space
	     after the `if' and there would remain a pixel from the
	     `f' on the screen.  */
	  if (overlapping_glyphs_p && i > 0)
	    {
	      struct glyph *glyph = &current_row->glyphs[TEXT_AREA][i - 1];
	      int left, right;

	      rif->get_glyph_overhangs (glyph, XFRAME (w->frame),
					&left, &right);
	      can_skip_p = (right == 0 && !abort_skipping);
	    }

	  if (can_skip_p)
	    {
	      int start_hpos = i;

	      while (i < stop
		     && GLYPH_EQUAL_P (desired_glyph, current_glyph))
		{
		  x += desired_glyph->pixel_width;
		  ++desired_glyph, ++current_glyph, ++i;
		}

	      /* Consider the case that the current row contains "xxx
		 ppp ggg" in italic Courier font, and the desired row
		 is "xxx ggg".  The character `p' has lbearing, `g'
		 has not.  The loop above will stop in front of the
		 first `p' in the current row.  If we would start
		 writing glyphs there, we wouldn't erase the lbearing
		 of the `p'.  The rest of the lbearing problem is then
		 taken care of by draw_glyphs.  */
	      if (overlapping_glyphs_p
		  && i > 0
		  && i < current_row->used[TEXT_AREA]
		  && (current_row->used[TEXT_AREA]
		      != desired_row->used[TEXT_AREA]))
		{
		  int left, right;

		  rif->get_glyph_overhangs (current_glyph,
					    XFRAME (w->frame),
					    &left, &right);
		  while (left > 0 && i > 0)
		    {
		      --i, --desired_glyph, --current_glyph;
		      x -= desired_glyph->pixel_width;
		      left -= desired_glyph->pixel_width;
		    }

		  /* Abort the skipping algorithm if we end up before
		     our starting point, to avoid looping (bug#1070).
		     This can happen when the lbearing is larger than
		     the pixel width.  */
		  abort_skipping = (i < start_hpos);
		}
	    }

	  /* Try to avoid writing the entire rest of the desired row
	     by looking for a resync point.  This mainly prevents
	     mode line flickering in the case the mode line is in
	     fixed-pitch font, which it usually will be.  */
	  if (i < desired_row->used[TEXT_AREA])
	    {
	      int start_x = x, start_hpos = i;
	      struct glyph *start = desired_glyph;
	      int current_x = x;
	      bool skip_first_p = !can_skip_p;

	      /* Find the next glyph that's equal again.  */
	      while (i < stop
		     && (skip_first_p
			 || !GLYPH_EQUAL_P (desired_glyph, current_glyph))
		     && x == current_x)
		{
		  x += desired_glyph->pixel_width;
		  current_x += current_glyph->pixel_width;
		  ++desired_glyph, ++current_glyph, ++i;
		  skip_first_p = 0;
		}

	      if (i == start_hpos || x != current_x)
		{
		  i = start_hpos;
		  x = start_x;
		  desired_glyph = start;
		  break;
		}

	      output_cursor_to (w, vpos, start_hpos, desired_row->y, start_x);
	      rif->write_glyphs (w, updated_row, start,
				 TEXT_AREA, i - start_hpos);
	      changed_p = 1;
	    }
	}

      /* Write the rest.  */
      if (i < desired_row->used[TEXT_AREA])
	{
	  output_cursor_to (w, vpos, i, desired_row->y, x);
	  rif->write_glyphs (w, updated_row, desired_glyph,
			     TEXT_AREA, desired_row->used[TEXT_AREA] - i);
	  changed_p = 1;
	}

      /* Maybe clear to end of line.  */
      if (MATRIX_ROW_EXTENDS_FACE_P (desired_row))
	{
	  /* If new row extends to the end of the text area, nothing
	     has to be cleared, if and only if we did a write_glyphs
	     above.  This is made sure by setting desired_stop_pos
	     appropriately above.  */
	  eassert (i < desired_row->used[TEXT_AREA]
		   || ((desired_row->used[TEXT_AREA]
			== current_row->used[TEXT_AREA])
		       && MATRIX_ROW_EXTENDS_FACE_P (current_row)));
	}
      else if (MATRIX_ROW_EXTENDS_FACE_P (current_row))
	{
	  /* If old row extends to the end of the text area, clear.  */
	  if (i >= desired_row->used[TEXT_AREA])
	    output_cursor_to (w, vpos, i, desired_row->y,
			      desired_row->pixel_width);
	  rif->clear_end_of_line (w, updated_row, TEXT_AREA, -1);
	  changed_p = 1;
	}
      else if (desired_row->pixel_width < current_row->pixel_width)
	{
	  /* Otherwise clear to the end of the old row.  Everything
	     after that position should be clear already.  */
	  int xlim;

	  if (i >= desired_row->used[TEXT_AREA])
	    output_cursor_to (w, vpos, i, desired_row->y,
			      desired_row->pixel_width);

	  /* If cursor is displayed at the end of the line, make sure
	     it's cleared.  Nowadays we don't have a phys_cursor_glyph
	     with which to erase the cursor (because this method
	     doesn't work with lbearing/rbearing), so we must do it
	     this way.  */
	  if (vpos == w->phys_cursor.vpos
	      && (desired_row->reversed_p
		  ? (w->phys_cursor.hpos < 0)
		  : (w->phys_cursor.hpos >= desired_row->used[TEXT_AREA])))
	    {
	      w->phys_cursor_on_p = 0;
	      xlim = -1;
	    }
	  else
	    xlim = current_row->pixel_width;
	  rif->clear_end_of_line (w, updated_row, TEXT_AREA, xlim);
	  changed_p = 1;
	}
    }

  return changed_p;
}


/* Update row VPOS in window W.  Value is true if display has been changed.  */

static bool
update_window_line (struct window *w, int vpos, bool *mouse_face_overwritten_p)
{
  struct glyph_row *current_row = MATRIX_ROW (w->current_matrix, vpos);
  struct glyph_row *desired_row = MATRIX_ROW (w->desired_matrix, vpos);
  struct redisplay_interface *rif = FRAME_RIF (XFRAME (WINDOW_FRAME (w)));
  bool changed_p = 0;

  /* A row can be completely invisible in case a desired matrix was
     built with a vscroll and then make_cursor_line_fully_visible shifts
     the matrix.  Make sure to make such rows current anyway, since
     we need the correct y-position, for example, in the current matrix.  */
  if (desired_row->mode_line_p
      || desired_row->visible_height > 0)
    {
      eassert (desired_row->enabled_p);

      /* Update display of the left margin area, if there is one.  */
      if (!desired_row->full_width_p && w->left_margin_cols > 0)
	{
	  changed_p = 1;
	  update_marginal_area (w, desired_row, LEFT_MARGIN_AREA, vpos);
	  /* Setting this flag will ensure the vertical border, if
	     any, between this window and the one on its left will be
	     redrawn.  This is necessary because updating the left
	     margin area can potentially draw over the border.  */
	  current_row->redraw_fringe_bitmaps_p = 1;
	}

      /* Update the display of the text area.  */
      if (update_text_area (w, desired_row, vpos))
	{
	  changed_p = 1;
	  if (current_row->mouse_face_p)
	    *mouse_face_overwritten_p = 1;
	}

      /* Update display of the right margin area, if there is one.  */
      if (!desired_row->full_width_p && w->right_margin_cols > 0)
	{
	  changed_p = 1;
	  update_marginal_area (w, desired_row, RIGHT_MARGIN_AREA, vpos);
	}

      /* Draw truncation marks etc.  */
      if (!current_row->enabled_p
	  || desired_row->y != current_row->y
	  || desired_row->visible_height != current_row->visible_height
	  || desired_row->cursor_in_fringe_p != current_row->cursor_in_fringe_p
	  || desired_row->overlay_arrow_bitmap != current_row->overlay_arrow_bitmap
	  || current_row->redraw_fringe_bitmaps_p
	  || desired_row->mode_line_p != current_row->mode_line_p
	  || desired_row->exact_window_width_line_p != current_row->exact_window_width_line_p
	  || (MATRIX_ROW_CONTINUATION_LINE_P (desired_row)
	      != MATRIX_ROW_CONTINUATION_LINE_P (current_row)))
	rif->after_update_window_line_hook (w, desired_row);
    }

  /* Update current_row from desired_row.  */
  make_current (w->desired_matrix, w->current_matrix, vpos);
  return changed_p;
}


/* Set the cursor after an update of window W.  This function may only
   be called from update_window.  */

static void
set_window_cursor_after_update (struct window *w)
{
  struct frame *f = XFRAME (w->frame);
  int cx, cy, vpos, hpos;

  /* Not intended for frame matrix updates.  */
  eassert (FRAME_WINDOW_P (f));

  if (cursor_in_echo_area
      && !NILP (echo_area_buffer[0])
      /* If we are showing a message instead of the mini-buffer,
	 show the cursor for the message instead.  */
      && XWINDOW (minibuf_window) == w
      && EQ (minibuf_window, echo_area_window)
      /* These cases apply only to the frame that contains
	 the active mini-buffer window.  */
      && FRAME_HAS_MINIBUF_P (f)
      && EQ (FRAME_MINIBUF_WINDOW (f), echo_area_window))
    {
      cx = cy = vpos = hpos = 0;

      if (cursor_in_echo_area >= 0)
	{
	  /* If the mini-buffer is several lines high, find the last
	     line that has any text on it.  Note: either all lines
	     are enabled or none.  Otherwise we wouldn't be able to
	     determine Y.  */
	  struct glyph_row *row, *last_row;
	  struct glyph *glyph;
	  int yb = window_text_bottom_y (w);

	  last_row = NULL;
	  row = w->current_matrix->rows;
	  while (row->enabled_p
		 && (last_row == NULL
		     || MATRIX_ROW_BOTTOM_Y (row) <= yb))
	    {
	      if (row->used[TEXT_AREA]
		  && row->glyphs[TEXT_AREA][0].charpos >= 0)
		last_row = row;
	      ++row;
	    }

	  if (last_row)
	    {
	      struct glyph *start = last_row->glyphs[TEXT_AREA];
	      struct glyph *last = start + last_row->used[TEXT_AREA] - 1;

	      while (last > start && last->charpos < 0)
		--last;

	      for (glyph = start; glyph < last; ++glyph)
		{
		  cx += glyph->pixel_width;
		  ++hpos;
		}

	      cy = last_row->y;
	      vpos = MATRIX_ROW_VPOS (last_row, w->current_matrix);
	    }
	}
    }
  else
    {
      cx = w->cursor.x;
      cy = w->cursor.y;
      hpos = w->cursor.hpos;
      vpos = w->cursor.vpos;
    }

  /* Window cursor can be out of sync for horizontally split windows.
     Horizontal position is -1 when cursor is on the left fringe.   */
  hpos = clip_to_bounds (-1, hpos, w->current_matrix->matrix_w - 1);
  vpos = clip_to_bounds (0, vpos, w->current_matrix->nrows - 1);
  output_cursor_to (w, vpos, hpos, cy, cx);
}


/* Set WINDOW->must_be_updated_p to ON_P for all windows in the window
   tree rooted at W.  */

void
set_window_update_flags (struct window *w, bool on_p)
{
  while (w)
    {
      if (WINDOWP (w->contents))
	set_window_update_flags (XWINDOW (w->contents), on_p);
      else
	w->must_be_updated_p = on_p;

      w = NILP (w->next) ? 0 : XWINDOW (w->next);
    }
}



/***********************************************************************
			Window-Based Scrolling
 ***********************************************************************/

/* Structure describing rows in scrolling_window.  */

struct row_entry
{
  /* Number of occurrences of this row in desired and current matrix.  */
  int old_uses, new_uses;

  /* Vpos of row in new matrix.  */
  int new_line_number;

  /* Bucket index of this row_entry in the hash table row_table.  */
  ptrdiff_t bucket;

  /* The row described by this entry.  */
  struct glyph_row *row;

  /* Hash collision chain.  */
  struct row_entry *next;
};

/* A pool to allocate row_entry structures from, and the size of the
   pool.  The pool is reallocated in scrolling_window when we find
   that we need a larger one.  */

static struct row_entry *row_entry_pool;
static ptrdiff_t row_entry_pool_size;

/* Index of next free entry in row_entry_pool.  */

static ptrdiff_t row_entry_idx;

/* The hash table used during scrolling, and the table's size.  This
   table is used to quickly identify equal rows in the desired and
   current matrix.  */

static struct row_entry **row_table;
static ptrdiff_t row_table_size;

/* Vectors of pointers to row_entry structures belonging to the
   current and desired matrix, and the size of the vectors.  */

static struct row_entry **old_lines, **new_lines;
static ptrdiff_t old_lines_size, new_lines_size;

/* A pool to allocate run structures from, and its size.  */

static struct run *run_pool;
static ptrdiff_t runs_size;

/* A vector of runs of lines found during scrolling.  */

static struct run **runs;

/* Add glyph row ROW to the scrolling hash table.  */

static struct row_entry *
add_row_entry (struct glyph_row *row)
{
  struct row_entry *entry;
  ptrdiff_t i = row->hash % row_table_size;

  entry = row_table[i];
  eassert (entry || verify_row_hash (row));
  while (entry && !row_equal_p (entry->row, row, 1))
    entry = entry->next;

  if (entry == NULL)
    {
      entry = row_entry_pool + row_entry_idx++;
      entry->row = row;
      entry->old_uses = entry->new_uses = 0;
      entry->new_line_number = 0;
      entry->bucket = i;
      entry->next = row_table[i];
      row_table[i] = entry;
    }

  return entry;
}


/* Try to reuse part of the current display of W by scrolling lines.
   HEADER_LINE_P means W has a header line.

   The algorithm is taken from Communications of the ACM, Apr78 "A
   Technique for Isolating Differences Between Files."  It should take
   O(N) time.

   A short outline of the steps of the algorithm

   1. Skip lines equal at the start and end of both matrices.

   2. Enter rows in the current and desired matrix into a symbol
   table, counting how often they appear in both matrices.

   3. Rows that appear exactly once in both matrices serve as anchors,
   i.e. we assume that such lines are likely to have been moved.

   4. Starting from anchor lines, extend regions to be scrolled both
   forward and backward.

   Value is

   -1	if all rows were found to be equal.
   0	to indicate that we did not scroll the display, or
   1	if we did scroll.  */

static int
scrolling_window (struct window *w, bool header_line_p)
{
  struct glyph_matrix *desired_matrix = w->desired_matrix;
  struct glyph_matrix *current_matrix = w->current_matrix;
  int yb = window_text_bottom_y (w);
  ptrdiff_t i;
  int j, first_old, first_new, last_old, last_new;
  int nruns, run_idx;
  ptrdiff_t n;
  struct row_entry *entry;
  struct redisplay_interface *rif = FRAME_RIF (XFRAME (WINDOW_FRAME (w)));

  /* Skip over rows equal at the start.  */
  for (i = header_line_p; i < current_matrix->nrows - 1; ++i)
    {
      struct glyph_row *d = MATRIX_ROW (desired_matrix, i);
      struct glyph_row *c = MATRIX_ROW (current_matrix, i);

      if (c->enabled_p
	  && d->enabled_p
	  && !d->redraw_fringe_bitmaps_p
	  && c->y == d->y
	  && MATRIX_ROW_BOTTOM_Y (c) <= yb
	  && MATRIX_ROW_BOTTOM_Y (d) <= yb
	  && row_equal_p (c, d, 1))
	{
	  assign_row (c, d);
	  d->enabled_p = 0;
	}
      else
	break;
    }

  /* Give up if some rows in the desired matrix are not enabled.  */
  if (!MATRIX_ROW (desired_matrix, i)->enabled_p)
    return -1;

  first_old = first_new = i;

  /* Set last_new to the index + 1 of the row that reaches the
     bottom boundary in the desired matrix.  Give up if we find a
     disabled row before we reach the bottom boundary.  */
  i = first_new + 1;
  while (i < desired_matrix->nrows - 1)
    {
      int bottom;

      if (!MATRIX_ROW (desired_matrix, i)->enabled_p)
	return 0;
      bottom = MATRIX_ROW_BOTTOM_Y (MATRIX_ROW (desired_matrix, i));
      if (bottom <= yb)
	++i;
      if (bottom >= yb)
	break;
    }

  last_new = i;

  /* Set last_old to the index + 1 of the row that reaches the bottom
     boundary in the current matrix.  We don't look at the enabled
     flag here because we plan to reuse part of the display even if
     other parts are disabled.  */
  i = first_old + 1;
  while (i < current_matrix->nrows - 1)
    {
      int bottom = MATRIX_ROW_BOTTOM_Y (MATRIX_ROW (current_matrix, i));
      if (bottom <= yb)
	++i;
      if (bottom >= yb)
	break;
    }

  last_old = i;

  /* Skip over rows equal at the bottom.  */
  i = last_new;
  j = last_old;
  while (i - 1 > first_new
         && j - 1 > first_old
         && MATRIX_ROW (current_matrix, j - 1)->enabled_p
	 && (MATRIX_ROW (current_matrix, j - 1)->y
	     == MATRIX_ROW (desired_matrix, i - 1)->y)
	 && !MATRIX_ROW (desired_matrix, i - 1)->redraw_fringe_bitmaps_p
         && row_equal_p (MATRIX_ROW (desired_matrix, i - 1),
                         MATRIX_ROW (current_matrix, j - 1), 1))
    --i, --j;
  last_new = i;
  last_old = j;

  /* Nothing to do if all rows are equal.  */
  if (last_new == first_new)
    return 0;

  /* Check for integer overflow in size calculation.

     If next_almost_prime checks (N) for divisibility by 2..10, then
     it can return at most N + 10, e.g., next_almost_prime (1) == 11.
     So, set next_almost_prime_increment_max to 10.

     It's just a coincidence that next_almost_prime_increment_max ==
     NEXT_ALMOST_PRIME_LIMIT - 1.  If NEXT_ALMOST_PRIME_LIMIT were
     13, then next_almost_prime_increment_max would be 14, e.g.,
     because next_almost_prime (113) would be 127.  */
  {
    verify (NEXT_ALMOST_PRIME_LIMIT == 11);
    enum { next_almost_prime_increment_max = 10 };
    ptrdiff_t row_table_max =
      (min (PTRDIFF_MAX, SIZE_MAX) / (3 * sizeof *row_table)
       - next_almost_prime_increment_max);
    ptrdiff_t current_nrows_max = row_table_max - desired_matrix->nrows;
    if (current_nrows_max < current_matrix->nrows)
      memory_full (SIZE_MAX);
  }

  /* Reallocate vectors, tables etc. if necessary.  */

  if (current_matrix->nrows > old_lines_size)
    old_lines = xpalloc (old_lines, &old_lines_size,
			 current_matrix->nrows - old_lines_size,
			 INT_MAX, sizeof *old_lines);

  if (desired_matrix->nrows > new_lines_size)
    new_lines = xpalloc (new_lines, &new_lines_size,
			 desired_matrix->nrows - new_lines_size,
			 INT_MAX, sizeof *new_lines);

  n = desired_matrix->nrows;
  n += current_matrix->nrows;
  if (row_table_size < 3 * n)
    {
      ptrdiff_t size = next_almost_prime (3 * n);
      row_table = xnrealloc (row_table, size, sizeof *row_table);
      row_table_size = size;
      memset (row_table, 0, size * sizeof *row_table);
    }

  if (n > row_entry_pool_size)
    row_entry_pool = xpalloc (row_entry_pool, &row_entry_pool_size,
			      n - row_entry_pool_size,
			      -1, sizeof *row_entry_pool);

  if (desired_matrix->nrows > runs_size)
    {
      runs = xnrealloc (runs, desired_matrix->nrows, sizeof *runs);
      run_pool = xnrealloc (run_pool, desired_matrix->nrows, sizeof *run_pool);
      runs_size = desired_matrix->nrows;
    }

  nruns = run_idx = 0;
  row_entry_idx = 0;

  /* Add rows from the current and desired matrix to the hash table
     row_hash_table to be able to find equal ones quickly.  */

  for (i = first_old; i < last_old; ++i)
    {
      if (MATRIX_ROW (current_matrix, i)->enabled_p)
	{
	  entry = add_row_entry (MATRIX_ROW (current_matrix, i));
	  old_lines[i] = entry;
	  ++entry->old_uses;
	}
      else
	old_lines[i] = NULL;
    }

  for (i = first_new; i < last_new; ++i)
    {
      eassert (MATRIX_ROW_ENABLED_P (desired_matrix, i));
      entry = add_row_entry (MATRIX_ROW (desired_matrix, i));
      ++entry->new_uses;
      entry->new_line_number = i;
      new_lines[i] = entry;
    }

  /* Identify moves based on lines that are unique and equal
     in both matrices.  */
  for (i = first_old; i < last_old;)
    if (old_lines[i]
	&& old_lines[i]->old_uses == 1
        && old_lines[i]->new_uses == 1)
      {
	int p, q;
	int new_line = old_lines[i]->new_line_number;
	struct run *run = run_pool + run_idx++;

	/* Record move.  */
	run->current_vpos = i;
	run->current_y = MATRIX_ROW (current_matrix, i)->y;
	run->desired_vpos = new_line;
	run->desired_y = MATRIX_ROW (desired_matrix, new_line)->y;
	run->nrows = 1;
	run->height = MATRIX_ROW (current_matrix, i)->height;

	/* Extend backward.  */
	p = i - 1;
	q = new_line - 1;
	while (p > first_old
	       && q > first_new
	       && old_lines[p] == new_lines[q])
	  {
	    int h = MATRIX_ROW (current_matrix, p)->height;
	    --run->current_vpos;
	    --run->desired_vpos;
	    ++run->nrows;
	    run->height += h;
	    run->desired_y -= h;
	    run->current_y -= h;
	    --p, --q;
	  }

	/* Extend forward.  */
	p = i + 1;
	q = new_line + 1;
	while (p < last_old
	       && q < last_new
	       && old_lines[p] == new_lines[q])
	  {
	    int h = MATRIX_ROW (current_matrix, p)->height;
	    ++run->nrows;
	    run->height += h;
	    ++p, ++q;
	  }

	/* Insert run into list of all runs.  Order runs by copied
	   pixel lines.  Note that we record runs that don't have to
	   be copied because they are already in place.  This is done
	   because we can avoid calling update_window_line in this
	   case.  */
	for (p = 0; p < nruns && runs[p]->height > run->height; ++p)
	  ;
	for (q = nruns; q > p; --q)
	  runs[q] = runs[q - 1];
	runs[p] = run;
	++nruns;

	i += run->nrows;
      }
    else
      ++i;

  /* Do the moves.  Do it in a way that we don't overwrite something
     we want to copy later on.  This is not solvable in general
     because there is only one display and we don't have a way to
     exchange areas on this display.  Example:

          +-----------+       +-----------+
          |     A     |       |     B     |
          +-----------+  -->  +-----------+
          |     B     |       |     A     |
          +-----------+       +-----------+

     Instead, prefer bigger moves, and invalidate moves that would
     copy from where we copied to.  */

  for (i = 0; i < nruns; ++i)
    if (runs[i]->nrows > 0)
      {
	struct run *r = runs[i];

	/* Copy on the display.  */
	if (r->current_y != r->desired_y)
	  {
	    rif->clear_window_mouse_face (w);
	    rif->scroll_run_hook (w, r);
	  }

	/* Truncate runs that copy to where we copied to, and
	   invalidate runs that copy from where we copied to.  */
	for (j = nruns - 1; j > i; --j)
	  {
	    struct run *p = runs[j];
	    bool truncated_p = 0;

	    if (p->nrows > 0
		&& p->desired_y < r->desired_y + r->height
		&& p->desired_y + p->height > r->desired_y)
	      {
		if (p->desired_y < r->desired_y)
		  {
		    p->nrows = r->desired_vpos - p->desired_vpos;
		    p->height = r->desired_y - p->desired_y;
		    truncated_p = 1;
		  }
		else
		  {
		    int nrows_copied = (r->desired_vpos + r->nrows
					- p->desired_vpos);

		    if (p->nrows <= nrows_copied)
		      p->nrows = 0;
		    else
		      {
			int height_copied = (r->desired_y + r->height
					     - p->desired_y);

			p->current_vpos += nrows_copied;
			p->desired_vpos += nrows_copied;
			p->nrows -= nrows_copied;
			p->current_y += height_copied;
			p->desired_y += height_copied;
			p->height -= height_copied;
			truncated_p = 1;
		      }
		  }
	      }

	    if (r->current_y != r->desired_y
		/* The condition below is equivalent to
		   ((p->current_y >= r->desired_y
		     && p->current_y < r->desired_y + r->height)
		    || (p->current_y + p->height > r->desired_y
			&& (p->current_y + p->height
			    <= r->desired_y + r->height)))
		   because we have 0 < p->height <= r->height.  */
		&& p->current_y < r->desired_y + r->height
		&& p->current_y + p->height > r->desired_y)
	      p->nrows = 0;

	    /* Reorder runs by copied pixel lines if truncated.  */
	    if (truncated_p && p->nrows > 0)
	      {
		int k = nruns - 1;

		while (runs[k]->nrows == 0 || runs[k]->height < p->height)
		  k--;
		memmove (runs + j, runs + j + 1, (k - j) * sizeof (*runs));
		runs[k] = p;
	      }
	  }

	/* Assign matrix rows.  */
	for (j = 0; j < r->nrows; ++j)
	  {
	    struct glyph_row *from, *to;
	    bool to_overlapped_p;

	    to = MATRIX_ROW (current_matrix, r->desired_vpos + j);
	    from = MATRIX_ROW (desired_matrix, r->desired_vpos + j);
	    to_overlapped_p = to->overlapped_p;
	    from->redraw_fringe_bitmaps_p = from->fringe_bitmap_periodic_p;
	    assign_row (to, from);
	    /* The above `assign_row' actually does swap, so if we had
	       an overlap in the copy destination of two runs, then
	       the second run would assign a previously disabled bogus
	       row.  But thanks to the truncation code in the
	       preceding for-loop, we no longer have such an overlap,
	       and thus the assigned row should always be enabled.  */
	    eassert (to->enabled_p);
	    from->enabled_p = 0;
	    to->overlapped_p = to_overlapped_p;
	  }
      }

  /* Clear the hash table, for the next time.  */
  for (i = 0; i < row_entry_idx; ++i)
    row_table[row_entry_pool[i].bucket] = NULL;

  /* Value is 1 to indicate that we scrolled the display.  */
  return nruns > 0;
}



/************************************************************************
			 Frame-Based Updates
 ************************************************************************/

/* Update the desired frame matrix of frame F.

   FORCE_P means that the update should not be stopped by pending input.
   INHIBIT_HAIRY_ID_P means that scrolling should not be tried.

   Value is true if update was stopped due to pending input.  */

static bool
update_frame_1 (struct frame *f, bool force_p, bool inhibit_id_p)
{
  /* Frame matrices to work on.  */
  struct glyph_matrix *current_matrix = f->current_matrix;
  struct glyph_matrix *desired_matrix = f->desired_matrix;
  int i;
  bool pause_p;
  int preempt_count = baud_rate / 2400 + 1;

  eassert (current_matrix && desired_matrix);

  if (baud_rate != FRAME_COST_BAUD_RATE (f))
    calculate_costs (f);

  if (preempt_count <= 0)
    preempt_count = 1;

  if (!force_p && detect_input_pending_ignore_squeezables ())
    {
      pause_p = 1;
      goto do_pause;
    }

  /* If we cannot insert/delete lines, it's no use trying it.  */
  if (!FRAME_LINE_INS_DEL_OK (f))
    inhibit_id_p = 1;

  /* See if any of the desired lines are enabled; don't compute for
     i/d line if just want cursor motion.  */
  for (i = 0; i < desired_matrix->nrows; i++)
    if (MATRIX_ROW_ENABLED_P (desired_matrix, i))
      break;

  /* Try doing i/d line, if not yet inhibited.  */
  if (!inhibit_id_p && i < desired_matrix->nrows)
    force_p |= scrolling (f);

  /* Update the individual lines as needed.  Do bottom line first.  */
  if (MATRIX_ROW_ENABLED_P (desired_matrix, desired_matrix->nrows - 1))
    update_frame_line (f, desired_matrix->nrows - 1);

  /* Now update the rest of the lines.  */
  for (i = 0; i < desired_matrix->nrows - 1 && (force_p || !input_pending); i++)
    {
      if (MATRIX_ROW_ENABLED_P (desired_matrix, i))
	{
	  if (FRAME_TERMCAP_P (f))
	    {
	      /* Flush out every so many lines.
		 Also flush out if likely to have more than 1k buffered
		 otherwise.   I'm told that some telnet connections get
		 really screwed by more than 1k output at once.  */
	      FILE *display_output = FRAME_TTY (f)->output;
	      if (display_output)
		{
		  ptrdiff_t outq = __fpending (display_output);
		  if (outq > 900
		      || (outq > 20 && ((i - 1) % preempt_count == 0)))
		    fflush (display_output);
		}
	    }

	  if (!force_p && (i - 1) % preempt_count == 0)
	    detect_input_pending_ignore_squeezables ();

	  update_frame_line (f, i);
	}
    }

  lint_assume (0 <= FRAME_LINES (f));
  pause_p = 0 < i && i < FRAME_LINES (f) - 1;

  /* Now just clean up termcap drivers and set cursor, etc.  */
  if (!pause_p)
    {
      if ((cursor_in_echo_area
	   /* If we are showing a message instead of the mini-buffer,
	      show the cursor for the message instead of for the
	      (now hidden) mini-buffer contents.  */
	   || (EQ (minibuf_window, selected_window)
	       && EQ (minibuf_window, echo_area_window)
	       && !NILP (echo_area_buffer[0])))
	  /* These cases apply only to the frame that contains
	     the active mini-buffer window.  */
	  && FRAME_HAS_MINIBUF_P (f)
	  && EQ (FRAME_MINIBUF_WINDOW (f), echo_area_window))
	{
	  int top = WINDOW_TOP_EDGE_LINE (XWINDOW (FRAME_MINIBUF_WINDOW (f)));
	  int row, col;

	  if (cursor_in_echo_area < 0)
	    {
	      /* Negative value of cursor_in_echo_area means put
                 cursor at beginning of line.  */
	      row = top;
	      col = 0;
	    }
	  else
	    {
	      /* Positive value of cursor_in_echo_area means put
		 cursor at the end of the prompt.  If the mini-buffer
		 is several lines high, find the last line that has
		 any text on it.  */
	      row = FRAME_LINES (f);
	      do
		{
		  --row;
		  col = 0;

		  if (MATRIX_ROW_ENABLED_P (current_matrix, row))
		    {
		      /* Frame rows are filled up with spaces that
			 must be ignored here.  */
		      struct glyph_row *r = MATRIX_ROW (current_matrix,
							row);
		      struct glyph *start = r->glyphs[TEXT_AREA];
		      struct glyph *last = start + r->used[TEXT_AREA];

		      while (last > start
			     && (last - 1)->charpos < 0)
			--last;

		      col = last - start;
		    }
		}
	      while (row > top && col == 0);

	      /* Make sure COL is not out of range.  */
	      if (col >= FRAME_CURSOR_X_LIMIT (f))
		{
		  /* If we have another row, advance cursor into it.  */
		  if (row < FRAME_LINES (f) - 1)
		    {
		      col = FRAME_LEFT_SCROLL_BAR_COLS (f);
		      row++;
		    }
		  /* Otherwise move it back in range.  */
		  else
		    col = FRAME_CURSOR_X_LIMIT (f) - 1;
		}
	    }

	  cursor_to (f, row, col);
	}
      else
	{
	  /* We have only one cursor on terminal frames.  Use it to
	     display the cursor of the selected window.  */
	  struct window *w = XWINDOW (FRAME_SELECTED_WINDOW (f));
	  if (w->cursor.vpos >= 0
	      /* The cursor vpos may be temporarily out of bounds
	         in the following situation:  There is one window,
		 with the cursor in the lower half of it.  The window
		 is split, and a message causes a redisplay before
	         a new cursor position has been computed.  */
	      && w->cursor.vpos < WINDOW_TOTAL_LINES (w))
	    {
	      int x = WINDOW_TO_FRAME_HPOS (w, w->cursor.hpos);
	      int y = WINDOW_TO_FRAME_VPOS (w, w->cursor.vpos);

	      x += max (0, w->left_margin_cols);
	      cursor_to (f, y, x);
	    }
	}
    }

 do_pause:

  clear_desired_matrices (f);
  return pause_p;
}


/* Do line insertions/deletions on frame F for frame-based redisplay.  */

static bool
scrolling (struct frame *frame)
{
  int unchanged_at_top, unchanged_at_bottom;
  int window_size;
  int changed_lines;
  int *old_hash = alloca (FRAME_LINES (frame) * sizeof (int));
  int *new_hash = alloca (FRAME_LINES (frame) * sizeof (int));
  int *draw_cost = alloca (FRAME_LINES (frame) * sizeof (int));
  int *old_draw_cost = alloca (FRAME_LINES (frame) * sizeof (int));
  register int i;
  int free_at_end_vpos = FRAME_LINES (frame);
  struct glyph_matrix *current_matrix = frame->current_matrix;
  struct glyph_matrix *desired_matrix = frame->desired_matrix;

  if (!current_matrix)
    emacs_abort ();

  /* Compute hash codes of all the lines.  Also calculate number of
     changed lines, number of unchanged lines at the beginning, and
     number of unchanged lines at the end.  */
  changed_lines = 0;
  unchanged_at_top = 0;
  unchanged_at_bottom = FRAME_LINES (frame);
  for (i = 0; i < FRAME_LINES (frame); i++)
    {
      /* Give up on this scrolling if some old lines are not enabled.  */
      if (!MATRIX_ROW_ENABLED_P (current_matrix, i))
	return 0;
      old_hash[i] = line_hash_code (MATRIX_ROW (current_matrix, i));
      if (! MATRIX_ROW_ENABLED_P (desired_matrix, i))
	{
	  /* This line cannot be redrawn, so don't let scrolling mess it.  */
	  new_hash[i] = old_hash[i];
#define INFINITY 1000000	/* Taken from scroll.c */
	  draw_cost[i] = INFINITY;
	}
      else
	{
	  new_hash[i] = line_hash_code (MATRIX_ROW (desired_matrix, i));
	  draw_cost[i] = line_draw_cost (desired_matrix, i);
	}

      if (old_hash[i] != new_hash[i])
	{
	  changed_lines++;
	  unchanged_at_bottom = FRAME_LINES (frame) - i - 1;
	}
      else if (i == unchanged_at_top)
	unchanged_at_top++;
      old_draw_cost[i] = line_draw_cost (current_matrix, i);
    }

  /* If changed lines are few, don't allow preemption, don't scroll.  */
  if ((!FRAME_SCROLL_REGION_OK (frame)
       && changed_lines < baud_rate / 2400)
      || unchanged_at_bottom == FRAME_LINES (frame))
    return 1;

  window_size = (FRAME_LINES (frame) - unchanged_at_top
		 - unchanged_at_bottom);

  if (FRAME_SCROLL_REGION_OK (frame))
    free_at_end_vpos -= unchanged_at_bottom;
  else if (FRAME_MEMORY_BELOW_FRAME (frame))
    free_at_end_vpos = -1;

  /* If large window, fast terminal and few lines in common between
     current frame and desired frame, don't bother with i/d calc.  */
  if (!FRAME_SCROLL_REGION_OK (frame)
      && window_size >= 18 && baud_rate > 2400
      && (window_size >=
	  10 * scrolling_max_lines_saved (unchanged_at_top,
					  FRAME_LINES (frame) - unchanged_at_bottom,
					  old_hash, new_hash, draw_cost)))
    return 0;

  if (window_size < 2)
    return 0;

  scrolling_1 (frame, window_size, unchanged_at_top, unchanged_at_bottom,
	       draw_cost + unchanged_at_top - 1,
	       old_draw_cost + unchanged_at_top - 1,
	       old_hash + unchanged_at_top - 1,
	       new_hash + unchanged_at_top - 1,
	       free_at_end_vpos - unchanged_at_top);

  return 0;
}


/* Count the number of blanks at the start of the vector of glyphs R
   which is LEN glyphs long.  */

static int
count_blanks (struct glyph *r, int len)
{
  int i;

  for (i = 0; i < len; ++i)
    if (!CHAR_GLYPH_SPACE_P (r[i]))
      break;

  return i;
}


/* Count the number of glyphs in common at the start of the glyph
   vectors STR1 and STR2.  END1 is the end of STR1 and END2 is the end
   of STR2.  Value is the number of equal glyphs equal at the start.  */

static int
count_match (struct glyph *str1, struct glyph *end1, struct glyph *str2, struct glyph *end2)
{
  struct glyph *p1 = str1;
  struct glyph *p2 = str2;

  while (p1 < end1
	 && p2 < end2
	 && GLYPH_CHAR_AND_FACE_EQUAL_P (p1, p2))
    ++p1, ++p2;

  return p1 - str1;
}


/* Char insertion/deletion cost vector, from term.c */

#define char_ins_del_cost(f) (&char_ins_del_vector[FRAME_TOTAL_COLS ((f))])


/* Perform a frame-based update on line VPOS in frame FRAME.  */

static void
update_frame_line (struct frame *f, int vpos)
{
  struct glyph *obody, *nbody, *op1, *op2, *np1, *nend;
  int tem;
  int osp, nsp, begmatch, endmatch, olen, nlen;
  struct glyph_matrix *current_matrix = f->current_matrix;
  struct glyph_matrix *desired_matrix = f->desired_matrix;
  struct glyph_row *current_row = MATRIX_ROW (current_matrix, vpos);
  struct glyph_row *desired_row = MATRIX_ROW (desired_matrix, vpos);
  bool must_write_whole_line_p;
  bool write_spaces_p = FRAME_MUST_WRITE_SPACES (f);
  bool colored_spaces_p = (FACE_FROM_ID (f, DEFAULT_FACE_ID)->background
			   != FACE_TTY_DEFAULT_BG_COLOR);

  if (colored_spaces_p)
    write_spaces_p = 1;

  /* Current row not enabled means it has unknown contents.  We must
     write the whole desired line in that case.  */
  must_write_whole_line_p = !current_row->enabled_p;
  if (must_write_whole_line_p)
    {
      obody = 0;
      olen = 0;
    }
  else
    {
      obody = MATRIX_ROW_GLYPH_START (current_matrix, vpos);
      olen = current_row->used[TEXT_AREA];

      /* Ignore trailing spaces, if we can.  */
      if (!write_spaces_p)
	while (olen > 0 && CHAR_GLYPH_SPACE_P (obody[olen-1]))
	  olen--;
    }

  current_row->enabled_p = 1;
  current_row->used[TEXT_AREA] = desired_row->used[TEXT_AREA];

  /* If desired line is empty, just clear the line.  */
  if (!desired_row->enabled_p)
    {
      nlen = 0;
      goto just_erase;
    }

  nbody = desired_row->glyphs[TEXT_AREA];
  nlen = desired_row->used[TEXT_AREA];
  nend = nbody + nlen;

  /* If display line has unknown contents, write the whole line.  */
  if (must_write_whole_line_p)
    {
      /* Ignore spaces at the end, if we can.  */
      if (!write_spaces_p)
	while (nlen > 0 && CHAR_GLYPH_SPACE_P (nbody[nlen - 1]))
	  --nlen;

      /* Write the contents of the desired line.  */
      if (nlen)
	{
          cursor_to (f, vpos, 0);
	  write_glyphs (f, nbody, nlen);
	}

      /* Don't call clear_end_of_line if we already wrote the whole
	 line.  The cursor will not be at the right margin in that
	 case but in the line below.  */
      if (nlen < FRAME_TOTAL_COLS (f))
	{
	  cursor_to (f, vpos, nlen);
          clear_end_of_line (f, FRAME_TOTAL_COLS (f));
	}
      else
	/* Make sure we are in the right row, otherwise cursor movement
	   with cmgoto might use `ch' in the wrong row.  */
	cursor_to (f, vpos, 0);

      make_current (desired_matrix, current_matrix, vpos);
      return;
    }

  /* Pretend trailing spaces are not there at all,
     unless for one reason or another we must write all spaces.  */
  if (!write_spaces_p)
    while (nlen > 0 && CHAR_GLYPH_SPACE_P (nbody[nlen - 1]))
      nlen--;

  /* If there's no i/d char, quickly do the best we can without it.  */
  if (!FRAME_CHAR_INS_DEL_OK (f))
    {
      int i, j;

      /* Find the first glyph in desired row that doesn't agree with
	 a glyph in the current row, and write the rest from there on.  */
      for (i = 0; i < nlen; i++)
	{
	  if (i >= olen || !GLYPH_EQUAL_P (nbody + i, obody + i))
	    {
	      /* Find the end of the run of different glyphs.  */
	      j = i + 1;
	      while (j < nlen
		     && (j >= olen
			 || !GLYPH_EQUAL_P (nbody + j, obody + j)
			 || CHAR_GLYPH_PADDING_P (nbody[j])))
		++j;

	      /* Output this run of non-matching chars.  */
	      cursor_to (f, vpos, i);
	      write_glyphs (f, nbody + i, j - i);
	      i = j - 1;

	      /* Now find the next non-match.  */
	    }
	}

      /* Clear the rest of the line, or the non-clear part of it.  */
      if (olen > nlen)
	{
	  cursor_to (f, vpos, nlen);
	  clear_end_of_line (f, olen);
	}

      /* Make current row = desired row.  */
      make_current (desired_matrix, current_matrix, vpos);
      return;
    }

  /* Here when CHAR_INS_DEL_OK != 0, i.e. we can insert or delete
     characters in a row.  */

  if (!olen)
    {
      /* If current line is blank, skip over initial spaces, if
	 possible, and write the rest.  */
      if (write_spaces_p)
	nsp = 0;
      else
	nsp = count_blanks (nbody, nlen);

      if (nlen > nsp)
	{
	  cursor_to (f, vpos, nsp);
	  write_glyphs (f, nbody + nsp, nlen - nsp);
	}

      /* Exchange contents between current_frame and new_frame.  */
      make_current (desired_matrix, current_matrix, vpos);
      return;
    }

  /* Compute number of leading blanks in old and new contents.  */
  osp = count_blanks (obody, olen);
  nsp = (colored_spaces_p ? 0 : count_blanks (nbody, nlen));

  /* Compute number of matching chars starting with first non-blank.  */
  begmatch = count_match (obody + osp, obody + olen,
			  nbody + nsp, nbody + nlen);

  /* Spaces in new match implicit space past the end of old.  */
  /* A bug causing this to be a no-op was fixed in 18.29.  */
  if (!write_spaces_p && osp + begmatch == olen)
    {
      np1 = nbody + nsp;
      while (np1 + begmatch < nend && CHAR_GLYPH_SPACE_P (np1[begmatch]))
	++begmatch;
    }

  /* Avoid doing insert/delete char
     just cause number of leading spaces differs
     when the following text does not match.  */
  if (begmatch == 0 && osp != nsp)
    osp = nsp = min (osp, nsp);

  /* Find matching characters at end of line */
  op1 = obody + olen;
  np1 = nbody + nlen;
  op2 = op1 + begmatch - min (olen - osp, nlen - nsp);
  while (op1 > op2
	 && GLYPH_EQUAL_P (op1 - 1, np1 - 1))
    {
      op1--;
      np1--;
    }
  endmatch = obody + olen - op1;

  /* tem gets the distance to insert or delete.
     endmatch is how many characters we save by doing so.
     Is it worth it?  */

  tem = (nlen - nsp) - (olen - osp);
  if (endmatch && tem
      && (!FRAME_CHAR_INS_DEL_OK (f)
          || endmatch <= char_ins_del_cost (f)[tem]))
    endmatch = 0;

  /* nsp - osp is the distance to insert or delete.
     If that is nonzero, begmatch is known to be nonzero also.
     begmatch + endmatch is how much we save by doing the ins/del.
     Is it worth it?  */

  if (nsp != osp
      && (!FRAME_CHAR_INS_DEL_OK (f)
	  || begmatch + endmatch <= char_ins_del_cost (f)[nsp - osp]))
    {
      begmatch = 0;
      endmatch = 0;
      osp = nsp = min (osp, nsp);
    }

  /* Now go through the line, inserting, writing and
     deleting as appropriate.  */

  if (osp > nsp)
    {
      cursor_to (f, vpos, nsp);
      delete_glyphs (f, osp - nsp);
    }
  else if (nsp > osp)
    {
      /* If going to delete chars later in line
	 and insert earlier in the line,
	 must delete first to avoid losing data in the insert */
      if (endmatch && nlen < olen + nsp - osp)
	{
	  cursor_to (f, vpos, nlen - endmatch + osp - nsp);
	  delete_glyphs (f, olen + nsp - osp - nlen);
	  olen = nlen - (nsp - osp);
	}
      cursor_to (f, vpos, osp);
      insert_glyphs (f, 0, nsp - osp);
    }
  olen += nsp - osp;

  tem = nsp + begmatch + endmatch;
  if (nlen != tem || olen != tem)
    {
      if (!endmatch || nlen == olen)
	{
	  /* If new text being written reaches right margin, there is
	     no need to do clear-to-eol at the end of this function
	     (and it would not be safe, since cursor is not going to
	     be "at the margin" after the text is done).  */
	  if (nlen == FRAME_TOTAL_COLS (f))
	    olen = 0;

	  /* Function write_glyphs is prepared to do nothing
	     if passed a length <= 0.  Check it here to avoid
	     unnecessary cursor movement.  */
	  if (nlen - tem > 0)
	    {
	      cursor_to (f, vpos, nsp + begmatch);
	      write_glyphs (f, nbody + nsp + begmatch, nlen - tem);
	    }
	}
      else if (nlen > olen)
	{
	  /* Here, we used to have the following simple code:
	     ----------------------------------------
	     write_glyphs (nbody + nsp + begmatch, olen - tem);
	     insert_glyphs (nbody + nsp + begmatch + olen - tem, nlen - olen);
	     ----------------------------------------
	     but it doesn't work if nbody[nsp + begmatch + olen - tem]
	     is a padding glyph.  */
	  int out = olen - tem;	/* Columns to be overwritten originally.  */
	  int del;

	  cursor_to (f, vpos, nsp + begmatch);

	  /* Calculate columns we can actually overwrite.  */
	  while (CHAR_GLYPH_PADDING_P (nbody[nsp + begmatch + out]))
	    out--;
	  write_glyphs (f, nbody + nsp + begmatch, out);

	  /* If we left columns to be overwritten, we must delete them.  */
	  del = olen - tem - out;
	  if (del > 0)
	    delete_glyphs (f, del);

	  /* At last, we insert columns not yet written out.  */
	  insert_glyphs (f, nbody + nsp + begmatch + out, nlen - olen + del);
	  olen = nlen;
	}
      else if (olen > nlen)
	{
	  cursor_to (f, vpos, nsp + begmatch);
	  write_glyphs (f, nbody + nsp + begmatch, nlen - tem);
	  delete_glyphs (f, olen - nlen);
	  olen = nlen;
	}
    }

 just_erase:
  /* If any unerased characters remain after the new line, erase them.  */
  if (olen > nlen)
    {
      cursor_to (f, vpos, nlen);
      clear_end_of_line (f, olen);
    }

  /* Exchange contents between current_frame and new_frame.  */
  make_current (desired_matrix, current_matrix, vpos);
}



/***********************************************************************
		   X/Y Position -> Buffer Position
 ***********************************************************************/

/* Determine what's under window-relative pixel position (*X, *Y).
   Return the OBJECT (string or buffer) that's there.
   Return in *POS the position in that object.
   Adjust *X and *Y to character positions.
   Return in *DX and *DY the pixel coordinates of the click,
   relative to the top left corner of OBJECT, or relative to
   the top left corner of the character glyph at (*X, *Y)
   if OBJECT is nil.
   Return WIDTH and HEIGHT of the object at (*X, *Y), or zero
   if the coordinates point to an empty area of the display.  */

Lisp_Object
buffer_posn_from_coords (struct window *w, int *x, int *y, struct display_pos *pos, Lisp_Object *object, int *dx, int *dy, int *width, int *height)
{
  struct it it;
  Lisp_Object old_current_buffer = Fcurrent_buffer ();
  struct text_pos startp;
  Lisp_Object string;
  struct glyph_row *row;
#ifdef HAVE_WINDOW_SYSTEM
  struct image *img = 0;
#endif
  int x0, x1, to_x;
  void *itdata = NULL;

  /* We used to set current_buffer directly here, but that does the
     wrong thing with `face-remapping-alist' (bug#2044).  */
  Fset_buffer (w->contents);
  itdata = bidi_shelve_cache ();
  CLIP_TEXT_POS_FROM_MARKER (startp, w->start);
  start_display (&it, w, startp);
  /* start_display takes into account the header-line row, but IT's
     vpos still counts from the glyph row that includes the window's
     start position.  Adjust for a possible header-line row.  */
  it.vpos += WINDOW_WANTS_HEADER_LINE_P (w);

  x0 = *x;

  /* First, move to the beginning of the row corresponding to *Y.  We
     need to be in that row to get the correct value of base paragraph
     direction for the text at (*X, *Y).  */
  move_it_to (&it, -1, 0, *y, -1, MOVE_TO_X | MOVE_TO_Y);

  /* TO_X is the pixel position that the iterator will compute for the
     glyph at *X.  We add it.first_visible_x because iterator
     positions include the hscroll.  */
  to_x = x0 + it.first_visible_x;
  if (it.bidi_it.paragraph_dir == R2L)
    /* For lines in an R2L paragraph, we need to mirror TO_X wrt the
       text area.  This is because the iterator, even in R2L
       paragraphs, delivers glyphs as if they started at the left
       margin of the window.  (When we actually produce glyphs for
       display, we reverse their order in PRODUCE_GLYPHS, but the
       iterator doesn't know about that.)  The following line adjusts
       the pixel position to the iterator geometry, which is what
       move_it_* routines use.  (The -1 is because in a window whose
       text-area width is W, the rightmost pixel position is W-1, and
       it should be mirrored into zero pixel position.)  */
    to_x = window_box_width (w, TEXT_AREA) - to_x - 1;

  /* Now move horizontally in the row to the glyph under *X.  Second
     argument is ZV to prevent move_it_in_display_line from matching
     based on buffer positions.  */
  move_it_in_display_line (&it, ZV, to_x, MOVE_TO_X);
  bidi_unshelve_cache (itdata, 0);

  Fset_buffer (old_current_buffer);

  *dx = x0 + it.first_visible_x - it.current_x;
  *dy = *y - it.current_y;

  string = w->contents;
  if (STRINGP (it.string))
    string = it.string;
  *pos = it.current;
  if (it.what == IT_COMPOSITION
      && it.cmp_it.nchars > 1
      && it.cmp_it.reversed_p)
    {
      /* The current display element is a grapheme cluster in a
	 composition.  In that case, we need the position of the first
	 character of the cluster.  But, as it.cmp_it.reversed_p is 1,
	 it.current points to the last character of the cluster, thus
	 we must move back to the first character of the same
	 cluster.  */
      CHARPOS (pos->pos) -= it.cmp_it.nchars - 1;
      if (STRINGP (it.string))
	BYTEPOS (pos->pos) = string_char_to_byte (string, CHARPOS (pos->pos));
      else
	BYTEPOS (pos->pos) = buf_charpos_to_bytepos (XBUFFER (w->contents),
						     CHARPOS (pos->pos));
    }

#ifdef HAVE_WINDOW_SYSTEM
  if (it.what == IT_IMAGE)
    {
      if ((img = IMAGE_FROM_ID (it.f, it.image_id)) != NULL
	  && !NILP (img->spec))
	*object = img->spec;
    }
#endif

  if (it.vpos < w->current_matrix->nrows
      && (row = MATRIX_ROW (w->current_matrix, it.vpos),
	  row->enabled_p))
    {
      if (it.hpos < row->used[TEXT_AREA])
	{
	  struct glyph *glyph = row->glyphs[TEXT_AREA] + it.hpos;
#ifdef HAVE_WINDOW_SYSTEM
	  if (img)
	    {
	      *dy -= row->ascent - glyph->ascent;
	      *dx += glyph->slice.img.x;
	      *dy += glyph->slice.img.y;
	      /* Image slices positions are still relative to the entire image */
	      *width = img->width;
	      *height = img->height;
	    }
	  else
#endif
	    {
	      *width = glyph->pixel_width;
	      *height = glyph->ascent + glyph->descent;
	    }
	}
      else
	{
	  *width = 0;
	  *height = row->height;
	}
    }
  else
    {
      *width = *height = 0;
    }

  /* Add extra (default width) columns if clicked after EOL. */
  x1 = max (0, it.current_x + it.pixel_width - it.first_visible_x);
  if (x0 > x1)
    it.hpos += (x0 - x1) / WINDOW_FRAME_COLUMN_WIDTH (w);

  *x = it.hpos;
  *y = it.vpos;

  return string;
}


/* Value is the string under window-relative coordinates X/Y in the
   mode line or header line (PART says which) of window W, or nil if none.
   *CHARPOS is set to the position in the string returned.  */

Lisp_Object
mode_line_string (struct window *w, enum window_part part,
		  int *x, int *y, ptrdiff_t *charpos, Lisp_Object *object,
		  int *dx, int *dy, int *width, int *height)
{
  struct glyph_row *row;
  struct glyph *glyph, *end;
  int x0, y0;
  Lisp_Object string = Qnil;

  if (part == ON_MODE_LINE)
    row = MATRIX_MODE_LINE_ROW (w->current_matrix);
  else
    row = MATRIX_HEADER_LINE_ROW (w->current_matrix);
  y0 = *y - row->y;
  *y = row - MATRIX_FIRST_TEXT_ROW (w->current_matrix);

  if (row->mode_line_p && row->enabled_p)
    {
      /* Find the glyph under X.  If we find one with a string object,
         it's the one we were looking for.  */
      glyph = row->glyphs[TEXT_AREA];
      end = glyph + row->used[TEXT_AREA];
      for (x0 = *x; glyph < end && x0 >= glyph->pixel_width; ++glyph)
	x0 -= glyph->pixel_width;
      *x = glyph - row->glyphs[TEXT_AREA];
      if (glyph < end)
	{
	  string = glyph->object;
	  *charpos = glyph->charpos;
	  *width = glyph->pixel_width;
	  *height = glyph->ascent + glyph->descent;
#ifdef HAVE_WINDOW_SYSTEM
	  if (glyph->type == IMAGE_GLYPH)
	    {
	      struct image *img;
	      img = IMAGE_FROM_ID (WINDOW_XFRAME (w), glyph->u.img_id);
	      if (img != NULL)
		*object = img->spec;
	      y0 -= row->ascent - glyph->ascent;
	    }
#endif
	}
      else
	{
	  /* Add extra (default width) columns if clicked after EOL. */
	  *x += x0 / WINDOW_FRAME_COLUMN_WIDTH (w);
	  *width = 0;
	  *height = row->height;
	}
    }
  else
    {
      *x = 0;
      x0 = 0;
      *width = *height = 0;
    }

  *dx = x0;
  *dy = y0;

  return string;
}


/* Value is the string under window-relative coordinates X/Y in either
   marginal area, or nil if none.  *CHARPOS is set to the position in
   the string returned.  */

Lisp_Object
marginal_area_string (struct window *w, enum window_part part,
		      int *x, int *y, ptrdiff_t *charpos, Lisp_Object *object,
		      int *dx, int *dy, int *width, int *height)
{
  struct glyph_row *row = w->current_matrix->rows;
  struct glyph *glyph, *end;
  int x0, y0, i, wy = *y;
  int area;
  Lisp_Object string = Qnil;

  if (part == ON_LEFT_MARGIN)
    area = LEFT_MARGIN_AREA;
  else if (part == ON_RIGHT_MARGIN)
    area = RIGHT_MARGIN_AREA;
  else
    emacs_abort ();

  for (i = 0; row->enabled_p && i < w->current_matrix->nrows; ++i, ++row)
    if (wy >= row->y && wy < MATRIX_ROW_BOTTOM_Y (row))
      break;
  y0 = *y - row->y;
  *y = row - MATRIX_FIRST_TEXT_ROW (w->current_matrix);

  if (row->enabled_p)
    {
      /* Find the glyph under X.  If we find one with a string object,
	 it's the one we were looking for.  */
      if (area == RIGHT_MARGIN_AREA)
	x0 = ((WINDOW_HAS_FRINGES_OUTSIDE_MARGINS (w)
	       ? WINDOW_LEFT_FRINGE_WIDTH (w)
	       : WINDOW_TOTAL_FRINGE_WIDTH (w))
	      + window_box_width (w, LEFT_MARGIN_AREA)
	      + window_box_width (w, TEXT_AREA));
      else
	x0 = (WINDOW_HAS_FRINGES_OUTSIDE_MARGINS (w)
	      ? WINDOW_LEFT_FRINGE_WIDTH (w)
	      : 0);

      glyph = row->glyphs[area];
      end = glyph + row->used[area];
      for (x0 = *x - x0; glyph < end && x0 >= glyph->pixel_width; ++glyph)
	x0 -= glyph->pixel_width;
      *x = glyph - row->glyphs[area];
      if (glyph < end)
	{
	  string = glyph->object;
	  *charpos = glyph->charpos;
	  *width = glyph->pixel_width;
	  *height = glyph->ascent + glyph->descent;
#ifdef HAVE_WINDOW_SYSTEM
	  if (glyph->type == IMAGE_GLYPH)
	    {
	      struct image *img;
	      img = IMAGE_FROM_ID (WINDOW_XFRAME (w), glyph->u.img_id);
	      if (img != NULL)
		*object = img->spec;
	      y0 -= row->ascent - glyph->ascent;
	      x0 += glyph->slice.img.x;
	      y0 += glyph->slice.img.y;
	    }
#endif
	}
      else
	{
	  /* Add extra (default width) columns if clicked after EOL. */
	  *x += x0 / WINDOW_FRAME_COLUMN_WIDTH (w);
	  *width = 0;
	  *height = row->height;
	}
    }
  else
    {
      x0 = 0;
      *x = 0;
      *width = *height = 0;
    }

  *dx = x0;
  *dy = y0;

  return string;
}


/***********************************************************************
			 Changing Frame Sizes
 ***********************************************************************/

#ifdef SIGWINCH

static void deliver_window_change_signal (int);

static void
handle_window_change_signal (int sig)
{
  int width, height;
  struct tty_display_info *tty;

  /* The frame size change obviously applies to a single
     termcap-controlled terminal, but we can't decide which.
     Therefore, we resize the frames corresponding to each tty.
  */
  for (tty = tty_list; tty; tty = tty->next) {

    if (! tty->term_initted)
      continue;

    /* Suspended tty frames have tty->input == NULL avoid trying to
       use it.  */
    if (!tty->input)
      continue;

    get_tty_size (fileno (tty->input), &width, &height);

    if (width > 5 && height > 2) {
      Lisp_Object tail, frame;

      FOR_EACH_FRAME (tail, frame)
        if (FRAME_TERMCAP_P (XFRAME (frame)) && FRAME_TTY (XFRAME (frame)) == tty)
          /* Record the new sizes, but don't reallocate the data
             structures now.  Let that be done later outside of the
             signal handler.  */
          change_frame_size (XFRAME (frame), height, width, 0, 1, 0);
    }
  }
}

static void
deliver_window_change_signal (int sig)
{
  deliver_process_signal (sig, handle_window_change_signal);
}
#endif /* SIGWINCH */


/* Do any change in frame size that was requested by a signal.
   SAFE means this function is called from a place where it is
   safe to change frame sizes while a redisplay is in progress.  */

void
do_pending_window_change (bool safe)
{
  /* If window change signal handler should have run before, run it now.  */
  if (redisplaying_p && !safe)
    return;

  while (delayed_size_change)
    {
      Lisp_Object tail, frame;

      delayed_size_change = 0;

      FOR_EACH_FRAME (tail, frame)
	{
	  struct frame *f = XFRAME (frame);

	  if (f->new_text_lines != 0 || f->new_text_cols != 0)
	    change_frame_size (f, f->new_text_lines, f->new_text_cols,
			       0, 0, safe);
	}
    }
}


/* Change the frame height and/or width.  Values may be given as zero to
   indicate no change is to take place.

   If DELAY, assume we're being called from a signal handler, and
   queue the change for later - perhaps the next redisplay.
   Since this tries to resize windows, we can't call it
   from a signal handler.

   SAFE means this function is called from a place where it's
   safe to change frame sizes while a redisplay is in progress.  */

void
change_frame_size (struct frame *f, int newheight, int newwidth,
		   bool pretend, bool delay, bool safe)
{
  Lisp_Object tail, frame;

  if (FRAME_MSDOS_P (f))
    {
      /* On MS-DOS, all frames use the same screen, so a change in
         size affects all frames.  Termcap now supports multiple
         ttys. */
      FOR_EACH_FRAME (tail, frame)
	if (! FRAME_WINDOW_P (XFRAME (frame)))
	  change_frame_size_1 (XFRAME (frame), newheight, newwidth,
			       pretend, delay, safe);
    }
  else
    change_frame_size_1 (f, newheight, newwidth, pretend, delay, safe);
}

static void
change_frame_size_1 (struct frame *f, int newheight, int newwidth,
		     bool pretend, bool delay, bool safe)
{
  int new_frame_total_cols;
  ptrdiff_t count = SPECPDL_INDEX ();

  /* If we can't deal with the change now, queue it for later.  */
  if (delay || (redisplaying_p && !safe))
    {
      f->new_text_lines = newheight;
      f->new_text_cols = newwidth;
      delayed_size_change = 1;
      return;
    }

  /* This size-change overrides any pending one for this frame.  */
  f->new_text_lines = 0;
  f->new_text_cols = 0;

  /* If an argument is zero, set it to the current value.  */
  if (newheight == 0)
    newheight = FRAME_LINES (f);
  if (newwidth == 0)
    newwidth  = FRAME_COLS  (f);

  /* Compute width of windows in F.  */
  /* Round up to the smallest acceptable size.  */
  check_frame_size (f, &newheight, &newwidth);

  /* This is the width of the frame with vertical scroll bars and fringe
     columns.  Do this after rounding - see discussion of bug#9723.  */
  new_frame_total_cols = FRAME_TOTAL_COLS_ARG (f, newwidth);

  /* If we're not changing the frame size, quit now.  */
  /* Frame width may be unchanged but the text portion may change, for
     example, fullscreen and remove/add scroll bar.  */
  if (newheight == FRAME_LINES (f)
      /* Text portion unchanged?  */
      && newwidth == FRAME_COLS  (f)
      /* Frame width unchanged?  */
      && new_frame_total_cols == FRAME_TOTAL_COLS (f))
    return;

  block_input ();

#ifdef MSDOS
  /* We only can set screen dimensions to certain values supported
     by our video hardware.  Try to find the smallest size greater
     or equal to the requested dimensions.  */
  dos_set_window_size (&newheight, &newwidth);
#endif

  if (newheight != FRAME_LINES (f))
    {
      resize_frame_windows (f, newheight, 0);

      /* MSDOS frames cannot PRETEND, as they change frame size by
	 manipulating video hardware.  */
      if ((FRAME_TERMCAP_P (f) && !pretend) || FRAME_MSDOS_P (f))
	FrameRows (FRAME_TTY (f)) = newheight;
    }

  if (new_frame_total_cols != FRAME_TOTAL_COLS (f))
    {
      resize_frame_windows (f, new_frame_total_cols, 1);

      /* MSDOS frames cannot PRETEND, as they change frame size by
	 manipulating video hardware.  */
      if ((FRAME_TERMCAP_P (f) && !pretend) || FRAME_MSDOS_P (f))
	FrameCols (FRAME_TTY (f)) = newwidth;

      if (WINDOWP (f->tool_bar_window))
	XWINDOW (f->tool_bar_window)->total_cols = newwidth;
    }

  FRAME_LINES (f) = newheight;
  SET_FRAME_COLS (f, newwidth);

  {
    struct window *w = XWINDOW (FRAME_SELECTED_WINDOW (f));
    int text_area_x, text_area_y, text_area_width, text_area_height;

    window_box (w, TEXT_AREA, &text_area_x, &text_area_y, &text_area_width,
		&text_area_height);
    if (w->cursor.x >= text_area_x + text_area_width)
      w->cursor.hpos = w->cursor.x = 0;
    if (w->cursor.y >= text_area_y + text_area_height)
      w->cursor.vpos = w->cursor.y = 0;
  }

  adjust_glyphs (f);
  calculate_costs (f);
  SET_FRAME_GARBAGED (f);
  f->resized_p = 1;

  unblock_input ();

  record_unwind_current_buffer ();

  run_window_configuration_change_hook (f);

  unbind_to (count, Qnil);
}



/***********************************************************************
		   Terminal Related Lisp Functions
 ***********************************************************************/

DEFUN ("open-termscript", Fopen_termscript, Sopen_termscript,
       1, 1, "FOpen termscript file: ",
       doc: /* Start writing all terminal output to FILE as well as the terminal.
FILE = nil means just close any termscript file currently open.  */)
  (Lisp_Object file)
{
  struct tty_display_info *tty;

  if (! FRAME_TERMCAP_P (SELECTED_FRAME ())
      && ! FRAME_MSDOS_P (SELECTED_FRAME ()))
    error ("Current frame is not on a tty device");

  tty = CURTTY ();

  if (tty->termscript != 0)
    {
      block_input ();
      fclose (tty->termscript);
      tty->termscript = 0;
      unblock_input ();
    }

  if (! NILP (file))
    {
      file = Fexpand_file_name (file, Qnil);
      tty->termscript = emacs_fopen (SSDATA (file), "w");
      if (tty->termscript == 0)
	report_file_error ("Opening termscript", file);
    }
  return Qnil;
}


DEFUN ("send-string-to-terminal", Fsend_string_to_terminal,
       Ssend_string_to_terminal, 1, 2, 0,
       doc: /* Send STRING to the terminal without alteration.
Control characters in STRING will have terminal-dependent effects.

Optional parameter TERMINAL specifies the tty terminal device to use.
It may be a terminal object, a frame, or nil for the terminal used by
the currently selected frame.  In batch mode, STRING is sent to stdout
when TERMINAL is nil.  */)
  (Lisp_Object string, Lisp_Object terminal)
{
  struct terminal *t = get_terminal (terminal, 1);
  FILE *out;

  /* ??? Perhaps we should do something special for multibyte strings here.  */
  CHECK_STRING (string);
  block_input ();

  if (!t)
    error ("Unknown terminal device");

  if (t->type == output_initial)
    out = stdout;
  else if (t->type != output_termcap && t->type != output_msdos_raw)
    error ("Device %d is not a termcap terminal device", t->id);
  else
    {
      struct tty_display_info *tty = t->display_info.tty;

      if (! tty->output)
	error ("Terminal is currently suspended");

      if (tty->termscript)
	{
	  fwrite (SDATA (string), 1, SBYTES (string), tty->termscript);
	  fflush (tty->termscript);
	}
      out = tty->output;
    }
  fwrite (SDATA (string), 1, SBYTES (string), out);
  fflush (out);
  unblock_input ();
  return Qnil;
}


DEFUN ("ding", Fding, Sding, 0, 1, 0,
       doc: /* Beep, or flash the screen.
Also, unless an argument is given,
terminate any keyboard macro currently executing.  */)
  (Lisp_Object arg)
{
  if (!NILP (arg))
    {
      if (noninteractive)
	putchar (07);
      else
	ring_bell (XFRAME (selected_frame));
    }
  else
    bitch_at_user ();

  return Qnil;
}

void
bitch_at_user (void)
{
  if (noninteractive)
    putchar (07);
  else if (!INTERACTIVE)  /* Stop executing a keyboard macro.  */
    {
      const char *msg
	= "Keyboard macro terminated by a command ringing the bell";
      Fsignal (Quser_error, list1 (build_string (msg)));
    }
  else
    ring_bell (XFRAME (selected_frame));
}



/***********************************************************************
			  Sleeping, Waiting
 ***********************************************************************/

DEFUN ("sleep-for", Fsleep_for, Ssleep_for, 1, 2, 0,
       doc: /* Pause, without updating display, for SECONDS seconds.
SECONDS may be a floating-point value, meaning that you can wait for a
fraction of a second.  Optional second arg MILLISECONDS specifies an
additional wait period, in milliseconds; this is for backwards compatibility.
\(Not all operating systems support waiting for a fraction of a second.)  */)
  (Lisp_Object seconds, Lisp_Object milliseconds)
{
  double duration = extract_float (seconds);

  if (!NILP (milliseconds))
    {
      CHECK_NUMBER (milliseconds);
      duration += XINT (milliseconds) / 1000.0;
    }

  if (duration > 0)
    {
      struct timespec t = dtotimespec (duration);
      wait_reading_process_output (min (t.tv_sec, WAIT_READING_MAX),
				   t.tv_nsec, 0, 0, Qnil, NULL, 0);
    }

  return Qnil;
}


/* This is just like wait_reading_process_output, except that
   it does redisplay.

   TIMEOUT is number of seconds to wait (float or integer),
   or t to wait forever.
   READING is true if reading input.
   If DISPLAY_OPTION is >0 display process output while waiting.
   If DISPLAY_OPTION is >1 perform an initial redisplay before waiting.
*/

Lisp_Object
sit_for (Lisp_Object timeout, bool reading, int display_option)
{
  intmax_t sec;
  int nsec;
  bool do_display = display_option > 0;

  swallow_events (do_display);

  if ((detect_input_pending_run_timers (do_display))
      || !NILP (Vexecuting_kbd_macro))
    return Qnil;

  if (display_option > 1)
    redisplay_preserve_echo_area (2);

  if (INTEGERP (timeout))
    {
      sec = XINT (timeout);
      if (sec <= 0)
	return Qt;
      nsec = 0;
    }
  else if (FLOATP (timeout))
    {
      double seconds = XFLOAT_DATA (timeout);
      if (! (0 < seconds))
	return Qt;
      else
	{
	  struct timespec t = dtotimespec (seconds);
	  sec = min (t.tv_sec, WAIT_READING_MAX);
	  nsec = t.tv_nsec;
	}
    }
  else if (EQ (timeout, Qt))
    {
      sec = 0;
      nsec = 0;
    }
  else
    wrong_type_argument (Qnumberp, timeout);


#ifdef USABLE_SIGIO
  gobble_input ();
#endif

  wait_reading_process_output (sec, nsec, reading ? -1 : 1, do_display,
			       Qnil, NULL, 0);

  return detect_input_pending () ? Qnil : Qt;
}


DEFUN ("redisplay", Fredisplay, Sredisplay, 0, 1, 0,
       doc: /* Perform redisplay.
Optional arg FORCE, if non-nil, prevents redisplay from being
preempted by arriving input, even if `redisplay-dont-pause' is nil.
If `redisplay-dont-pause' is non-nil (the default), redisplay is never
preempted by arriving input, so FORCE does nothing.

Return t if redisplay was performed, nil if redisplay was preempted
immediately by pending input.  */)
  (Lisp_Object force)
{
  ptrdiff_t count;

  swallow_events (1);
  if ((detect_input_pending_run_timers (1)
       && NILP (force) && !redisplay_dont_pause)
      || !NILP (Vexecuting_kbd_macro))
    return Qnil;

  count = SPECPDL_INDEX ();
  if (!NILP (force) && !redisplay_dont_pause)
    specbind (Qredisplay_dont_pause, Qt);
  redisplay_preserve_echo_area (2);
  unbind_to (count, Qnil);
  return Qt;
}



/***********************************************************************
			 Other Lisp Functions
 ***********************************************************************/

/* A vector of size >= 2 * NFRAMES + 3 * NBUFFERS + 1, containing the
   session's frames, frame names, buffers, buffer-read-only flags, and
   buffer-modified-flags.  */

static Lisp_Object frame_and_buffer_state;


DEFUN ("frame-or-buffer-changed-p", Fframe_or_buffer_changed_p,
       Sframe_or_buffer_changed_p, 0, 1, 0,
       doc: /* Return non-nil if the frame and buffer state appears to have changed.
VARIABLE is a variable name whose value is either nil or a state vector
that will be updated to contain all frames and buffers,
aside from buffers whose names start with space,
along with the buffers' read-only and modified flags.  This allows a fast
check to see whether buffer menus might need to be recomputed.
If this function returns non-nil, it updates the internal vector to reflect
the current state.

If VARIABLE is nil, an internal variable is used.  Users should not
pass nil for VARIABLE.  */)
  (Lisp_Object variable)
{
  Lisp_Object state, tail, frame, buf;
  ptrdiff_t n, idx;

  if (! NILP (variable))
    {
      CHECK_SYMBOL (variable);
      state = Fsymbol_value (variable);
      if (! VECTORP (state))
	goto changed;
    }
  else
    state = frame_and_buffer_state;

  idx = 0;
  FOR_EACH_FRAME (tail, frame)
    {
      if (idx == ASIZE (state))
	goto changed;
      if (!EQ (AREF (state, idx++), frame))
	goto changed;
      if (idx == ASIZE (state))
	goto changed;
      if (!EQ (AREF (state, idx++), XFRAME (frame)->name))
	goto changed;
    }
  /* Check that the buffer info matches.  */
  FOR_EACH_LIVE_BUFFER (tail, buf)
    {
      /* Ignore buffers that aren't included in buffer lists.  */
      if (SREF (BVAR (XBUFFER (buf), name), 0) == ' ')
	continue;
      if (idx == ASIZE (state))
	goto changed;
      if (!EQ (AREF (state, idx++), buf))
	goto changed;
      if (idx == ASIZE (state))
	goto changed;
      if (!EQ (AREF (state, idx++), BVAR (XBUFFER (buf), read_only)))
	goto changed;
      if (idx == ASIZE (state))
	goto changed;
      if (!EQ (AREF (state, idx++), Fbuffer_modified_p (buf)))
	goto changed;
    }
  if (idx == ASIZE (state))
    goto changed;
  /* Detect deletion of a buffer at the end of the list.  */
  if (EQ (AREF (state, idx), Qlambda))
    return Qnil;

  /* Come here if we decide the data has changed.  */
 changed:
  /* Count the size we will need.
     Start with 1 so there is room for at least one lambda at the end.  */
  n = 1;
  FOR_EACH_FRAME (tail, frame)
    n += 2;
  FOR_EACH_LIVE_BUFFER (tail, buf)
    n += 3;
  /* Reallocate the vector if data has grown to need it,
     or if it has shrunk a lot.  */
  if (! VECTORP (state)
      || n > ASIZE (state)
      || n + 20 < ASIZE (state) / 2)
    /* Add 20 extra so we grow it less often.  */
    {
      state = Fmake_vector (make_number (n + 20), Qlambda);
      if (! NILP (variable))
	Fset (variable, state);
      else
	frame_and_buffer_state = state;
    }

  /* Record the new data in the (possibly reallocated) vector.  */
  idx = 0;
  FOR_EACH_FRAME (tail, frame)
    {
      ASET (state, idx, frame);
      idx++;
      ASET (state, idx, XFRAME (frame)->name);
      idx++;
    }
  FOR_EACH_LIVE_BUFFER (tail, buf)
    {
      /* Ignore buffers that aren't included in buffer lists.  */
      if (SREF (BVAR (XBUFFER (buf), name), 0) == ' ')
	continue;
      ASET (state, idx, buf);
      idx++;
      ASET (state, idx, BVAR (XBUFFER (buf), read_only));
      idx++;
      ASET (state, idx, Fbuffer_modified_p (buf));
      idx++;
    }
  /* Fill up the vector with lambdas (always at least one).  */
  ASET (state, idx, Qlambda);
  idx++;
  while (idx < ASIZE (state))
    {
      ASET (state, idx, Qlambda);
      idx++;
    }
  /* Make sure we didn't overflow the vector.  */
  eassert (idx <= ASIZE (state));
  return Qt;
}



/***********************************************************************
			    Initialization
***********************************************************************/

/* Initialization done when Emacs fork is started, before doing stty.
   Determine terminal type and set terminal_driver.  Then invoke its
   decoding routine to set up variables in the terminal package.  */

void
init_display (void)
{
  char *terminal_type;

  /* Construct the space glyph.  */
  space_glyph.type = CHAR_GLYPH;
  SET_CHAR_GLYPH (space_glyph, ' ', DEFAULT_FACE_ID, 0);
  space_glyph.charpos = -1;

  inverse_video = 0;
  cursor_in_echo_area = 0;

  /* Now is the time to initialize this; it's used by init_sys_modes
     during startup.  */
  Vinitial_window_system = Qnil;

  /* SIGWINCH needs to be handled no matter what display we start
     with.  Otherwise newly opened tty frames will not resize
     automatically. */
#ifdef SIGWINCH
#ifndef CANNOT_DUMP
  if (initialized)
#endif /* CANNOT_DUMP */
    {
      struct sigaction action;
      emacs_sigaction_init (&action, deliver_window_change_signal);
      sigaction (SIGWINCH, &action, 0);
    }
#endif /* SIGWINCH */

  /* If running as a daemon, no need to initialize any frames/terminal. */
  if (IS_DAEMON)
      return;

  /* If the user wants to use a window system, we shouldn't bother
     initializing the terminal.  This is especially important when the
     terminal is so dumb that emacs gives up before and doesn't bother
     using the window system.

     If the DISPLAY environment variable is set and nonempty,
     try to use X, and die with an error message if that doesn't work.  */

#ifdef HAVE_X_WINDOWS
  if (! inhibit_window_system && ! display_arg)
    {
      char *display;
      display = getenv ("DISPLAY");
      display_arg = (display != 0 && *display != 0);

      if (display_arg && !x_display_ok (display))
	{
	  fprintf (stderr, "Display %s unavailable, simulating -nw\n",
		   display);
	  inhibit_window_system = 1;
	}
    }

  if (!inhibit_window_system && display_arg)
    {
      Vinitial_window_system = Qx;
#ifdef HAVE_X11
      Vwindow_system_version = make_number (11);
#endif
#ifdef USE_NCURSES
      /* In some versions of ncurses,
	 tputs crashes if we have not called tgetent.
	 So call tgetent.  */
      { char b[2044]; tgetent (b, "xterm");}
#endif
      return;
    }
#endif /* HAVE_X_WINDOWS */

#ifdef HAVE_NTGUI
  if (!inhibit_window_system)
    {
      Vinitial_window_system = Qw32;
      Vwindow_system_version = make_number (1);
      return;
    }
#endif /* HAVE_NTGUI */

#ifdef HAVE_NS
  if (!inhibit_window_system
#ifndef CANNOT_DUMP
     && initialized
#endif
      )
    {
      Vinitial_window_system = Qns;
      Vwindow_system_version = make_number (10);
      return;
    }
#endif

  /* If no window system has been specified, try to use the terminal.  */
  if (! isatty (0))
    fatal ("standard input is not a tty");

#ifdef WINDOWSNT
  terminal_type = "w32console";
#else
  terminal_type = getenv ("TERM");
#endif
  if (!terminal_type)
    {
#ifdef HAVE_WINDOW_SYSTEM
      if (! inhibit_window_system)
	fprintf (stderr, "Please set the environment variable DISPLAY or TERM (see `tset').\n");
      else
#endif /* HAVE_WINDOW_SYSTEM */
	fprintf (stderr, "Please set the environment variable TERM; see `tset'.\n");
      exit (1);
    }

  {
    struct terminal *t;
    struct frame *f = XFRAME (selected_frame);

    init_foreground_group ();

    /* Open a display on the controlling tty. */
    t = init_tty (0, terminal_type, 1); /* Errors are fatal. */

    /* Convert the initial frame to use the new display. */
    if (f->output_method != output_initial)
      emacs_abort ();
    f->output_method = t->type;
    f->terminal = t;

    t->reference_count++;
#ifdef MSDOS
    f->output_data.tty->display_info = &the_only_display_info;
#else
    if (f->output_method == output_termcap)
      create_tty_output (f);
#endif
    t->display_info.tty->top_frame = selected_frame;
    change_frame_size (XFRAME (selected_frame),
                       FrameRows (t->display_info.tty),
                       FrameCols (t->display_info.tty), 0, 0, 1);

    /* Delete the initial terminal. */
    if (--initial_terminal->reference_count == 0
        && initial_terminal->delete_terminal_hook)
      (*initial_terminal->delete_terminal_hook) (initial_terminal);

    /* Update frame parameters to reflect the new type. */
    Fmodify_frame_parameters
      (selected_frame, list1 (Fcons (Qtty_type,
                                     Ftty_type (selected_frame))));
    if (t->display_info.tty->name)
      Fmodify_frame_parameters
	(selected_frame,
	 list1 (Fcons (Qtty, build_string (t->display_info.tty->name))));
    else
      Fmodify_frame_parameters (selected_frame, list1 (Fcons (Qtty, Qnil)));
  }

  {
    struct frame *sf = SELECTED_FRAME ();
    int width = FRAME_TOTAL_COLS (sf);
    int height = FRAME_LINES (sf);

    /* If these sizes are so big they cause overflow, just ignore the
       change.  It's not clear what better we could do.  The rest of
       the code assumes that (width + 2) * height * sizeof (struct glyph)
       does not overflow and does not exceed PTRDIFF_MAX or SIZE_MAX.  */
    if (INT_ADD_RANGE_OVERFLOW (width, 2, INT_MIN, INT_MAX)
	|| INT_MULTIPLY_RANGE_OVERFLOW (width + 2, height, INT_MIN, INT_MAX)
	|| (min (PTRDIFF_MAX, SIZE_MAX) / sizeof (struct glyph)
	    < (width + 2) * height))
      fatal ("screen size %dx%d too big", width, height);
  }

  calculate_costs (XFRAME (selected_frame));

  /* Set up faces of the initial terminal frame of a dumped Emacs.  */
  if (initialized
      && !noninteractive
      && NILP (Vinitial_window_system))
    {
      /* For the initial frame, we don't have any way of knowing what
	 are the foreground and background colors of the terminal.  */
      struct frame *sf = SELECTED_FRAME ();

      FRAME_FOREGROUND_PIXEL (sf) = FACE_TTY_DEFAULT_FG_COLOR;
      FRAME_BACKGROUND_PIXEL (sf) = FACE_TTY_DEFAULT_BG_COLOR;
      call0 (intern ("tty-set-up-initial-frame-faces"));
    }
}



/***********************************************************************
			   Blinking cursor
 ***********************************************************************/

DEFUN ("internal-show-cursor", Finternal_show_cursor,
       Sinternal_show_cursor, 2, 2, 0,
       doc: /* Set the cursor-visibility flag of WINDOW to SHOW.
WINDOW nil means use the selected window.  SHOW non-nil means
show a cursor in WINDOW in the next redisplay.  SHOW nil means
don't show a cursor.  */)
  (Lisp_Object window, Lisp_Object show)
{
  /* Don't change cursor state while redisplaying.  This could confuse
     output routines.  */
  if (!redisplaying_p)
    decode_any_window (window)->cursor_off_p = NILP (show);
  return Qnil;
}


DEFUN ("internal-show-cursor-p", Finternal_show_cursor_p,
       Sinternal_show_cursor_p, 0, 1, 0,
       doc: /* Value is non-nil if next redisplay will display a cursor in WINDOW.
WINDOW nil or omitted means report on the selected window.  */)
  (Lisp_Object window)
{
  return decode_any_window (window)->cursor_off_p ? Qnil : Qt;
}

/***********************************************************************
			    Initialization
 ***********************************************************************/

void
syms_of_display (void)
{
  defsubr (&Sredraw_frame);
  defsubr (&Sredraw_display);
  defsubr (&Sframe_or_buffer_changed_p);
  defsubr (&Sopen_termscript);
  defsubr (&Sding);
  defsubr (&Sredisplay);
  defsubr (&Ssleep_for);
  defsubr (&Ssend_string_to_terminal);
  defsubr (&Sinternal_show_cursor);
  defsubr (&Sinternal_show_cursor_p);

#ifdef GLYPH_DEBUG
  defsubr (&Sdump_redisplay_history);
#endif

  frame_and_buffer_state = Fmake_vector (make_number (20), Qlambda);
  staticpro (&frame_and_buffer_state);

  DEFSYM (Qdisplay_table, "display-table");
  DEFSYM (Qredisplay_dont_pause, "redisplay-dont-pause");

  DEFVAR_INT ("baud-rate", baud_rate,
	      doc: /* The output baud rate of the terminal.
On most systems, changing this value will affect the amount of padding
and the other strategic decisions made during redisplay.  */);

  DEFVAR_BOOL ("inverse-video", inverse_video,
	       doc: /* Non-nil means invert the entire frame display.
This means everything is in inverse video which otherwise would not be.  */);

  DEFVAR_BOOL ("visible-bell", visible_bell,
	       doc: /* Non-nil means try to flash the frame to represent a bell.

See also `ring-bell-function'.  */);

  DEFVAR_BOOL ("no-redraw-on-reenter", no_redraw_on_reenter,
	       doc: /* Non-nil means no need to redraw entire frame after suspending.
A non-nil value is useful if the terminal can automatically preserve
Emacs's frame display when you reenter Emacs.
It is up to you to set this variable if your terminal can do that.  */);

  DEFVAR_LISP ("initial-window-system", Vinitial_window_system,
	       doc: /* Name of the window system that Emacs uses for the first frame.
The value is a symbol:
 nil for a termcap frame (a character-only terminal),
 'x' for an Emacs frame that is really an X window,
 'w32' for an Emacs frame that is a window on MS-Windows display,
 'ns' for an Emacs frame on a GNUstep or Macintosh Cocoa display,
 'pc' for a direct-write MS-DOS frame.

Use of this variable as a boolean is deprecated.  Instead,
use `display-graphic-p' or any of the other `display-*-p'
predicates which report frame's specific UI-related capabilities.  */);

  DEFVAR_KBOARD ("window-system", Vwindow_system,
		 doc: /* Name of window system through which the selected frame is displayed.
The value is a symbol:
 nil for a termcap frame (a character-only terminal),
 'x' for an Emacs frame that is really an X window,
 'w32' for an Emacs frame that is a window on MS-Windows display,
 'ns' for an Emacs frame on a GNUstep or Macintosh Cocoa display,
 'pc' for a direct-write MS-DOS frame.

Use of this variable as a boolean is deprecated.  Instead,
use `display-graphic-p' or any of the other `display-*-p'
predicates which report frame's specific UI-related capabilities.  */);

  DEFVAR_LISP ("window-system-version", Vwindow_system_version,
	       doc: /* The version number of the window system in use.
For X windows, this is 11.  */);

  DEFVAR_BOOL ("cursor-in-echo-area", cursor_in_echo_area,
	       doc: /* Non-nil means put cursor in minibuffer, at end of any message there.  */);

  DEFVAR_LISP ("glyph-table", Vglyph_table,
	       doc: /* Table defining how to output a glyph code to the frame.
If not nil, this is a vector indexed by glyph code to define the glyph.
Each element can be:
 integer: a glyph code which this glyph is an alias for.
 string: output this glyph using that string (not impl. in X windows).
 nil: this glyph mod 524288 is the code of a character to output,
    and this glyph / 524288 is the face number (see `face-id') to use
    while outputting it.  */);
  Vglyph_table = Qnil;

  DEFVAR_LISP ("standard-display-table", Vstandard_display_table,
	       doc: /* Display table to use for buffers that specify none.
See `buffer-display-table' for more information.  */);
  Vstandard_display_table = Qnil;

  DEFVAR_BOOL ("redisplay-dont-pause", redisplay_dont_pause,
	       doc: /* Non-nil means display update isn't paused when input is detected.  */);
  redisplay_dont_pause = 1;

#ifdef CANNOT_DUMP
  if (noninteractive)
#endif
    {
      Vinitial_window_system = Qnil;
      Vwindow_system_version = Qnil;
    }
}<|MERGE_RESOLUTION|>--- conflicted
+++ resolved
@@ -1935,12 +1935,8 @@
       struct glyph_row *from = f->current_matrix->rows + i;
       struct glyph_row *to = saved->rows + i;
       ptrdiff_t nbytes = from->used[TEXT_AREA] * sizeof (struct glyph);
-<<<<<<< HEAD
-
-      to->glyphs[TEXT_AREA] = (struct glyph *) xmalloc (nbytes);
-=======
+
       to->glyphs[TEXT_AREA] = xmalloc (nbytes);
->>>>>>> 257b3b03
       memcpy (to->glyphs[TEXT_AREA], from->glyphs[TEXT_AREA], nbytes);
       to->used[TEXT_AREA] = from->used[TEXT_AREA];
       if (from->used[LEFT_MARGIN_AREA])
