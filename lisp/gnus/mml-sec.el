--- conflicted
+++ resolved
@@ -27,10 +27,7 @@
 
 (require 'gnus-util)
 (require 'epg)
-<<<<<<< HEAD
 (require 'epa)
-=======
->>>>>>> 56df6171
 (require 'password-cache)
 (require 'mm-encode)
 
@@ -121,10 +118,7 @@
   :group 'message
   :type 'boolean)
 
-<<<<<<< HEAD
-=======
 ;; FIXME If it's "NOT recommended", why is it the default?
->>>>>>> 56df6171
 (defcustom mml-secure-cache-passphrase password-cache
   "If t, cache OpenPGP or S/MIME passphrases inside Emacs.
 Passphrase caching in Emacs is NOT recommended.  Use gpg-agent instead.
