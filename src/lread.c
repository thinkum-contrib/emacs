--- conflicted
+++ resolved
@@ -1099,14 +1099,12 @@
                                    tmp))
                     : found) ;
 
-<<<<<<< HEAD
   version = -1;
-=======
+
   /* Check fore the presence of old-style quotes and warn about them.  */
   specbind (Qold_style_backquotes, Qnil);
   record_unwind_protect (load_warn_old_style_backquotes, file);
 
->>>>>>> cb5b9015
   if (!bcmp (SDATA (found) + SBYTES (found) - 4,
 	     ".elc", 4)
       || (version = safe_to_load_p (fd)) > 0)
