;;; trampver.el --- Transparent Remote Access, Multiple Protocol  -*- lexical-binding:t -*-
;;; lisp/trampver.el.  Generated from trampver.el.in by configure.

;; Copyright (C) 2003-2018 Free Software Foundation, Inc.

;; Author: Kai Großjohann <kai.grossjohann@gmx.net>
;; Maintainer: Michael Albinus <michael.albinus@gmx.de>
;; Keywords: comm, processes
;; Package: tramp
<<<<<<< HEAD
;; Version: 2.4.1-pre
=======
>>>>>>> c252cd9d

;; This file is part of GNU Emacs.

;; GNU Emacs is free software: you can redistribute it and/or modify
;; it under the terms of the GNU General Public License as published by
;; the Free Software Foundation, either version 3 of the License, or
;; (at your option) any later version.

;; GNU Emacs is distributed in the hope that it will be useful,
;; but WITHOUT ANY WARRANTY; without even the implied warranty of
;; MERCHANTABILITY or FITNESS FOR A PARTICULAR PURPOSE.  See the
;; GNU General Public License for more details.

;; You should have received a copy of the GNU General Public License
;; along with GNU Emacs.  If not, see <https://www.gnu.org/licenses/>.

;;; Code:

;; In the Tramp GIT repository, the version number and the bug report
;; address are auto-frobbed from configure.ac, so you should edit that
;; file and run "autoconf && ./configure" to change them.  Emacs
;; version check is defined in macro AC_EMACS_INFO of aclocal.m4;
;; should be changed only there.

;;;###tramp-autoload
(defconst tramp-version "2.4.1-pre"
  "This version of Tramp.")

;;;###tramp-autoload
(defconst tramp-bug-report-address "tramp-devel@gnu.org"
  "Email address to send bug reports to.")

(defun tramp-repository-get-version ()
  "Try to return as a string the repository revision of the Tramp sources."
  (let ((dir (locate-dominating-file (locate-library "tramp") ".git")))
    (when dir
      (with-temp-buffer
	(let ((default-directory (file-name-as-directory dir)))
	  (and (zerop
		(ignore-errors
		  (call-process "git" nil '(t nil) nil "rev-parse" "HEAD")))
	       (not (zerop (buffer-size)))
	       (replace-regexp-in-string "\n" "" (buffer-string))))))))

;; Check for Emacs version.
<<<<<<< HEAD
(let ((x (if (>= emacs-major-version 24)
    "ok"
  (format "Tramp 2.4.1-pre is not fit for %s"
	  (replace-regexp-in-string "\n" "" (emacs-version))))))
=======
(let ((x   (if (not (string-lessp emacs-version "24.1"))
      "ok"
    (format "Tramp 2.4.1-pre is not fit for %s"
            (replace-regexp-in-string "\n" "" (emacs-version))))))
>>>>>>> c252cd9d
  (unless (string-equal "ok" x) (error "%s" x)))

;; Tramp versions integrated into Emacs.
(add-to-list
 'customize-package-emacs-version-alist
 '(Tramp ("2.0.55" . "22.1") ("2.0.57" . "22.2") ("2.0.58-pre" . "22.3")
	 ("2.1.15" . "23.1") ("2.1.18-23.2" . "23.2")
	 ("2.1.20" . "23.3") ("2.1.21-pre" . "23.4")
	 ("2.2.3-24.1" . "24.1") ("2.2.3-24.1" . "24.2") ("2.2.6-24.3" . "24.3")
	 ("2.2.9-24.4" . "24.4") ("2.2.11-24.5" . "24.5")
	 ("2.2.13.25.1" . "25.1") ("2.2.13.25.2" . "25.2")
	 ("2.2.13.25.2" . "25.3")
	 ("2.3.3.26.1" . "26.1") ("2.3.4.26.2" . "26.2")))

(add-hook 'tramp-unload-hook
	  (lambda ()
	    (unload-feature 'trampver 'force)))

(provide 'trampver)

;;; trampver.el ends here

;; Local Variables:
;; mode: Emacs-Lisp
;; coding: utf-8
;; End:<|MERGE_RESOLUTION|>--- conflicted
+++ resolved
@@ -7,10 +7,7 @@
 ;; Maintainer: Michael Albinus <michael.albinus@gmx.de>
 ;; Keywords: comm, processes
 ;; Package: tramp
-<<<<<<< HEAD
 ;; Version: 2.4.1-pre
-=======
->>>>>>> c252cd9d
 
 ;; This file is part of GNU Emacs.
 
@@ -56,17 +53,10 @@
 	       (replace-regexp-in-string "\n" "" (buffer-string))))))))
 
 ;; Check for Emacs version.
-<<<<<<< HEAD
-(let ((x (if (>= emacs-major-version 24)
-    "ok"
-  (format "Tramp 2.4.1-pre is not fit for %s"
-	  (replace-regexp-in-string "\n" "" (emacs-version))))))
-=======
 (let ((x   (if (not (string-lessp emacs-version "24.1"))
       "ok"
     (format "Tramp 2.4.1-pre is not fit for %s"
             (replace-regexp-in-string "\n" "" (emacs-version))))))
->>>>>>> c252cd9d
   (unless (string-equal "ok" x) (error "%s" x)))
 
 ;; Tramp versions integrated into Emacs.
