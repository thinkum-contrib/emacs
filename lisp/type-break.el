--- conflicted
+++ resolved
@@ -8,11 +8,6 @@
 ;; Status: Works in GNU Emacs 19.25 or later, some versions of XEmacs
 ;; Created: 1994-07-13
 
-<<<<<<< HEAD
-;; $Id: type-break.el,v 1.30 2004/03/09 15:27:06 monnier Exp $
-
-=======
->>>>>>> 1f3ddf11
 ;; This file is part of GNU Emacs.
 
 ;; GNU Emacs is free software; you can redistribute it and/or modify
