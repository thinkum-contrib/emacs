;;; ob-screen.el --- Babel Support for Interactive Terminal -*- lexical-binding: t; -*-

;; Copyright (C) 2009-2020 Free Software Foundation, Inc.

;; Author: Benjamin Andresen
;; Keywords: literate programming, interactive shell
;; Homepage: https://orgmode.org

;; This file is part of GNU Emacs.

;; GNU Emacs is free software: you can redistribute it and/or modify
;; it under the terms of the GNU General Public License as published by
;; the Free Software Foundation, either version 3 of the License, or
;; (at your option) any later version.

;; GNU Emacs is distributed in the hope that it will be useful,
;; but WITHOUT ANY WARRANTY; without even the implied warranty of
;; MERCHANTABILITY or FITNESS FOR A PARTICULAR PURPOSE.  See the
;; GNU General Public License for more details.

;; You should have received a copy of the GNU General Public License
;; along with GNU Emacs.  If not, see <https://www.gnu.org/licenses/>.

;;; Commentary:

;; Org-Babel support for interactive terminals.  Mostly shell scripts.
;; Heavily inspired by 'eev' from Eduardo Ochs
;;
;; Adding :cmd and :terminal as header arguments
;; :terminal must support the -T (title) and -e (command) parameter
;;
;; You can test the default setup. (xterm + sh) with
;; M-x org-babel-screen-test RET

;;; Code:
(require 'ob)

(defvar org-babel-screen-location "screen"
  "The command location for screen.
In case you want to use a different screen than one selected by your $PATH")

(defvar org-babel-default-header-args:screen
  `((:results . "silent") (:session . "default") (:cmd . "sh")
    (:terminal . "xterm") (:screenrc . ,null-device))
  "Default arguments to use when running screen source blocks.")

(defun org-babel-execute:screen (body params)
  "Send a block of code via screen to a terminal using Babel.
\"default\" session is used when none is specified."
  (message "Sending source code block to interactive terminal session...")
  (save-window-excursion
    (let* ((session (cdr (assq :session params)))
           (socket (org-babel-screen-session-socketname session)))
      (unless socket (org-babel-prep-session:screen session params))
      (org-babel-screen-session-execute-string
       session (org-babel-expand-body:generic body params)))))

(defun org-babel-prep-session:screen (_session params)
  "Prepare SESSION according to the header arguments specified in PARAMS."
  (let* ((session (cdr (assq :session params)))
         (cmd (cdr (assq :cmd params)))
         (terminal (cdr (assq :terminal params)))
         (screenrc (cdr (assq :screenrc params)))
         (process-name (concat "org-babel: terminal (" session ")")))
    (apply 'start-process process-name "*Messages*"
           terminal `("-T" ,(concat "org-babel: " session) "-e" ,org-babel-screen-location
<<<<<<< HEAD
		      "-c" ,null-device "-mS" ,(concat "org-babel-session-" session)
		      ,cmd))
=======
		      "-c" ,screenrc "-mS" ,session ,cmd))
>>>>>>> 668f0a7f
    ;; XXX: Is there a better way than the following?
    (while (not (org-babel-screen-session-socketname session))
      ;; wait until screen session is available before returning
      )))

;; helper functions

(defun org-babel-screen-session-execute-string (session body)
  "If SESSION exists, send BODY to it."
  (let ((socket (org-babel-screen-session-socketname session)))
    (when socket
      (let ((tmpfile (org-babel-screen-session-write-temp-file session body)))
        (apply 'start-process (concat "org-babel: screen (" session ")") "*Messages*"
               org-babel-screen-location
               `("-S" ,socket "-X" "eval" "msgwait 0"
		 ,(concat "readreg z " tmpfile)
		 "paste z"))))))

(defun org-babel-screen-session-socketname (session)
  "Check if SESSION exists by parsing output of \"screen -ls\"."
  (let* ((screen-ls (shell-command-to-string "screen -ls"))
         (sockets (delq
		   nil
                   (mapcar
		    (lambda (x)
		      (when (string-match (rx (or "(Attached)" "(Detached)")) x)
			x))
		    (split-string screen-ls "\n"))))
         (match-socket (car
			(delq
			 nil
			 (mapcar
			  (lambda (x)
			    (and (string-match-p (regexp-quote session) x)
				 x))
			  sockets)))))
    (when match-socket (car (split-string match-socket)))))

(defun org-babel-screen-session-write-temp-file (_session body)
  "Save BODY in a temp file that is named after SESSION."
  (let ((tmpfile (org-babel-temp-file "screen-")))
    (with-temp-file tmpfile
      (insert body)
      (insert "\n")

      ;; org-babel has superfluous spaces
      (goto-char (point-min))
      (delete-matching-lines "^ +$"))
    tmpfile))

(defun org-babel-screen-test ()
  "Test if the default setup works.
The terminal should shortly flicker."
  (interactive)
  (let* ((random-string (format "%s" (random 99999)))
         (tmpfile (org-babel-temp-file "ob-screen-test-"))
         (body (concat "echo '" random-string "' > " tmpfile "\nexit\n"))
         tmp-string)
    (org-babel-execute:screen body org-babel-default-header-args:screen)
    ;; XXX: need to find a better way to do the following
    (while (not (file-readable-p tmpfile))
      ;; do something, otherwise this will be optimized away
<<<<<<< HEAD
      (sit-for 0.1))
=======
      (message "org-babel-screen: File not readable yet."))
>>>>>>> 668f0a7f
    (setq tmp-string (with-temp-buffer
                       (insert-file-contents-literally tmpfile)
                       (buffer-substring (point-min) (point-max))))
    (delete-file tmpfile)
    (message (concat "org-babel-screen: Setup "
                     (if (string-match random-string tmp-string)
                         "WORKS."
		       "DOESN'T work.")))))

(provide 'ob-screen)

;;; ob-screen.el ends here<|MERGE_RESOLUTION|>--- conflicted
+++ resolved
@@ -64,12 +64,7 @@
          (process-name (concat "org-babel: terminal (" session ")")))
     (apply 'start-process process-name "*Messages*"
            terminal `("-T" ,(concat "org-babel: " session) "-e" ,org-babel-screen-location
-<<<<<<< HEAD
-		      "-c" ,null-device "-mS" ,(concat "org-babel-session-" session)
-		      ,cmd))
-=======
 		      "-c" ,screenrc "-mS" ,session ,cmd))
->>>>>>> 668f0a7f
     ;; XXX: Is there a better way than the following?
     (while (not (org-babel-screen-session-socketname session))
       ;; wait until screen session is available before returning
@@ -132,11 +127,7 @@
     ;; XXX: need to find a better way to do the following
     (while (not (file-readable-p tmpfile))
       ;; do something, otherwise this will be optimized away
-<<<<<<< HEAD
       (sit-for 0.1))
-=======
-      (message "org-babel-screen: File not readable yet."))
->>>>>>> 668f0a7f
     (setq tmp-string (with-temp-buffer
                        (insert-file-contents-literally tmpfile)
                        (buffer-substring (point-min) (point-max))))
