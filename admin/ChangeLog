<<<<<<< HEAD
2014-08-30  Paul Eggert  <eggert@cs.ucla.edu>

	Vector-sorting fixes (Bug#18361).
	* merge-gnulib (GNULIB_MODULES): Add vla.

2014-08-30  Eli Zaretskii  <eliz@gnu.org>

	* authors.el (authors): Fix last change so it works for MS-Windows
	as well.

2014-08-29  Michael Albinus  <michael.albinus@gmx.de>

	* authors.el (authors): Use LOCALE argument of `string-collate-lessp'.

2014-08-28  Michael Albinus  <michael.albinus@gmx.de>

	* authors.el (authors-aliases): Addition.

2014-08-26  Glenn Morris  <rgm@gnu.org>

	* authors.el (authors-ignored-files, authors-valid-file-names)
	(authors-renamed-files-alist): Additions.
	(authors-renamed-files-alist): Revert 2014-08-09 change.
	(authors): Sort authors in utf-8 order.  (Bug#2263)

2014-08-09  Reuben Thomas  <rrt@sc3d.org>

	* notes/copyright: Remove mention of msdos/is_exec.c and
	sigaction.c.
	* authors.el (authors-renamed-files-alist): Removed is_exec.c.

2014-08-07  Reuben Thomas  <rrt@sc3d.org>

	* notes/exit-value: Remove specific discussion of VMS.

2014-08-07  Reuben Thomas  <rrt@sc3d.org>

	Refer to MS-DOS using the same name everywhere.

	* FOR-RELEASE: ``MS-DOG'', ``MSDOG'' and ``msdog'' become
	``MS-DOS''.
	* MAINTAINERS: ditto.

2014-07-14  Paul Eggert  <eggert@cs.ucla.edu>

	Use binary-io module, O_BINARY, and "b" flag (Bug#18006).
	* merge-gnulib (GNULIB_MODULES): Add binary-io.  It was already
	present implicitly; this just makes the dependence explicit.

2014-06-30  Glenn Morris  <rgm@gnu.org>

	* update_autogen: Find loaddefs targets rather than
	parsing lisp/Makefile.in

2014-06-29  Glenn Morris  <rgm@gnu.org>

	* update_autogen: Remove need to cd into/out of lisp/.

	* grammars/Makefile.in (bootstrap-clean): Don't delete Makefile,
	for sake of top-level maintainer-clean rule.

2014-06-26  Eli Zaretskii  <eliz@gnu.org>
=======
2014-09-03  Eli Zaretskii  <eliz@gnu.org>

	* unidata/unidata-gen.el (unidata-check): Bring this function up
	to date with the currently supported methods of generating Unicode
	property tables.  Add a comment with a description how to invoke
	the check.  Update the copyright years in the reference to the
	Unicode data files we use.

2014-06-24  Eli Zaretskii  <eliz@gnu.org>
>>>>>>> 6e82d877

	* notes/unicode: Some notes about what to do when a new Unicode
	version is imported.

2014-06-26  Glenn Morris  <rgm@gnu.org>

	* authors.el: Move here from ../lisp/emacs-lisp.

2014-06-25  Glenn Morris  <rgm@gnu.org>

	* grammars/Makefile.in (${bovinedir}/c-by.el, ${bovinedir}/make-by.el):
	(${wisentdir}/js-wy.el, ${wisentdir}/python-wy.el):
	Replace with pattern rules.
	(${bovinedir}/scm-by.el, ${wisentdir}/javat-wy.el)
	(${cedetdir}/srecode/srt-wy.el): Use $<.

	* unidata/Makefile.in (${top_srcdir}/src/macuvs.h): Make and load .elc.
	(.el.elc): Replace with pattern rule.
	(%.elc): New.
	(unidata.txt): Use $<.
	(compile): Remove.
	(${DSTDIR}/charprop.el): Use order-only prereqs rather than a sub-make.

	* unidata/uvs.el (uvs-print-table-ivd): Fix free variable typo.

2014-06-21  Glenn Morris  <rgm@gnu.org>

	* unidata/BidiMirroring.txt: Update to 7.0.0 (only comment changes).
	* unidata/UnicodeData.txt: Update to 7.0.0.
	* unidata/IVD_Sequences.txt: Update to 2014-05-16 version.

2014-06-21  Stephen Berman  <Stephen.Berman@gmx.net>

	* notes/elpa: Use "git" instead of "bzr" in the name of machine to
	clone the repository from.

2014-06-13  Glenn Morris  <rgm@gnu.org>

	* unidata/Makefile.in (${DSTDIR}/charprop.el):
	GNU make automatically passes command-line arguments to sub-makes.

2014-06-02  Paul Eggert  <eggert@cs.ucla.edu>

	Include sources used to create macuvs.h.
	* unidata/IVD_Sequences.txt: New file.
	* unidata/Makefile.in (${top_srcdir}/src/macuvs.h): New rule.
	(all): Build it.
	(extraclean): Remove it.
	* unidata/README: Mention BidiMirroring.txt and IVD_Sequences.txt.
	* unidata/copyright.html: Update to current version from Unicode
	Consortium.
	* unidata/uvs.el: Rename from ../mac/uvs.el.
	(uvs-print-table-ivd): Output a header in the form that
	unidata-gen.el generates.

2014-05-25  YAMAMOTO Mitsuharu  <mituharu@math.s.chiba-u.ac.jp>

	* mac/uvs.el: New file from Mac port.  Generates src/macuvs.h.

2014-05-17  Paul Eggert  <eggert@cs.ucla.edu>

	Assume C99 or later (Bug#17487).
	* merge-gnulib (GNULIB_MODULES): Remove stdarg, stdbool.
	(GNULIB_TOOL_FLAGS): Avoid stdarg, stdbool.

2014-05-16  Paul Eggert  <eggert@cs.ucla.edu>

	Don't require pkg-config when building from repository.
	* merge-pkg-config: New script.
	* notes/copyright: Update for m4/*.m4, in particular m4/pkg.m4.

2014-05-13  Paul Eggert  <eggert@cs.ucla.edu>

	* merge-gnulib: Defer to autogen.sh for ACLOCAL_PATH computation.

2014-05-12  Glenn Morris  <rgm@gnu.org>

	* find-gc.el: Move here from ../lisp/emacs-lisp.

	* admin.el (set-version-in-file): Don't set identical version.
	(set-version): Provide default version number.
	(set-version, set-copyright): Give start/end messages.

2014-04-18  Paul Eggert  <eggert@cs.ucla.edu>

	* notes/bzr: Update instructions for merging from gnulib.
	Remove obsolete note about tramp.el and tramp-sh.el.
	Change "emacs-23" to "emacs-24".

2014-04-11  Glenn Morris  <rgm@gnu.org>

	* grammars/Makefile.in (EMACSDATA, EMACSDOC, EMACSPATH): Unexport.

2014-03-22  Glenn Morris  <rgm@gnu.org>

	* quick-install-emacs (AVOID): Remove testfile and test-distrib.

2014-03-21  Glenn Morris  <rgm@gnu.org>

	* update_autogen: Auto-detect VCS in use.
	(vcs): New variable.
	(status, commit, main): Handle git.

2014-03-07  Paul Eggert  <eggert@cs.ucla.edu>

	Fix oversight preventing lib/sys/types.h from being generated.
	* merge-gnulib (GNULIB_TOOL_FLAGS): Don't avoid sys_types.

2014-02-06  David Engster  <deng@randomsample.de>

	* grammars/c.by (function-pointer): Correctly deal with anonymous
	function pointers.
	(opt-brackets-after-symbol): New.
	(multi-stage-dereference): Use it.  Add rules for explicit
	matching the last dereference.

2014-01-16  Eric S. Raymond  <esr@thyrsus.com>

	* notes/commits: Add a 'graph on VCS-independent ways of
	identifying commits and the desirability thereof.

2014-01-15  Paul Eggert  <eggert@cs.ucla.edu>

	Fix copyright license notices for Adobe Unicode mapping files.
	* charsets/mapfiles/README: The copied files are not compressed.
	Check for copies as of today.
	* charsets/mapfiles/stdenc.txt, charsets/mapfiles/symbol.txt:
	Update from table version 0.2 (1999-03-30) to 1.0 (2011-07-12).
	This doesn't change the table data, just copyright license notice.
	The new notices are compatible with the GPL, the old ones were not.

2014-01-13  Glenn Morris  <rgm@gnu.org>

	* update_autogen (status): New function.  Use throughout.

2014-01-10  Glenn Morris  <rgm@gnu.org>

	* update_autogen: Fix sed bug that was losing the last AUTOGEN_VCS.

2014-01-04  Glenn Morris  <rgm@gnu.org>

	* admin.el (manual-html-fix-node-div): Handle Texinfo 5's movable <hr>.
	(manual-html-fix-index-2): Tweak Texinfo 5 table format.
	Fix minor Texinfo 4 issue with start of detailed menu.

2014-01-03  Glenn Morris  <rgm@gnu.org>

	* admin.el: More Texinfo 5 updates.
	(manual-html-fix-headers): Tweak Texinfo 5 body.
	(manual-html-fix-node-div): Treat "header" like "node".
	(manual-html-fix-index-1): Handle Texinfo 5 top heading.
	(manual-html-fix-index-2): Tweak Texinfo 5 listing tables.

2014-01-02  Xue Fuqiao  <xfq.free@gmail.com>

	* check-doc-strings: Replace `perl -w' with `use warnings;'.

2013-12-30  Glenn Morris  <rgm@gnu.org>

	* admin.el (manual-html-fix-headers, manual-html-fix-index-1):
	Some updates for changes in Texinfo 5 output.

2013-12-29  Xue Fuqiao  <xfq.free@gmail.com>

	* make-emacs:
	* build-configs: Add the "use strict;" and "use warnings;" pragmas.

2013-12-28  Glenn Morris  <rgm@gnu.org>

	* admin.el (cusver-scan): Warn about missing :types.
	(cusver-check): Interactively, require existing directories.

2013-12-27  Xue Fuqiao  <xfq.free@gmail.com>

	* admin.el (manual-misc-manuals, make-manuals, manual-pdf)
	(cusver-find-files, cusver-new-version, cusver-scan)
	(cusver-goto-xref, cusver-check): Doc fix.
	(manual-html-node, cusver-check): Use `user-error'.

2013-12-24  Paul Eggert  <eggert@cs.ucla.edu>

	Automate the procedure for updating copyright year.
	* merge-gnulib (GNULIB_MODULES): Add update-copyright.
	* notes/years: Mention admin/update-copyright.
	* update-copyright: New file.

2013-12-24  Xue Fuqiao  <xfq.free@gmail.com>

	* admin.el (add-release-logs, set-version-in-file, set-version)
	(set-copyright): Use `user-error'.

2013-12-22  Eli Zaretskii  <eliz@gnu.org>

	* unidata/unidata-gen.el (unidata-split-name): Don't give any NAME
	to <control> characters: the Unicode Standard says they have no
	name.  (Bug#16216)
	(unidata-describe-bidi-class): Add new "isolate" classes
	introduced by Unicode 6.3.

2013-12-12  David Engster  <deng@randomsample.de>

	* grammars/c.by (expr-binop): Add MOD.
	(variablearg): Add 'opt-assign'.
	(variablearg, varnamelist): Add default values so that it can be
	later expanded into the tag.
	(opt-stuff-after-symbol): Rename to 'brackets-after-symbol' and
	remove empty match.
	(multi-stage-dereference): Adapt to above rename.
	(unaryexpression): Use 'symbol' instead of 'namespace-symbol',
	since the latter also leads to an empty match at the end which
	would make this too greedy.
	(variablearg-opt-name): Support parsing of function pointers
	inside an argument list.

2013-12-12  Glenn Morris  <rgm@gnu.org>

	* update_autogen (info_dir):
	Use dir_top from build-aux/ rather than admin/.

	* update_autogen: Add option to generate info/dir.
	(Usage): Add -I.
	(info_flag): New variable.
	(-I): New option.
	(doc): Maybe check its status.
	(info_dir): New function.
	* dir_top: New file.

2013-12-11  Paul Eggert  <eggert@cs.ucla.edu>

	Remove the option of using libcrypto.
	* merge-gnulib: Remove lib/gl_openssh.h and m4/gl-openssl.m4.

2013-12-04  Eli Zaretskii  <eliz@gnu.org>

	* unidata/unidata-gen.el (unidata-prop-alist): Update bidi-class
	to include the new isolate-related classes introduced with Unicode
	v6.3.
	(unidata-encode-val): Accept an additional optional argument, a
	warning message to emit when UnicodeData.txt defines bidi-class
	values that are not in unidata-prop-alist.  Add a comment
	explaining what should maintainers do if/when such a warning ever
	appears.
	(unidata-gen-table): Call unidata-encode-val with 3rd arg non-nil
	when generating uni-bidi.el.

2013-12-01  Glenn Morris  <rgm@gnu.org>

	* unidata/Makefile.in (${DSTDIR}/charprop.el):
	Ensure output files are writable.

2013-11-30  Glenn Morris  <rgm@gnu.org>

	* grammars/Makefile.in: Ensure output files are writable.

2013-11-30  Eli Zaretskii  <eliz@gnu.org>

	* charsets/mule-charsets.el: Rewritten to work in Emacs 23 and
	later.  (Bug#16007)

2013-11-30  Glenn Morris  <rgm@gnu.org>

	Stop keeping (most) generated cedet grammar files in the repository.
	* grammars/README: Remove.
	* grammars/Makefile.in: New file.
	* grammars/c.by, grammars/java-tags.wy, grammars/js.wy:
	* grammars/python.wy: Update declarations to match generated outputs.

2013-11-28  Glenn Morris  <rgm@gnu.org>

	* unidata/unidata-gen.el (unidata-gen-files):
	Disable autoloads in generated files.

2013-11-27  Glenn Morris  <rgm@gnu.org>

	* unidata/Makefile.in (all, install, clean, bootstrap-clean)
	(distclean, maintainer-clean): Declare as PHONY.
	(compile, extraclean): New.
	(${DSTDIR}/charprop.el): Depend on source files rather than
	intermediate products.

2013-11-11  Glenn Morris  <rgm@gnu.org>

	* unidata/BidiMirroring.txt, unidata/UnicodeData.txt: Update to 6.3.0.

	* unidata/unidata-gen.el (unidata-gen-files):
	Tweak whitespace in generated files.

2013-11-09  Glenn Morris  <rgm@gnu.org>

	* unidata/unidata-gen.el (unidata-gen-files):
	Fix deletion of existing output files after 2013-10-30 changes.

2013-11-07  Glenn Morris  <rgm@gnu.org>

	* unidata/unidata-gen.el (unidata-gen-files):
	Disable version-control in generated files.
	Update Unicode Inc. copyright years.

2013-11-05  Glenn Morris  <rgm@gnu.org>

	* update_autogen: Move here from ../autogen.
	(usage): Update.  Remove -l, add -A.
	(autogendir): New variable.
	(ldefs_flag): Default to set.
	(genfiles): Reduce to only ms-dos relevant files.
	(main): Make checking autogen sources optional.
	Make copying of autogen files optional.

2013-10-30  Glenn Morris  <rgm@gnu.org>

	* unidata/unidata-gen.el (unidata-gen-files): Use pop.
	Also take the output directory as an argument.
	* unidata/Makefile.in: Simplify now that unidata-gen-files takes
	the output directory as an argument (no need to cd, etc).
	(abs_srcdir, abs_builddir): Remove.
	(abs_top_builddir): Replace by top_builddir.
	(${DSTDIR}/charprop.el): No need to cd.  Pass dest as argument.
	(${DSTDIR}/charprop.el, charprop.el):
	No need to pass unidata.txt as argument.

	* unidata/unidata-gen.el (unidata--ensure-compiled): New function.
	(unidata-gen-table-name, unidata-gen-table-decomposition)
	(unidata-gen-files): Use unidata--ensure-compiled.

	* unidata/Makefile.in (abs_srcdir): New, set by configure.
	(${DSTDIR}/charprop.el, charprop.el): Update for srcdir not absolute.
	(clean): Delete all .elc files.
	(bootstrap-clean): New rule.

2013-10-23  Glenn Morris  <rgm@gnu.org>

	* unidata/Makefile.in (emacs, ${DSTDIR}/charprop.el):
	Quote entities that might contain whitespace.

2013-10-07  Paul Eggert  <eggert@cs.ucla.edu>

	Improve support for popcount and counting trailing zeros (Bug#15550).
	* merge-gnulib (GNULIB_MODULES): Add count-one-bits
	and count-trailing-zeros.

2013-10-04  Paul Eggert  <eggert@cs.ucla.edu>

	Use hardware support for byteswapping on glibc x86 etc.
	* merge-gnulib (GNULIB_MODULES): Add byteswap.

2013-08-28  Paul Eggert  <eggert@cs.ucla.edu>

	* unidata/Makefile.in (SHELL): Now @SHELL@, not /bin/sh,
	for portability to hosts where /bin/sh has problems.

2013-08-27  Glenn Morris  <rgm@gnu.org>

	* admin.el (manual-misc-manuals): Use INFO_COMMON rather than
	INFO_TARGETS.  "faq" does not need special treatment any more.

2013-08-15  Glenn Morris  <rgm@gnu.org>

	* make-tarball.txt: Mention generating pdfs in etc/refcards.

2013-08-15  Xue Fuqiao  <xfq.free@gmail.com>

	* notes/hydra: More information about Hydra.

2013-08-10  Xue Fuqiao  <xfq.free@gmail.com>

	* notes/hydra: New file.

2013-08-04  Paul Eggert  <eggert@cs.ucla.edu>

	Fix some minor races in hosts lacking mkostemp (Bug#15015).
	* merge-gnulib (GNULIB_MODULES): Add mkostemp.

2013-07-12  Glenn Morris  <rgm@gnu.org>

	* admin.el (manual-style-string): Use non-abbreviated url.

2013-07-09  Paul Eggert  <eggert@cs.ucla.edu>

	Port recent close-on-exec changes to Cygwin (Bug#14821).
	* merge-gnulib (GNULIB_TOOL_FLAGS): Don't avoid binary-io.

	Handle error numbers a bit more reliably.
	* merge-gnulib (GNULIB_MODULES): Remove ignore-value.

2013-07-07  Paul Eggert  <eggert@cs.ucla.edu>

	Make file descriptors close-on-exec when possible (Bug#14803).
	* merge-gnulib (GNULIB_MODULES): Add fcntl, pipe2.
	(GNULIB_TOOL_FLAGS): Avoid binary-io, close.  Do not avoid fcntl.

2013-07-06  Glenn Morris  <rgm@gnu.org>

	* admin.el (manual-misc-manuals): New function.
	(make-manuals): Avoid hard-coding list of misc manuals.
	Add the option to only make certain type(s) of output.
	(manual-misc-html): Special-case ccmode and efaq.
	(manual-html-mono, manual-html-node, manual-pdf, manual-ps):
	Move creation of output directory here from make-manuals.
	(manual-html-fix-index-2): Avoid dynamic reference to `f'.

2013-07-05  Glenn Morris  <rgm@gnu.org>

	* admin.el (make-manuals): Use a standard location for lispintro.
	Use a pdf/ subdirectory for pdf versions.

2013-06-29  Glenn Morris  <rgm@gnu.org>

	* admin.el (make-manuals): Don't bother with txt or dvi any more.
	(manual-txt): Remove.
	(manual-pdf): Doc fix.
	(manual-ps): Rename from manual-dvi.
	(manual-pdf, manual-ps): Work in the directory with the texi file,
	so that TeX intermediate files go there rather than to PWD.

2013-06-15  Xue Fuqiao  <xfq.free@gmail.com>

	* notes/changelogs: Mention trivial changes in Change Log.

2013-06-13  Glenn Morris  <rgm@gnu.org>

	* admin.el (manual-style-string): Use new file manual.css.

2013-06-02  Eric Ludlam  <zappo@gnu.org>

	* grammars/srecode-template.wy (variable): Accept a single number
	as a variable value.  Allows the 'priority' to be set to a number.
	(wisent-srecode-template-lexer): Move number up so it can be created.

2013-05-16  Glenn Morris  <rgm@gnu.org>

	* cus-test.el (cus-test-cus-load-groups): New function.
	(cus-test-get-options): Add option to return groups.
	(cus-test-noloads): Also check custom groups.

2013-05-15  Stefan Monnier  <monnier@iro.umontreal.ca>

	* quick-install-emacs: Don't prune DOC-* files a any more.

2013-05-14  Glenn Morris  <rgm@gnu.org>

	* cus-test.el (cus-test-get-lisp-files): Ignore obsolete/.
	(cus-test-libs): Fix let-binding of default-directory.
	(cus-test-noloads): Load all libs for the comparison.

2013-05-11  Glenn Morris  <rgm@gnu.org>

	* cus-test.el (cus-test-libs-noloads): Add a few more files.
	(cus-test-load-libs, cus-test-opts):
	Add option to load more/all Lisp files.
	(cus-test-get-lisp-files): Ignore .*.el files.

2013-05-10  Glenn Morris  <rgm@gnu.org>

	* cus-test.el (cus-test-libs-noloads): Add some files.
	(cus-test-get-lisp-files): New function.
	(cus-test-libs): Add option to load more/all Lisp files.

2013-05-09  Glenn Morris  <rgm@gnu.org>

	* cus-test.el: No need to provide bbdb, bbdb-com any more.
	(cus-test-libs-noloads): Add dunnet in the defvar.
	(dunnet): Don't always load it.
	(viper-mode): Only set if interactive.
	(cus-test-load-custom-loads): Load dunnet if necessary.
	(cus-test-load-1): New macro, with common code from cus-test-load-libs
	and cus-test-libs.
	(cus-test-load-libs, cus-test-libs): Use cus-test-load-1 macro.
	Update for cus-test-get-autoload-deps changed result.
	(cus-test-get-autoload-deps): Simplify.  Return file names as they
	appear in loaddefs.el (directory parts are needed now that not all
	lisp subdirs are in load-path).
	(cus-test-deps): Explicitly skip dunnet.

2013-05-07  Paul Eggert  <eggert@cs.ucla.edu>

	Use Gnulib ACL implementation, for benefit of Solaris etc.  (Bug#14295)
	* merge-gnulib (GNULIB_MODULES): Add qacl.
	(GNULIB_TOOL_FLAGS): Do not avoid errno.

2013-04-01  Paul Eggert  <eggert@cs.ucla.edu>

	Use UTF-8 for most files with non-ASCII characters (Bug#13936).
	* notes/unicode (etc/tutorials/TUTORIAL.ko, leim/quail/hanja.el)
	(leim/quail/hanja3.el, leim/quail/symbol-ksc.el):
	Now utf-8, not iso-2022-7bit.  Also, files that contain non-UTF-8
	characters are now encoded in utf-8-emacs, not iso-2022-7bit.

2013-03-18  Paul Eggert  <eggert@cs.ucla.edu>

	* notes/unicode: Mention some more iso-2022-7bit files (Bug#13936).

	Automate the build of ja-dic.el (Bug#13984).
	* notes/unicode: ja-dic.el is now UTF-8.

2013-03-16  Glenn Morris  <rgm@gnu.org>

	* admin.el (manual-pdf, manual-dvi): Pass -I to texi2pdf, texi2dvi.

2013-03-16  Glenn Morris  <rgm@gnu.org>

	* admin.el (manual-html-mono, manual-html-node): Add -DWWW_GNU_ORG.

2013-03-13  Paul Eggert  <eggert@cs.ucla.edu>

	File synchronization fixes (Bug#13944).
	* CPP-DEFINES (BSD_SYSTEM, HAVE_FSYNC): Remove.
	* merge-gnulib (GNULIB_MODULES): Add fsync, fdatasync.

2013-03-11  Paul Eggert  <eggert@cs.ucla.edu>

	* notes/unicode: Improve notes about Emacs source file encoding.

2013-03-11  Glenn Morris  <rgm@gnu.org>

	* admin.el (make-manuals): Add emacs-lisp-intro and some more
	doc/misc manuals.
	(manual-html-mono, manual-html-node, manual-txt):
	Pass -I to makeinfo.

2013-03-10  Glenn Morris  <rgm@gnu.org>

	* admin.el (add-release-logs): Use UTC for release date.

2013-03-09  Glenn Morris  <rgm@gnu.org>

	* admin.el (add-release-logs): Provide interactive defaults.
	Allow specification of the release date.  Don't exclude gnus/.

2013-03-05  Paul Eggert  <eggert@cs.ucla.edu>

	* notes/unicode: Add notes about Emacs source file encoding.

2013-03-04  Paul Eggert  <eggert@cs.ucla.edu>

	* grammars/java-tags.wy (CHAR): Remove "('\u0000' to '\uffff')"
	from summary, as this causes javat-wy.el to contain both a null byte
	and a byte sequence that is not valid UTF-8, which is inconvenient.

2013-03-03  Paul Eggert  <eggert@cs.ucla.edu>

	* bzrmerge.el (bzrmerge-apply): Omit Latin-1 char from diagnostic.
	If there were a real need, it should be UTF-8 anyway.

2013-02-25  Paul Eggert  <eggert@cs.ucla.edu>

	Simplify data_start configuration (Bug#13783).
	* CPP-DEFINES (DATA_START, ORDINARY_LINK): Remove.

2013-02-11  Paul Eggert  <eggert@cs.ucla.edu>

	Tune by using memchr and memrchr.
	* merge-gnulib (GNULIB_MODULES): Add memrchr.

2013-02-01  Paul Eggert  <eggert@cs.ucla.edu>

	Use fdopendir, fstatat and readlinkat, for efficiency (Bug#13539).
	* merge-gnulib (GNULIB_MODULES): Add fdopendir, fstatat, readlinkat.
	(GNULIB_TOOL_FLAGS): Do not avoid at-internal, openat-h.
	Avoid dup, open, opendir.

2013-01-15  Dmitry Antipov  <dmantipov@yandex.ru>

	* coccinelle/xsave.cocci: Semantic patch to adjust users of
	XSAVE_POINTER and XSAVE_INTEGER macros.

2013-01-03  Glenn Morris  <rgm@gnu.org>

	* check-doc-strings: Update for CVS->bzr, moved lispref/ directory.

	* emacs-pretesters, make-announcement, make-changelog-diff:
	Remove files.

2012-12-14  Paul Eggert  <eggert@cs.ucla.edu>

	Fix permissions bugs with setgid directories etc.  (Bug#13125)
	* CPP-DEFINES (BSD4_2): Remove.

2012-12-08  Paul Eggert  <eggert@cs.ucla.edu>

	Use putenv+unsetenv instead of modifying environ directly (Bug#13070).
	* merge-gnulib (GNULIB_MODULES): Add putenv, unsetenv.

	Simplify get_lim_data.
	* CPP-DEFINES (ULIMIT_BREAK_VALUE): Remove.

2012-12-03  Paul Eggert  <eggert@cs.ucla.edu>

	Assume POSIX 1003.1-1988 or later for signal.h (Bug#13026).
	* CPP-DEFINES (SIGALRM, SIGCHLD, SIGHUP, SIGKILL, SIGPIPE, SIGQUIT):
	Remove.
	(SIGTRAP): Remove this one too, as config.h no longer defines it.
	* merge-gnulib (GNULIB_MODULES): Add sig2str.

2012-11-24  Ken Brown  <kbrown@cornell.edu>

	* CPP-DEFINES (HAVE_MOUSE): Remove.

2012-11-23  Paul Eggert  <eggert@cs.ucla.edu>

	Assume POSIX 1003.1-1988 or later for dirent.h (Bug#12958).
	* CPP-DEFINES (HAVE_CLOSEDIR, HAVE_DIRENT_H): Remove.
	* notes/copyright: Adjust to src/ndir.h -> nt/inc/dirent.h renaming.

2012-11-21  Paul Eggert  <eggert@cs.ucla.edu>

	Assume POSIX 1003.1-1988 or later for unistd.h (Bug#12945).
	* CPP-DEFINES (BROKEN_GETWD, HAVE_GETCWD, HAVE_GETWD, HAVE_SIZE_T)
	(HAVE_UNISTD_H): Remove.

2012-11-17  Paul Eggert  <eggert@cs.ucla.edu>

	Assume POSIX 1003.1-1988 or later for fcntl.h (Bug#12881).
	* CPP-DEFINES (O_RDONLY, O_RDWR, HAVE_FCNTL_H): Remove.
	* merge-gnulib (GNULIB_MODULES): Add fcntl-h.

2012-11-16  Paul Eggert  <eggert@cs.ucla.edu>

	Remove no-longer-used pty_max_bytes variable.
	* CPP-DEFINES (HAVE_FPATHCONF): Remove.

2012-11-14  Paul Eggert  <eggert@cs.ucla.edu>

	Use faccessat, not access, when checking file permissions (Bug#12632).
	* merge-gnulib (GNULIB_MODULES): Add faccessat.
	(GNULIB_TOOL_FLAGS): Avoid at-internal, fchdir, malloc-posix,
	openat-die, openat-h, save-cwd.  Do not avoid fcntl-h.
	Omit gnulib's m4/fcntl-o.m4.

2012-11-05  Paul Eggert  <eggert@cs.ucla.edu>

	Assume at least POSIX.1-1988 for getpgrp, setpgid, setsid (Bug#12800).
	* CPP-DEFINES (HAVE_SETPGID, HAVE_SETSID, SETPGRP_RELEASES_CTTY):
	Remove; obsolete.

	Simplify by assuming __fpending.
	* CPP-DEFINES (PENDING_OUTPUT_COUNT): Remove.

2012-11-03  Glenn Morris  <rgm@gnu.org>

	* admin.el (set-copyright): Add msdos/sed2v2.inp.

2012-11-01  Paul Eggert  <eggert@cs.ucla.edu>

	Fix data-loss with --batch (Bug#9574).
	* merge-gnulib (GNULIB_MODULES): Add close-stream.

2012-10-12  Kenichi Handa  <handa@gnu.org>

	* charsets/Makefile (JISC6226.map): Add missing mappings.

2012-10-11  Kenichi Handa  <handa@gnu.org>

	* charsets/mapconv: Adjusted for the change of mapfiles/*.gz to
	mapfiles/*.

	* charsets/gb180302.awk: Handle 4-byte sequences in the input file.

	* charsets/Makefile: Be sure to call mapconv script of the current
	directory.  Adjusted for the change of mapfiles/*.gz to
	mapfiles/*.
	(SED_SCRIPT): New variable.
	(jisx2131-filter): New target.
	(JISX2131.map): Use jisx2131-filter to filter out characters added
	for the 2004 year version.
	(clear): Remove ${SED_SCRIPT} too.

	* charsets/mapfiles/MULE-ethiopic.map,
	charsets/mapfiles/MULE-ipa.map,
	charsets/mapfiles/MULE-is13194.map,
	charsets/mapfiles/MULE-lviscii.map,
	charsets/mapfiles/MULE-sisheng.map,
	charsets/mapfiles/MULE-tibetan.map,
	charsets/mapfiles/MULE-uviscii.map: Fix typo.

2012-10-09  Glenn Morris  <rgm@gnu.org>

	* admin.el (cusver-scan-cus-start): New function.
	(cusver-check): Scan old cus-start.el.

2012-10-07  Glenn Morris  <rgm@gnu.org>

	* admin.el (cusver-new-version): Set default.
	(cusver-check): Improve interactive argument reading.

2012-10-06  Glenn Morris  <rgm@gnu.org>

	* admin.el (cusver-new-version): New variable.
	(cusver-scan): Check if containing group has a :version.
	(cusver-check): Add VERSION argument.

2012-10-06  David Engster  <deng@randomsample.de>

	* grammars/bovine-grammar.el:
	* grammars/wisent-grammar.el: Move to lisp/cedet/semantic directory.

2012-10-01  David Engster  <deng@randomsample.de>

	* grammars/bovine-grammar.el (bovine--grammar-newstyle-unquote):
	Remove.
	(bovine-grammar-expand-form): Test for emacs-major-version.

	* grammars/c.by: Add EXPLICIT to keyword tokens.
	Add %provide token.

	* grammars/grammar.wy (semantic-grammar-lexer): Remove, since it
	was copied to grammar.el.  New %provide token to generate prefix
	which conforms with Emacs conventions.  Remove lexer definition,
	which is now in grammar.el.

2012-09-27  Glenn Morris  <rgm@gnu.org>

	* admin.el (set-version): Set msdos.c's Vwindow_system_version.

2012-09-27  Paul Eggert  <eggert@cs.ucla.edu>

	Check more robustly for timer_settime.
	* merge-gnulib (GNULIB_MODULES): Add timer-time.

2012-09-26  Juanma Barranquero  <lekktu@gmail.com>

	* unidata/BidiMirroring.txt:
	* unidata/UnicodeData.txt: Update to Unicode 6.2.

2012-09-17  Glenn Morris  <rgm@gnu.org>

	* admin.el (add-log-time-format): Declare.

	* admin.el (cusver-scan, cusver-check): Bind local variables.

	* admin.el (set-version): Set major version in
	etc/refcards/ru-refcard.tex and etc/refcards/emacsver.tex.
	(set-copyright): In etc/refcards, only change ru-refcard.tex
	and emacsver.tex.

	* admin.el (set-copyright): No more need to set copyrights for
	nextstep, or .c files.  Add configure.ac and config.nt.

2012-09-16  Paul Eggert  <eggert@cs.ucla.edu>

	Remove configure's --without-sync-input option (Bug#12450).
	* CPP-DEFINES (BROKEN_SA_RESTART, SA_RESTART): Remove.

2012-09-16  Glenn Morris  <rgm@gnu.org>

	* admin.el (set-version): No more need to set nextstep versions.
	(set-copyright): Update for moved nextstep files.

2012-09-13  Paul Eggert  <eggert@cs.ucla.edu>

	Simplify SIGIO usage (Bug#12408).
	* CPP-DEFINES (BROKEN_SIGAIO, BROKEN_SIGIO, BROKEN_SIGPOLL)
	(BROKEN_SIGPTY, NO_TERMIO): Remove.

2012-09-11  Paul Eggert  <eggert@cs.ucla.edu>

	Simplify, document, and port floating-point (Bug#12381).
	* CPP-DEFINES (HAVE_CBRT, HAVE_LOGB, logb): Remove.

2012-09-09  Paul Eggert  <eggert@cs.ucla.edu>

	Assume C89 or later for math functions (Bug#12381).
	* CPP-DEFINES (HAVE_FMOD, HAVE_FREXP, FLOAT_CHECK_DOMAIN)
	(HAVE_INVERSE_HYPERBOLIC, NO_MATHERR): Remove.

2012-09-04  Paul Eggert  <eggert@cs.ucla.edu>

	Simplify redefinition of 'abort' (Bug#12316).
	* CPP-DEFINES (NO_ABORT): Remove.

2012-08-28  Glenn Morris  <rgm@gnu.org>

	* bzrmerge.el (bzrmerge-merges): Allow unversioned files in the tree.

2012-08-28  Andreas Schwab  <schwab@linux-m68k.org>

	* charsets/mule-charsets.el (header): Fix typo.

2012-08-24  Paul Eggert  <eggert@cs.ucla.edu>

	On assertion failure, print backtrace if available.
	* merge-gnulib (GNULIB_MODULES): Add execinfo.

2012-08-16  Paul Eggert  <eggert@cs.ucla.edu>

	Use ASCII tests for character types.
	* merge-gnulib (GNULIB_MODULES): Add c-ctype.  This documents a
	new direct dependency; c-ctype was already being used indirectly
	via other gnulib modules.

2012-08-14  Paul Eggert  <eggert@cs.ucla.edu>

	Use bool for Emacs Lisp booleans.
	* merge-gnulib (GNULIB_MODULES): Add stdbool.  This documents a
	new direct dependency; stdbool was already being used indirectly
	via other gnulib modules.

2012-08-11  Glenn Morris  <rgm@gnu.org>

	* bzrmerge.el (bzrmerge-resolve): Disable local eval:.

2012-08-07  Dmitry Antipov  <dmantipov@yandex.ru>

	* coccinelle/overlay.cocci, coccinelle/symbol.cocci: Remove.

2012-08-02  Paul Eggert  <eggert@cs.ucla.edu>

	Port to Solaris 8.
	* CPP-DEFINES (WRETCODE): Remove.

2012-08-01  Dmitry Antipov  <dmantipov@yandex.ru>

	* coccinelle/overlay.cocci: Semantic patch to replace direct
	access to Lisp_Object members of struct Lisp_Overlay to MVAR.

2012-08-01  Dmitry Antipov  <dmantipov@yandex.ru>

	* coccinelle/symbol.cocci: Semantic patch to replace direct
	access to Lisp_Object members of struct Lisp_Symbol to SVAR.

2012-08-01  Dmitry Antipov  <dmantipov@yandex.ru>

	* coccinelle/process.cocci: Semantic patch to replace direct
	access to Lisp_Object members of struct Lisp_Process to PVAR.

2012-08-01  Dmitry Antipov  <dmantipov@yandex.ru>

	* coccinelle/window.cocci: Semantic patch to replace direct
	access to Lisp_Object members of struct window to WVAR.

2012-07-31  Dmitry Antipov  <dmantipov@yandex.ru>

	* coccinelle/frame.cocci: Semantic patch to replace direct
	access to Lisp_Object members of struct frame to FVAR.

2012-07-28  Paul Eggert  <eggert@cs.ucla.edu>

	Use Gnulib environ and stdalign modules (Bug#9772, Bug#9960).
	* merge-gnulib: Add environ, stdalign.

2012-07-20  Dmitry Antipov  <dmantipov@yandex.ru>

	* coccinelle/unibyte_string.cocci: Semantic patch to convert from
	make_unibyte_string to build_unibyte_string where appropriate.

2012-07-17  Eli Zaretskii  <eliz@gnu.org>

	* CPP-DEFINES: Remove FILE_SYSTEM_CASE.

2012-07-17  Chong Yidong  <cyd@gnu.org>

	* Version 24.1 released.

2012-07-11  Paul Eggert  <eggert@cs.ucla.edu>

	Assume mkdir, perror, rename, rmdir, strerror.
	* CPP-DEFINES (HAVE_MKDIR, HAVE_PERROR, HAVE_RENAME, HAVE_RMDIR)
	(HAVE_STRERROR, strerror):
	Remove.

2012-07-10  Dmitry Antipov  <dmantipov@yandex.ru>

	* coccinelle/list_loop.cocci: Semantic patch to convert from Fcdr
	to XCDR and consistently use CONSP in the list iteration loops.
	* coccinelle/vector_contents.cocci: Fix indentation.

2012-07-10  Stefan Monnier  <monnier@iro.umontreal.ca>

	* bzrmerge.el: Use cl-lib.

2012-07-09  Paul Eggert  <eggert@cs.ucla.edu>

	Rename configure.in to configure.ac (Bug#11603).
	* admin.el (set-version):
	* quick-install-emacs (VERSION):
	Get version number from configure.ac, not configure.in.

2012-07-06  Paul Eggert  <eggert@cs.ucla.edu>

	Use c_strcasecmp for ASCII case-insensitive comparison (Bug#11786).
	* merge-gnulib (GNULIB_MODULES): Add c-strcase.

2012-07-05  Dmitry Antipov  <dmantipov@yandex.ru>

	* coccinelle/xzalloc.cocci: Semantic patch to convert
	calls to xmalloc with following memset to xzalloc.

2012-07-04  Juanma Barranquero  <lekktu@gmail.com>

	* CPP-DEFINES (LISP_FLOAT_TYPE): Remove, obsolete.

2012-06-26  Dmitry Antipov  <dmantipov@yandex.ru>

	* coccinelle/build_string.cocci: Semantic patch
	to convert from make_string to build_string.

2012-06-24  Dmitry Antipov  <dmantipov@yandex.ru>

	First Coccinelle semantic patch.
	* coccinelle: New subdirectory
	* coccinelle/README: Documentation stub.
	* coccinelle/vector_contents.cocci: Semantic patch to replace direct
	access to `contents' member of Lisp_Vector objects with AREF and ASET
	where appropriate.

2012-06-22  Paul Eggert  <eggert@cs.ucla.edu>

	Support higher-resolution time stamps (Bug#9000).
	* merge-gnulib (GNULIB_MODULES): Add dtotimespec, gettime,
	gettimeofday, pselect, stat-time, sys_time, time, timespec-add,
	timespec-sub, utimens.
	(GNULIB_TOOL_FLAGS): Add --avoid=select --avoid=sigprocmask.
	This trims down the gnulib import, from the very latest gnulib.
	Emacs does its own implementation of 'select' and 'sigprocmask'
	on Windows, and it assumes 'select' and 'sigprocmask' on non-Windows
	hosts, so it doesn't need these modules.
	Similarly, avoid errno, fcntl, fcntl-h, fstat, and sys_types, as
	these gnulib modules are only for Windows porting and Emacs ports
	to Windows in a different way.

2012-06-13  Andreas Schwab  <schwab@linux-m68k.org>

	* make-emacs: Rename --union-type to --check-lisp-type.
	Define CHECK_LISP_OBJECT_TYPE insted of USE_LISP_UNION_TYPE.
	* CPP-DEFINES (DEBUG_LISP_OBJECT_TYPE): Rename from
	USE_LISP_UNION_TYPE.

2012-06-03  Glenn Morris  <rgm@gnu.org>

	* quick-install-emacs (PUBLIC_LIBSRC_SCRIPTS): Remove rcs-checkin.

2012-06-01  Paul Eggert  <eggert@cs.ucla.edu>

	Remove --disable-maintainer-mode option from 'configure'.  (Bug#11555)
	* make-tarball.txt: Don't worry about maintainer mode.

2012-05-28  Paul Eggert  <eggert@cs.ucla.edu>

	* CPP-DEFINES: Remove HAVE_SYSINFO.

2012-05-27  Paul Eggert  <eggert@cs.ucla.edu>

	Assume gnulib does largefile.
	* merge-gnulib (GNULIB_MODULES): Add largefile.

2012-05-22  Paul Eggert  <eggert@cs.ucla.edu>

	Remove src/m/*.
	* CPP-DEFINES: Do not mention src/m/*.h.
	(BITS_PER_EMACS_INT, BITS_PER_LONG, BITS_PER_CHAR)
	(BITS_PER_SHORT, BITS_PER_INT): Remove.
	* MAINTAINERS: Remove src/m/.

2012-05-21  Paul Eggert  <eggert@cs.ucla.edu>

	Use full name for m4/gnulib-comp.m4.  (Bug#11529)
	* merge-gnulib: Leave m4/gnulib-comp.m4's name alone.

	Assume C89 or later.
	* CPP-DEFINES: Remove NULL, const.

	Make merging from gnulib a script, not a makefile action.
	* merge-gnulib: New script, with actions moved here from
	../Makefile.in.

2012-05-19  Paul Eggert  <eggert@cs.ucla.edu>

	* CPP-DEFINES (HAVE_GETDOMAINNAME): Remove.

	* CPP-DEFINES (HAVE_FTIME): Remove.

2012-05-02  Glenn Morris  <rgm@gnu.org>

	* bzrmerge.el (bzrmerge-skip-regexp): Add "Auto-commit".

2012-04-10  Glenn Morris  <rgm@gnu.org>

	* bzrmerge.el (bzrmerge-skip-regexp): Add "from trunk".

	* unidata/Makefile.in: Add FSF copyright.
	Make it use autoconf features, and work for out-of-tree builds.

2012-04-07  Eli Zaretskii  <eliz@gnu.org>

	* unidata/README:
	* unidata/copyright.html:
	* unidata/BidiMirroring.txt:
	* unidata/UnicodeData.txt: Update for the latest version 6.1 of
	the Unicode Standard.

2012-02-16  Kenichi Handa  <handa@m17n.org>

	* unidata/unidata-gen.el (unidata-prop-alist): Change the default
	values of name and old-name to nil.
	(unidata-get-name): Return nil for the default value.

2012-02-11  Glenn Morris  <rgm@gnu.org>

	* admin.el (cusver-find-files, cusver-scan, cusver-goto-xref)
	(cusver-check): New functions.

2012-01-19  Glenn Morris  <rgm@gnu.org>

	* bzrmerge.el (bzrmerge-missing): Allow a definitive "no" answer to the
	"skip?" question, since there can be multiple such for any revision.

2012-01-14  Eli Zaretskii  <eliz@gnu.org>

	* FOR-RELEASE (Check the Emacs Tutorial): Mark TUTORIAL.he as
	updated and checked.

2011-11-26  Andreas Schwab  <schwab@linux-m68k.org>

	* grammars/bovine-grammar.el (bovine--grammar-newstyle-unquote):
	Avoid warning about old-style backquote.

	* grammars/wisent-grammar.el (auto-mode-alist): Change `$' to `\''
	in regexp.
	(wisent-make-parsers): Likewise.  Quote `.'.

	* grammars/bovine-grammar.el (auto-mode-alist): Change `$' to `\''
	in regexp.
	(bovine-make-parsers): Likewise.  Quote `.'.

2011-11-20  Andreas Schwab  <schwab@linux-m68k.org>

	* CPP-DEFINES (VIRT_ADDR_VARIES): Remove.

2011-11-16  Juanma Barranquero  <lekktu@gmail.com>

	* admin.el (manual-dvi): Fix typo.

2011-11-15  Eli Zaretskii  <eliz@gnu.org>

	* nt/README-ftp-server: Update the information about PNG libraries.

2011-11-15  Juanma Barranquero  <lekktu@gmail.com>

	* make-emacs: Fix typo.

2011-11-07  Juanma Barranquero  <lekktu@gmail.com>

	* unidata/makefile.w32-in (clean): Remove bidimirror.h and biditype.h.

2011-10-31  David Engster  <deng@randomsample.de>

	* grammars/bovine-grammar.el: Avoid using old-style backquotes.

2011-10-28  Eli Zaretskii  <eliz@gnu.org>

	* nt/README-ftp-server: Mention UNICOWS.DLL as prerequisite for
	running Emacs on Windows 9X.

2011-09-26  Chong Yidong  <cyd@stupidchicken.com>

	* admin.el (set-version): Fix regexps for config.nt and
	sed2v2.inp.

2011-09-06  Paul Eggert  <eggert@cs.ucla.edu>

	Merge from gnulib (Bug#9169).
	* notes/copyright: The files compile, config.guess, config.sub,
	depcomp, install-sh, missing, and move-if-change are now in the
	new build-aux subdirectory.  The files arg-nonnull.h, c++defs.h,
	and warn-on-use.h are now in build-aux/snippets.  New file
	build-aux/snippets/_Noreturn.h.

2011-08-23  Eli Zaretskii  <eliz@gnu.org>

	* unidata/unidata-gen.el (unidata-prop-alist): Update the default
	values of bidi-class according to DerivedBidiClass.txt from the
	latest UCD.

2011-08-23  Kenichi Handa  <handa@m17n.org>

	* unidata/unidata-gen.el (unidata-prop-alist): Provide default
	values for name, general-category, canonical-combining-class,
	mirrored, and bidi-class.  Describe the meaning of value nil for
	decimal-digit-value, digit-value, numeric-value, uppercase,
	lowercase, titlecase, and mirroring.
	(unidata-gen-table): Handle the case that default-value is a
	list.  Set default values of characters not listed in a table.
	(unidata-get-name): Return an empty string if a value in a
	char-table is nil.
	(unidata-get-decomposition): Return a list of character itself if
	a value in a char-table is nil.

2011-08-15  Eli Zaretskii  <eliz@gnu.org>

	* unidata/bidimirror.awk: File removed.

	* unidata/biditype.awk: File removed.

	* unidata/makefile.w32-in (all): Remove src/biditype.h and
	src/bidimirror.h.
	(../../src/biditype.h, ../../src/bidimirror.h): Delete.

	* unidata/Makefile.in (all): Remove src/biditype.h and
	src/bidimirror.h.
	(../../src/biditype.h, ../../src/bidimirror.h): Delete.

2011-07-07  Juanma Barranquero  <lekktu@gmail.com>

	* unidata/makefile.w32-in (charprop-SH, charprop-CMD):
	Duplicate change in Makefile.in (2011-07-06T22:43:48Z!handa@m17n.org).

2011-07-06  Kenichi Handa  <handa@m17n.org>

	* unidata/unidata-gen.el (unidata-dir): New variable.
	(unidata-setup-list): Expand unidata-text-file in unidata-dir.
	(unidata-prop-alist): INDEX element may be a function.
	New optional element VAL-LIST (for general-category and bidi-class).
	New entry `mirroring'.
	(unidata-prop-default, unidata-prop-val-list): New subst.
	(unidata-get-character, unidata-put-character): Delete them.
	(unidata-gen-table-character): New arg IGNORE.  Adjusted for the
	above changes.
	(unidata-get-symbol, unidata-get-integer, unidata-get-numeric)
	(unidata-put-symbol, unidata-put-integer, unidata-put-numeric):
	Delete them.
	(unidata-encode-val): Assume that the first element of VAL-LIST is
	a cons (nil . 0).
	(unidata-gen-table): Change argument DEFAULT-VALUE to VAL-LIST.
	Always store the encoded value.
	(unidata-gen-table-symbol): New args DEFAULT-VALUE and VAL-LIST.
	Set the 1st and the 2nd extra slots to index numbers for C
	functions.
	(unidata-gen-table-integer): Likewise.
	(unidata-gen-table-numeric): Likewise.
	(unidata-gen-table-name): New arg IGNORE.
	(unidata-gen-table-decomposition): Likewise.
	(unidata-describe-general-category): Add the case nil to the
	description alist.
	(unidata-gen-mirroring-list): New function.
	(unidata-gen-files): New arg DATA-DIR.  Adjusted for the change of
	unidata-prop-alist.  Handle the case of storing multiple
	char-tables in a file.

	* unidata/Makefile.in (${DSTDIR}/charprop.el): New arg to
	unidata-gen-files.

2011-05-21  Glenn Morris  <rgm@gnu.org>

	* bzrmerge.el (bzrmerge-resolve): Suppress prompts about file-locals.

2011-03-07  Chong Yidong  <cyd@stupidchicken.com>

	* Version 23.3 released.

2011-02-23  Juanma Barranquero  <lekktu@gmail.com>

	* notes/bugtracker (bugtracker_debbugs_url): Fix typo.

2011-02-20  Paul Eggert  <eggert@cs.ucla.edu>

	* notes/copyright: Remove src/md5.c and src/md5.h as special cases.

2011-02-19  Eli Zaretskii  <eliz@gnu.org>

	* admin.el (set-version): Add msdos/sed2v2.inp.

2011-02-16  Paul Eggert  <eggert@cs.ucla.edu>

	Remove no-longer needed getloadavg symbols.
	* CPP-DEFINES (LOAD_AVE_CVT, LOAD_AVE_TYPE, FSCALE, KERNEL_FILE)
	(LDAV_SYMBOL): Remove.
	* notes/copyright: Remove src/getloadavg.c as a special case.

2011-02-12  Glenn Morris  <rgm@gnu.org>

	* bzrmerge.el (bzrmerge-resolve): Fix bzr revert call.

2011-02-05  Glenn Morris  <rgm@gnu.org>

	* bzrmerge.el (bzrmerge-warning-buffer): New constant.
	(bzrmerge-apply): Use it.
	(bzrmerge): Kill any old warning buffer first.

2011-02-03  Glenn Morris  <rgm@gnu.org>

	* bzrmerge.el (bzrmerge-buffer): New constant.
	(bzrmerge-merges, bzrmerge-missing, bzrmerge-apply): Use it.
	(bzrmerge-missing): If nothing to do, return nil not (nil).
	(bzrmerge-apply): Remove odd character from message.
	(bzrmerge): Give status messages.

2011-01-31  Eli Zaretskii  <eliz@gnu.org>

	* admin.el (set-version): Remove lib-src/makefile.w32-in.
	Add nt/config.nt.

2011-01-31  Paul Eggert  <eggert@cs.ucla.edu>

	src/emacs.c now gets version number from configure.in
	* admin.el (set-version): Don't update src/emacs.c.
	* quick-install-emacs (VERSION): Get it from configure.in, not from
	src/emacs.c.

2011-01-30  Paul Eggert  <eggert@cs.ucla.edu>

	strftime: import from gnulib
	* notes/copyright: strftime.c moved from src to lib.

2011-01-25  Glenn Morris  <rgm@gnu.org>

	* bzrmerge.el (bzrmerge-skip-regexp): New variable.
	(bzrmerge-missing): Use it.

2011-01-19  Paul Eggert  <eggert@cs.ucla.edu>

	* make-tarball.txt: Suggest 'autoreconf -I m4 --force'
	rather than doing rm and autoconf by hand.  See
	<http://lists.gnu.org/archive/html/emacs-devel/2011-01/msg00673.html>.

2011-01-17  Paul Eggert  <eggert@cs.ucla.edu>

	* notes/bzr (Installing changes from gnulib): New section.
	Need for this suggested by Stefan Monnier.

2011-01-17  Stefan Monnier  <monnier@iro.umontreal.ca>

	* bzrmerge.el (bzrmerge-apply): Warn the user when the tree might be in
	an inconsistent state.

2011-01-17  Paul Eggert  <eggert@cs.ucla.edu>

	Update copyright notes to match recent gnulib-related changes.
	* notes/copyright: Add aclocal.m4, m4/*.m4, lib/Makefile.in,
	arg-nonnull.h, c++defs.h, compile, depcomp, missing,
	warn-on-use.h, lib/*.[ch], lib/gnulib.mk.  Remove src/mktime.c,
	lib-src/getopt1.c, lib-src/getopt_int.h (files are now in lib and
	are subsumed by the lib/*.[ch] rule).  Remove m4/getopt.m4 (now
	subsumed by m4/*.m4 rule).  config.guess, config.sub, and
	doc/man/texinfo.tex are now copied in from gnulib.

2011-01-15  Glenn Morris  <rgm@gnu.org>

	* charsets/cp51932.awk, charsets/eucjp-ms.awk: No longer print arch-tag.

	* bzrmerge.el (bzrmerge-missing): Add another skip indicator.
	(bzrmerge-resolve): Also ignore cl-loaddefs.el.

2011-01-14  Glenn Morris  <rgm@gnu.org>

	* admin.el (set-copyright): Also handle \year in refcards/*.tex.

2011-01-14  Glenn Morris  <rgm@gnu.org>

	* bzrmerge.el: Require cl when compiling.
	(bzrmerge-merges): Doc fix.

2011-01-07  Paul Eggert  <eggert@cs.ucla.edu>

	* notes/copyright: There's only one install-sh, not two, so fix a
	typo claiming that there's two.  Add move-if-change to the list of
	GPL files imported from gnulib.

2011-01-07  Paul Eggert  <eggert@cs.ucla.edu>

	* notes/copyright: Report status more accurately for non-GPL files.
	Report copyright status more accurately for mkinstalldirs,
	configure, m4/getopt.m4, and msdos/sed*.inp.

2011-01-02  Eli Zaretskii  <eliz@gnu.org>

	* nt/README.W32: Update the information about PNG support libraries.
	(Bug#7716)

2010-12-27  Stefan Monnier  <monnier@iro.umontreal.ca>

	* bzrmerge.el: New file to help merge branches while skipping
	some revisions (e.g. from emacs-23 to trunk).

2010-12-03  Andreas Schwab  <schwab@linux-m68k.org>

	* CPP-DEFINES (EXPLICIT_SIGN_EXTEND): Remove.

2010-10-12  Glenn Morris  <rgm@gnu.org>

	* notes/nextstep: Move here from ../nextstep/DEV-NOTES.

2010-10-09  Glenn Morris  <rgm@gnu.org>

	* admin.el (set-version): Add doc/emacs/emacsver.texi.

2010-10-09  Glenn Morris  <rgm@gnu.org>

	* admin.el (set-version): No need to act on doc/ files any more.

	* quick-install-emacs (PUBLIC_LIBSRC_BINARIES): Remove b2m.

2010-09-05  Juanma Barranquero  <lekktu@gmail.com>

	* unidata/BidiMirroring.txt: Update from
	http://www.unicode.org/Public/6.0.0/ucd/BidiMirroring-6.0.0d2.txt

	* unidata/UnicodeData.txt: Update from
	http://www.unicode.org/Public/6.0.0/ucd/UnicodeData-6.0.0d7.txt

2010-08-09  Andreas Schwab  <schwab@linux-m68k.org>

	* CPP-DEFINES (WORDS_BIG_ENDIAN): Remove.

2010-08-05  Eli Zaretskii  <eliz@gnu.org>

	* MAINTAINERS: Rename src/unexec.c => src/unexcoff.c.

2010-07-24  Christoph Scholtes  <cschol2112@gmail.com>

	* admin.el: Write version number to nt/makefile.w32-in.
	* nt/makedist.bat: Remove; replaced with `zipdist.bat'
	in the nt/ directory.
	* nt/README.W32: Relocate to nt/ directory.

2010-07-11  Andreas Schwab  <schwab@linux-m68k.org>

	* CPP-DEFINES (HAVE_INDEX, HAVE_RINDEX): Remove.

2010-07-08  Eli Zaretskii  <eliz@gnu.org>

	* MAINTAINERS: Update my responsibilities.

2010-07-07  Andreas Schwab  <schwab@linux-m68k.org>

	* CPP-DEFINES (BCOPY_DOWNWARD_SAFE, BCOPY_UPWARD_SAFE)
	(GAP_USE_BCOPY, HAVE_BCMP, HAVE_BCOPY, bcmp, bcopy, bzero):
	Remove.

2010-06-12  Eli Zaretskii  <eliz@gnu.org>

	* unidata/bidimirror.awk: New file.

	* unidata/BidiMirroring.txt: New file from
	http://www.unicode.org/Public/6.0.0/ucd/BidiMirroring-6.0.0d1.txt.

	* unidata/Makefile.in (../../src/bidimirror.h): New target.
	(all): Depend on ../../src/biditype.h and ../../src/bidimirror.h.

	* unidata/makefile.w32-in (../../src/bidimirror.h): New target.
	(all): Depend on ../../src/biditype.h and ../../src/bidimirror.h.

	* unidata/biditype.awk: New file.

	* unidata/Makefile.in (../../src/biditype.h): New target.

	* unidata/makefile.w32-in (../../src/biditype.h): New target.

2010-06-09  Juanma Barranquero  <lekktu@gmail.com>

	* unidata/UnicodeData.txt: Update from
	http://www.unicode.org/Public/6.0.0/ucd/UnicodeData-6.0.0d5.txt

2010-05-27  Glenn Morris  <rgm@gnu.org>

	* quick-install-emacs (AVOID): No more Makefile.c files.

	* notes/cpp: Remove file.

2010-05-15  Ken Raeburn  <raeburn@raeburn.org>

	* admin.el (set-version, set-copyright): Update emacs.c instead of
	version.el.

	* make-tarball.txt: Update filename list in step 6.

	* quick-install-emacs: Scan emacs.c instead of version.el for
	version string.

2010-05-07  Chong Yidong  <cyd@stupidchicken.com>

	* Version 23.2 released.

2010-04-01  Eli Zaretskii  <eliz@gnu.org>

	* CPP-DEFINES (__DJGPP__, __GO32__): Remove, no longer used.

2010-03-10  Chong Yidong  <cyd@stupidchicken.com>

	* Branch for 23.2.

2010-03-10  Miles Bader  <miles@gnu.org>

	* quick-install-emacs: Use more portable shell syntax.

	* quick-install-emacs (AVOID): Be more picky about files we avoid
	installing.

2010-02-14  Juanma Barranquero  <lekktu@gmail.com>

	* quick-install-emacs (PRUNED): Fix typo in message.

2010-01-20  Glenn Morris  <rgm@gnu.org>

	* revdiff: Remove file that only works with CVS, and isn't really
	needed with Bazaar (given the in-built revision options of bzr diff).

2010-01-12  Glenn Morris  <rgm@gnu.org>

	* emacs-pretesters, make-announcement: Use bug-gnu-emacs rather
	than emacs-pretest-bug for bug reports for development versions.

2009-11-06  Kenichi Handa  <handa@m17n.org>

	* unidata/unidata-gen.el (unidata-gen-table): Fix for the case
	that the block data and the following per-char data fall into the
	same char-table leaf.

2009-10-01  Juanma Barranquero  <lekktu@gmail.com>

	* unidata/UnicodeData.txt: Update to Unicode 5.2.0.

2009-09-07  Juanma Barranquero  <lekktu@gmail.com>

	* unidata/.gitignore: New file.

2009-08-22  Eli Zaretskii  <eliz@gnu.org>

	* notes/bugtracker: How to reassign a bug to a list of packages.

	* notes/newfile: Details of how to check for problems with DOS 8+3
	file-name restrictions.

2009-08-18  Glenn Morris  <rgm@gnu.org>

	* notes/newfile: New file.

2009-07-11  Eli Zaretskii  <eliz@gnu.org>

	* make-tarball.txt: Add a note about bumping the value of
	customize-changed-options-previous-release.

2009-06-24  Kenichi Handa  <handa@m17n.org>

	* charsets/mapconv: For the Unicode format files, do reverse sort
	and don't compact the map.  This is to prefer the first one in the
	duplicated mappings (e.g. 0x20->U+0020, 0x20->U+00A0).

2009-06-12  Kenichi Handa  <handa@m17n.org>

	* charsets/Makefile (JISX213A.map): Make it depend on
	mapfiles/JISX213A.map.gz.
	(BIG5-1.map, BIG5-2.map): Prepend "# " to the first comment line.

	* charsets/mapfiles/JISX213A.map.gz: New file.

	* charsets/mapfiles/README: Describe JISX213A.map.gz.

2009-06-12  Kenichi Handa  <handa@m17n.org>

	* charsets/mapfiles/*: New files.

	* charsets/mule-charsets.el: Mostly re-written to generate all
	MULE-*.map files.

	* charsets/mapconv: Mostly re-written to handle "gzip"ed input
	files.

	* charsets/eucjp-ms.awk: Mostly re-written to handle glibc's
	EUC-JP-MS.

	* charsets/cp51932.awk (END): Print arch-tag at the tail.

	* charsets/Makefile: Maps depend on files under mapfiles or
	${GLIBC_CHARMAPS}.

2009-04-21  Kenichi Handa  <handa@m17n.org>

	* unidata/unidata-gen.el (unidata-get-decomposition): Fix previous
	change.

2009-04-17  Kenichi Handa  <handa@m17n.org>

	* unidata/unidata-gen.el (unidata-get-decomposition):
	Adjust Hangle decomposition rule to Unicode.

2009-04-09  Kenichi Handa  <handa@m17n.org>

	* unidata/unidata-gen.el (unidata-describe-decomposition):
	Return a string with a composition property to disable combining
	characters being composed.

2009-03-11  Miles Bader  <miles@gnu.org>

	* quick-install-emacs: Be more clever about locating info directory.

2009-02-24  Juanma Barranquero  <lekktu@gmail.com>

	* nt/README.W32: Fix typos.

2009-02-23  Jason Rumney  <jasonr@gnu.org>

	* nt/README-ftp-server: Update for 23.0.91.

	* nt/README.W32: Remove ever expanding versions of Windows.
	Shorten FAQ URL.  Remove mention of obsolete lock directory.
	Windows distribution now bin and barebin only.  Add note about
	SVG support.  Remove old tar and gzip problem workarounds.
	Use new (22.x) -Q option.  Report all bugs through bug tracker.

	* nt/README-UNDUMP.W32: Modify for barebin distribution, as
	undumped distribution no longer exists.

2009-02-05  Yu-ji Hosokawa  <yu-ji@hoso.net>  (tiny change)

	* nt/README.W32: Fix typo.  (Bug#2207)

2009-02-01  Chong Yidong  <cyd@stupidchicken.com>

	* admin.el (set-version): Remove deleted file ns-emacs.texi.

2008-12-02  Kenichi Handa  <handa@m17n.org>

	* unidata/unidata-gen.el (unidata-prop-alist): Docstring for
	`decomposition' property adjusted.
	(unidata-split-decomposition): Don't include surrounding "<" and
	">" in a symbol name.

2008-12-01  Kenichi Handa  <handa@m17n.org>

	* unidata/unidata-gen.el (unidata-prop-alist): Set `numeric-value'
	property generator to unidata-gen-table-numeric.  Docstring adjusted.
	(unidata-get-numeric, unidata-put-numeric)
	(unidata-gen-table-numeric): New functions.
	(unidata-encode-val): Use assoc to get a slot in VAL-LIST.

2008-11-29  Eli Zaretskii  <eliz@gnu.org>

	* notes/documentation: Add notes about Antinews.

2008-10-23  Glenn Morris  <rgm@gnu.org>

	* admin.el (set-version): Add doc/misc/ns-emacs.texi.
	Add/tweak some nextstep/ entries.

2008-09-19  Kenichi Handa  <handa@m17n.org>

	* FOR-RELEASE: Add an item for using EMACS_INT for buffer/string
	positions.

2008-08-23  Eli Zaretskii  <eliz@gnu.org>

	* CPP-DEFINES: Add USER_FULL_NAME.

2008-08-16  Jason Rumney  <jasonr@gnu.org>

	* admin.el (set-version): Set version in nt/emacsclient.rc.

2008-08-06  Juanma Barranquero  <lekktu@gmail.com>

	* nt/dump.bat: Fix mixed EOLs.

2008-08-04  Adrian Robert  <Adrian.B.Robert@gmail.com>

	* CPP-DEFINES: Add DARWIN_OS.  Move USE_LISP_UNION_TYPE away from OS's.

2008-08-02  Eli Zaretskii  <eliz@gnu.org>

	* CPP-DEFINES: Add defines for accessing system processes.

2008-07-27  Dan Nicolaescu  <dann@ics.uci.edu>

	* make-tarball.txt:
	* admin.el:
	* FOR-RELEASE:
	* CPP-DEFINES: Remove mentions of Mac Carbon.

2008-07-16  Glenn Morris  <rgm@gnu.org>

	* admin.el (set-version, set-copyright): Add nextstep/ files.

2008-07-15  Adrian Robert  <Adrian.B.Robert@gmail.com>

	* CPP-DEFINES: Add NS port related defines.

2008-06-16  Glenn Morris  <rgm@gnu.org>

	* admin.el (set-version): Add doc/lispref/vol1.texi,vol2.texi,
	doc/lispref/book-spine.texinfo.

2008-06-15  Glenn Morris  <rgm@gnu.org>

	* admin.el (set-version): Add doc/misc/faq.texi.

2008-05-22  Juanma Barranquero  <lekktu@gmail.com>

	* FOR-RELEASE: Remove Windows problem about the XPM image library
	being loaded too soon (fixed by Stefan Monnier on 2008-05-07).

2008-04-15  Juanma Barranquero  <lekktu@gmail.com>

	* unidata/UnicodeData.txt: Update to Unicode 5.1.

2008-04-14  Juanma Barranquero  <lekktu@gmail.com>

	* unidata/unidata-gen.el (unidata-prop-alist):
	Fix typo in description of `numeric-value'.
	(unidata-put-character): Fix typo in error message.

2008-02-21  Glenn Morris  <rgm@gnu.org>

	* notes/unicode, notes/font-backend: New files, split off from
	README.unicode.

2008-02-20  Kenichi Handa  <handa@ni.aist.go.jp>

	* FOR-RELEASE: Remove the problem of ucs-mule-8859-to-mule-unicode
	being used in latin1-disp.el.  Remove the problem of
	cp-supported-codepages.  Remove the problem of lost changelog for
	ps-prin1.ps.

2008-02-16  Eli Zaretskii  <eliz@gnu.org>

	* unidata/makefile.w32-in (unidata.txt): Don't use $<, it's
	non-portable in this context.

	* unidata/Makefile.in (unidata.txt): Don't use $<, it's
	non-portable in this context.

2008-02-09  Eli Zaretskii  <eliz@gnu.org>

	* unidata/makefile.w32-in (lisp): New variable.
	(EMACSLOADPATH): Use $(lisp).  Add lisp/international and
	lisp/emacs-lisp.

2008-02-04  Jason Rumney  <jasonr@gnu.org>

	* unidata/makefile.w32-in (unidata.txt): Use ARGQUOTE and DQUOTE macros.

2008-02-02  Juanma Barranquero  <lekktu@gmail.com>

	* unidata/.cvsignore: Ignore also "Makefile.unix" and "makefile".

2008-02-02  Eli Zaretskii  <eliz@gnu.org>

	* unidata/makefile.w32-in (charprop-CMD): Fix last change.

	* unidata/Makefile.in: Rename from Makefile.

	* unidata/makefile.w32-in: New file.

2008-02-02  Jason Rumney  <jasonr@gnu.org>

	* unidata/unidata-gen.el (unidata-gen-files): Force unix line ends.

2008-02-01  Kenichi Handa  <handa@m17n.org>

	* unidata/copyright.html: New file.

2008-02-01  Kenichi Handa  <handa@m17n.org>

	* unidata/unidata-gen.el (unidata-get-decomposition): For Hangul
	decomposition, if T is the same as TBase, don't include it in the
	returned list.

2008-02-01  Kenichi Handa  <handa@m17n.org>

	* unidata/unidata-gen.el (unidata-text-file): Delete it.
	(unidata-list): Initialize to nil.
	(unidata-setup-list): New function.
	(unidata-gen-files): New optional arg unidata-text-file.
	If it's nil, set unidata-text-file to the left command line arg.
	Call unidate-setup-list at first.

	* unidata/Makefile (all): Depends on ${DSTDIR}/charprop.el.
	(${DSTDIR}/charprop.el): Run emacs after cd to DISDIR.

2008-02-01  Kenichi Handa  <handa@m17n.org>

	* unidata/unidata-gen.el: Fix comment typo.
	Change string-to-int to string-to-number.
	(unidata-text-file): Define to .../unidata.txt.
	(unidata-list): Just insert unidata-text-file.
	(unidata-get-decomposition): Handle Hangul decomposition.
	(unidata-gen-files): Don't use \040, instead at ^L near the end of file.

	* unidata/Makefile (unidata.txt): New target.
	(charprop.el): Depends on unidata.txt.
	(clean): Remove unidata.txt.

2008-02-01  Kenichi Handa  <handa@m17n.org>

	* unidata/unidata-gen.el (unidata-get-name): Handle "CJK IDEOGRAPH".
	(unidata-get-name): Handle U+110B.

2008-02-01  Kenichi Handa  <handa@m17n.org>

	Sub-directory `unidata' is for codes to generate charprop.el and
	many other uni-*.el files from `UnicodeData.txt'.

	* unidata/README: New file.

	* unidata/Makefile: New file.

	* unidata/unidata-gen.el: New file.

	* unidata/UnicodeData.txt: New file.  Copied from
	http://www.unicode.org on 2006-05-23.

	* unidata/.cvsignore: New file.

2008-02-01  Kenichi Handa  <handa@m17n.org>

	* charsets/.cvsignore: New file.

	* charsets/mapconv: Add code for handling KANJI-DATABASE format.

	* charsets/Makefile (all): Rename target from charsets.
	Depend on ${TRANS_TABLE}.
	(CNS-2.map, CNS-3.map, CNS-4.map, CNS-5.map, CNS-6.map, CNS-7.map):
	Generate from cns2ucsdkw.txt.
	(install): Copy updated files only.

2008-02-02  Kenichi Handa  <handa@m17n.org>

	* charsets/cp932.awk: Append user-defined area of CP932.

2008-02-02  Kenichi Handa  <handa@m17n.org>

	* charsets/Makefile (JISX2131.map): Convert 0x2015 to 0x2014,
	0x2299 to 0x29BF.

2008-02-01  Kenichi Handa  <handa@m17n.org>

	* charsets/Makefile (TRANS_TABLE): New macro.
	(JISX0208.map): Convert 0x2015 to 0x2014.
	(cp51932.el): New target.
	(eucjp-ms.el): New target.
	(install): Include ${TRANS_TABLE}.
	(CJK): Include JISX213A.map.
	(JISX213A.map): New target.

	* charsets/eucjp-ms.awk: New file.

	* charsets/cp51932.awk: New file.

2008-02-01  Kenichi Handa  <handa@m17n.org>

	* charsets/cp932.awk: New file.

	* charsets/Makefile (CP932-2BYTE.map): Call mapconv with cp932.awk.

	* charsets/mapconv: In UNICODE2 case, sort by 4th field after
	running an awk program.

2008-02-01  Kenichi Handa  <handa@m17n.org>

	* charsets/mapconv: Handle UNICODE2.

	* charsets/Makefile (CJK): Include CP932-2BYTE.map.
	(CP932-2BYTE.map): New target.

2008-02-01  Kenichi Handa  <handa@m17n.org>

	* charsets: New directory for scripts to generate charset map
	files in ../etc/charsets/.

	* charsets/Makefile, charsets/mapconv, charsets/compact.awk:
	* charsets/big5.awk, charsets/gb180302.awk, charsets/gb180304.awk:
	* charsets/kuten.awk: New files.

2008-01-08  Glenn Morris  <rgm@gnu.org>

	* admin.el (set-version): Add doc/man/emacs.1.

2008-01-06  Dan Nicolaescu  <dann@ics.uci.edu>

	* notes/copyright:
	* MAINTAINERS: Remove references to files that have been removed.

2008-01-04  Glenn Morris  <rgm@gnu.org>

	* admin.el (set-copyright): Add lib-src/ebrowse.c.

2007-12-10  Stefan Monnier  <monnier@iro.umontreal.ca>

	* CPP-DEFINES: New file.

2007-12-08  Reiner Steib  <Reiner.Steib@gmx.de>

	* FOR-RELEASE: Remove "window-system in face definition" [of
	gnus-treat-emphasize].  Remove "Gnus archive groups".  Add comment
	on gnus-dired.el.

2007-12-05  Glenn Morris  <rgm@gnu.org>

	* admin.el (set-version): Handle configure.in.  Adapt for doc/
	directory layout for manuals.

2007-12-01  Reiner Steib  <Reiner.Steib@gmx.de>

	* FOR-RELEASE: Remove Gnus send mail problem.  Other Gnus bugs have
	been fixed in Gnus CVS but have not yet been synched to Emacs.

2007-11-17  Glenn Morris  <rgm@gnu.org>

	* admin.el (process-lines): Move to ../lisp/subr.el.

2007-10-23  Glenn Morris  <rgm@gnu.org>

	* MAINTAINERS: Move here from ../.

2007-10-17  Juanma Barranquero  <lekktu@gmail.com>

	* make-emacs: Doc fix.

2007-08-28  Glenn Morris  <rgm@gnu.org>

	* admin.el: Provide self.

2007-08-10  Jan Djärv  <jan.h.d@swipnet.se>

	* FOR-RELEASE: Add Gtk+ tool bar and GUD focus problem.

2007-07-25  Glenn Morris  <rgm@gnu.org>

	* Relicense all FSF files to GPLv3 or later.

2007-06-07  Glenn Morris  <rgm@gnu.org>

	* admin.el (set-copyright): New function.

2007-04-25  Nick Roberts  <nickrob@snap.net.nz>

	* make-tarball.txt: Add note about cutting the branch.

2007-06-02  Chong Yidong  <cyd@stupidchicken.com>

	* Version 22.1 released.

2007-02-03  Eli Zaretskii  <eliz@gnu.org>

	* nt/makedist.bat: Change EOL format to DOS.  Don't use
	redirection characters in REM lines.

2007-01-27  Jan Djärv  <jan.h.d@swipnet.se>

	* FOR-RELEASE: Removed Gtk/Xft issue.

2007-01-01  Miles Bader  <miles@gnu.org>

	* quick-install-emacs (get_config_var): Deal with weird magic
	string inserted by recent versions of autoconf.

2006-11-25  Juanma Barranquero  <lekktu@gmail.com>

	* admin.el (set-version): Set version number in
	lib-src/makefile.w32-in.

2006-11-06  Reiner Steib  <Reiner.Steib@gmx.de>

	* FOR-RELEASE (BUGS): Remove "Build failure under Suse 10.0" was
	due to a local miss-configuration.

2006-10-28  Chong Yidong  <cyd@stupidchicken.com>

	* make-announcement (OLD): Remove LEIM references in announcement
	since it is now built-in.

2006-10-15  YAMAMOTO Mitsuharu  <mituharu@math.s.chiba-u.ac.jp>

	* admin.el (set-version): Set version numbers in "mac" subdirectory.

2006-10-03  Kenichi Handa  <handa@m17n.org>

	* FOR-RELEASE (BUGS): "An iso-8859-6 cannot be saved" fixed.

2006-08-13  Chong Yidong  <cyd@stupidchicken.com>

	* FOR-RELEASE: Elisp manual checking completed.

2006-07-17  Reiner Steib  <Reiner.Steib@gmx.de>

	* FOR-RELEASE: Update refcard section.

2006-07-14  Kim F. Storm  <storm@cua.dk>

	* FOR-RELEASE (BUGS): High cpu load on windows server sockets fixed.

2006-07-09  Kim F. Storm  <storm@cua.dk>

	* README: Use outline format.  Add FOR-RELEASE.

2006-06-27  Chong Yidong  <cyd@stupidchicken.com>

	* FOR-RELEASE: Checking of info.texi done.

2006-06-08  Reiner Steib  <Reiner.Steib@gmx.de>

	* FOR-RELEASE: Update refcard section.

2006-06-07  Reiner Steib  <Reiner.Steib@gmx.de>

	* FOR-RELEASE: Update refcard section.

2006-05-25  Chong Yidong  <cyd@stupidchicken.com>

	* FOR-RELEASE: Key sequence elisp node done.

2006-05-24  Reiner Steib  <Reiner.Steib@gmx.de>

	* FOR-RELEASE: Update refcard translations.  Add coding cookie.

2006-05-21  Chong Yidong  <cyd@mit.edu>

	* FOR-RELEASE: point-entered /point-left bug fixed.

2006-05-12  Eli Zaretskii  <eliz@gnu.org>

	* FOR-RELEASE: Spell-checking the manuals is now done; remove the
	entry.

2006-05-06  Bill Wohler  <wohler@newt.com>

	* FOR-RELEASE: MH-E 8.0 has been released, so removed reminder
	about it.

2006-04-17  Ramprasad B  <ramprasad_i82@yahoo.com>

	* ./* (Copyright): Updated Copyright year(s).

2006-02-24  Reiner Steib  <Reiner.Steib@gmx.de>

	* FOR-RELEASE (BUGS): Add URLs/MIDs.

2006-02-20  Kim F. Storm  <storm@cua.dk>

	* FOR-RELEASE (NEW FEATURES): Completed work on this item:
	Rework how fringe bitmaps are defined and used.
	Currently, bitmap usage and bitmap appearance are "mixed-up" in a
	one-level representation.  It would be cleaner to split the
	representation into a two-level model where first level maps
	bitmap usage to a bitmap name, and second level maps bitmap name to
	a bitmap appearance.

2006-01-27  Chong Yidong  <cyd@stupidchicken.com>

	* FOR-RELEASE: String allocation bugs fixed.

2005-12-13  Bill Wohler  <wohler@newt.com>

	* FOR-RELEASE: Ensure MH-E 8.0 has been released.

2005-12-09  Reiner Steib  <Reiner.Steib@gmx.de>

	* FOR-RELEASE (DOCUMENTATION): Remove message-mail, gnus-*
	completing-read-multiple, mail-extract-address-components,
	mail-mode, quail-define-package, save-buffer and
	ucs-set-table-for-input from doc strings item (Done).

2005-11-28  Chong Yidong  <cyd@stupidchicken.com>

	* FOR-RELEASE: Icons installed.  Partial completion bug fixed.

2005-11-11  Kim F. Storm  <storm@cua.dk>

	* FOR-RELEASE (FATAL ERRORS): Fix infinite loop in redisplay
	when displaying a non-breaking space in an overlay string.

2005-10-30  Chong Yidong  <cyd@stupidchicken.com>

	* FOR-RELEASE: Init file change implemented.

2005-10-27  Chong Yidong  <cyd@stupidchicken.com>

	* FOR-RELEASE: Fringe angle bitmap at eob fixed.

2005-10-19  Chong Yidong  <cyd@stupidchicken.com>

	* FOR-RELEASE (New features): max-image-size implemented.
	(Bugs): split-window done, by Kim F. Storm.

2005-10-17  Bill Wohler  <wohler@newt.com>

	* FOR-RELEASE (DOCUMENTATION): Remove lisp/toolbar from list
	since it's gone.  Also marked mh-e as done.

2005-10-11  Juanma Barranquero  <lekktu@gmail.com>

	* FOR-RELEASE (FATAL ERRORS): Remove item about JPEG
	libraries on Windows (Done).

2005-10-01  Jason Rumney  <jasonr@gnu.org>

	* admin.el (set-version): Set version numbers in nt/emacs.rc.

2005-08-31  Romain Francoise  <romain@orebokech.com>

	* FOR-RELEASE (New features): Remove vhdl-mode.el update
	item (Done).

2005-08-27  Romain Francoise  <romain@orebokech.com>

	* FOR-RELEASE (Bugs): Remove compile-internal item (Done).

2005-07-04  Lute Kamstra  <lute@gnu.org>

	Update FSF's address in GPL notices.

2005-06-10  Lute Kamstra  <lute@gnu.org>

	* admin.el (set-version): Set version in lisp manual too.
	* make-tarball.txt: Commit lispref/elisp.texi too.

2005-06-04  Richard M. Stallman  <rms@gnu.org>

	* emacs-pretesters: Refer to etc/DEBUG instead of duplicating it.
	Other cleanups.

2005-04-19  Lute Kamstra  <lute@gnu.org>

	* make-tarball.txt: Don't commit lisp/loaddefs.el.

2005-04-14  Lute Kamstra  <lute@gnu.org>

	* nt/makedist.bat (elfiles): Update.

	* admin.el (add-release-logs): Fix require call.

2005-03-30  Marcelo Toledo  <marcelo@marcelotoledo.org>

	* FOR-RELEASE (Documentation): Add check the Emacs Tutorial.
	The first line of every tutorial must begin with a sentence saying
	"Emacs Tutorial" in the respective language.  This should be
	followed by "See end for copying conditions", likewise in the
	respective language.

2005-03-29  Luc Teirlinck  <teirllm@auburn.edu>

	* FOR-RELEASE (TO BE DONE SHORTLY BEFORE RELEASE): New section.
	Add `undo-ask-before-discard' to it.

2005-03-02  Miles Bader  <miles@gnu.org>

	* quick-install-emacs: Only use the mkdir --verbose option if the
	script's --verbose option was specified (this avoids problems with
	default usage on systems where mkdir doesn't support that option).

2005-02-15  Jason Rumney  <jasonr@gnu.org>

	* nt/makedist.bat: Do not rely on non-standard behavior of
	tar --exclude.

2004-11-02  Jan Djärv  <jan.h.d@swipnet.se>

	* FOR-RELEASE (Indications): Remove two stage update for toolbar (Done).

2004-09-20  Luc Teirlinck  <teirllm@auburn.edu>

	* FOR-RELEASE (Indications): Rearrange checklists for Emacs and
	Elisp manuals.

2004-09-18  Luc Teirlinck  <teirllm@auburn.edu>

	* FOR-RELEASE (Indications): Clean up and update checklists for
	Emacs and Elisp manuals.

2004-09-11  Kim F. Storm  <storm@cua.dk>

	* FOR-RELEASE (New features): Remove Gnus 5.10 entry (Done!).
	(Documentation): Add NEWS entry.
	Add section lists for proof-reading Emacs and Lisp manuals.

2004-08-29  Kim F. Storm  <storm@cua.dk>

	* FOR-RELEASE (Documentation): Add man/ack.texi and AUTHORS.

2004-08-28  Jan Djärv  <jan.h.d@swipnet.se>

	* FOR-RELEASE (Indications): Remove entry about GTK and geometry
	(now behaves as well as other ports).

2004-06-28  Jan Djärv  <jan.h.d@swipnet.se>

	* FOR-RELEASE: Remove entry about GTK and monochrome displays (done).

2004-06-26  Eli Zaretskii  <eliz@is.elta.co.il>

	* FOR-RELEASE: Moved here from the etc directory.

2004-05-08  Thien-Thi Nguyen  <ttn@gnu.org>

	* notes/BRANCH: New file, to be maintained per CVS branch.

2003-10-01  Miles Bader  <miles@gnu.org>

	* quick-install-emacs: Don't use "function" keyword when defining
	shell functions.

2003-09-29  Lute Kamstra  <lute@gnu.org>

	* make-tarball.txt: Mention regenerating Emacs' AUTHORS file.

2003-09-27  Miles Bader  <miles@gnu.ai.mit.edu>

	* quick-install-emacs: Remove fns-* pruning, since that file no
	longer seems to be generated.
	(AVOID): Quote literal periods.  Quote braces in a way acceptable
	to all parties (gawk gets bitchy about using `\').

2003-08-19  Miles Bader  <miles@gnu.org>

	* quick-install-emacs: Add arch-specific ignored files to
	quick-install-emacs.  Use quoting for periods that's acceptable
	to recent versions of gawk.

2003-08-11  Markus Rost  <rost@math.ohio-state.edu>

	* cus-test.el: Remove obsolete workaround.

2003-04-22  Andrew Innes  <andrewi@gnu.org>

	* nt/makedist.bat: Fix multi-file .zip distribution, by splitting
	emacs.exe before zipping, and including batch file to recreate
	after unpacking.

	* nt/README-ftp-server: Update wording and version number etc.
	Add extra instructions for installing multi-file .zip
	distribution.

	* nt/README.W32: Remove personal email address and update wording.

	* nt/README-UNDUMP.W32: Remove personal email address and update
	wording.

2003-02-10  Francesco Potortì  <pot@gnu.org>

	* make-changelog-diff: New script, code stolen from make-announcement.

	* make-announcement: Use make-changelog-diff.

2003-01-20  Francesco Potortì  <pot@gnu.org>

	* make-tarball.txt: Step-by-step instructions for making a tarball.

	* make-announcement: A script for creating pretest announcements.

2003-01-17  Francesco Potortì  <pot@gnu.org>

	* admin.el (add-release-logs): Expand the directory name before
	calling find(1).
	(add-release-logs): Use the same methods as add-log.el for writing
	the date and the user's name and address.

2003-01-07  Miles Bader  <miles@gnu.org>

	* quick-install-emacs: Unset LANG etc. to avoid non-standard
	command output from non-C locales.

2002-10-16  Markus Rost  <rost@math.ohio-state.edu>

	* cus-test.el: Extended and reorganized.  There are now 4 tests
	which can be run in batch mode.  See the Commentary section.

2002-10-08  Markus Rost  <rost@math.ohio-state.edu>

	* cus-test.el: New file.

2002-05-27  Miles Bader  <miles@gnu.org>

	* quick-install-emacs (VERSION): Calculate using the same method
	that configure.in uses.

2002-04-26  Pavel Janík  <Pavel@Janik.cz>

	* emacs-pretesters: New file with information for Emacs
	pretesters.

2002-03-22  Paul Eggert  <eggert@twinsun.com>

	* quick-install-emacs (PRUNED): Avoid "head -1" and "tail +2", as
	POSIX 1003.1-2001 disallows both usages.

2002-02-11  Andrew Innes  <andrewi@gnu.org>

	* nt/makedist.bat: Don't include elisp/term/*.el files twice.

2002-01-24  Andrew Innes  <andrewi@gnu.org>

	* nt/README.W32: Remove unnecessary version number and date
	references.

	* nt/README-UNDUMP.W32: Ditto.

2001-12-06  Gerd Moellmann  <gerd@gnu.org>

	* make-emacs: Add --trace-move.

2001-10-23  Andrew Innes  <andrewi@gnu.org>

	* nt/makedist.bat: Remove remaining obsolete reference to
	GETTING.GNU.SOFTWARE.

2001-10-22  Gerd Moellmann  <gerd@gnu.org>

	* admin.el (set-version): Use `s' interactive spec for
	version number.

2001-10-20  Gerd Moellmann  <gerd@gnu.org>

	* (Version 21.1 released.)

2001-10-20  Gerd Moellmann  <gerd@gnu.org>

	* admin.el (add-release-logs): Put the log entry in lispref, too.

2001-10-20  Miles Bader  <miles@gnu.org>

	* quick-install-emacs: Exit if we can't find some variable.
	(AVOID): Add .orig & .rej files.
	(get_config_var): Be more liberal about format of config.status
	sed commands.

2001-10-19  Gerd Moellmann  <gerd@gnu.org>

	* admin.el: New file.

	* build-configs: Add --help option.  Add support for building
	in arbitrary source trees.

2001-10-17  Gerd Moellmann  <gerd@gnu.org>

	* alloc-colors.c: New file.

2001-10-13  Gerd Moellmann  <gerd@gnu.org>

	* make-emacs: Add --boot switch for bootstrapping.  Logs to
	EMACS_ROOT/boot.log, renames previous log file to boot.log.old.

2001-10-05  Gerd Moellmann  <gerd@gnu.org>

	* Branch for 21.1.

2001-09-04  Andrew Innes  <andrewi@gnu.org>

	* nt/makedist.bat: Remove reference to obsolete file
	GETTING.GNU.SOFTWARE.  Remove outdated comments.  Explain about
	version of tar used.

;; Local Variables:
;; coding: utf-8
;; End:

  Copyright (C) 2001-2014 Free Software Foundation, Inc.

  This file is part of GNU Emacs.

  GNU Emacs is free software: you can redistribute it and/or modify
  it under the terms of the GNU General Public License as published by
  the Free Software Foundation, either version 3 of the License, or
  (at your option) any later version.

  GNU Emacs is distributed in the hope that it will be useful,
  but WITHOUT ANY WARRANTY; without even the implied warranty of
  MERCHANTABILITY or FITNESS FOR A PARTICULAR PURPOSE.  See the
  GNU General Public License for more details.

  You should have received a copy of the GNU General Public License
  along with GNU Emacs.  If not, see <http://www.gnu.org/licenses/>.<|MERGE_RESOLUTION|>--- conflicted
+++ resolved
@@ -1,68 +1,4 @@
-<<<<<<< HEAD
-2014-08-30  Paul Eggert  <eggert@cs.ucla.edu>
-
-	Vector-sorting fixes (Bug#18361).
-	* merge-gnulib (GNULIB_MODULES): Add vla.
-
-2014-08-30  Eli Zaretskii  <eliz@gnu.org>
-
-	* authors.el (authors): Fix last change so it works for MS-Windows
-	as well.
-
-2014-08-29  Michael Albinus  <michael.albinus@gmx.de>
-
-	* authors.el (authors): Use LOCALE argument of `string-collate-lessp'.
-
-2014-08-28  Michael Albinus  <michael.albinus@gmx.de>
-
-	* authors.el (authors-aliases): Addition.
-
-2014-08-26  Glenn Morris  <rgm@gnu.org>
-
-	* authors.el (authors-ignored-files, authors-valid-file-names)
-	(authors-renamed-files-alist): Additions.
-	(authors-renamed-files-alist): Revert 2014-08-09 change.
-	(authors): Sort authors in utf-8 order.  (Bug#2263)
-
-2014-08-09  Reuben Thomas  <rrt@sc3d.org>
-
-	* notes/copyright: Remove mention of msdos/is_exec.c and
-	sigaction.c.
-	* authors.el (authors-renamed-files-alist): Removed is_exec.c.
-
-2014-08-07  Reuben Thomas  <rrt@sc3d.org>
-
-	* notes/exit-value: Remove specific discussion of VMS.
-
-2014-08-07  Reuben Thomas  <rrt@sc3d.org>
-
-	Refer to MS-DOS using the same name everywhere.
-
-	* FOR-RELEASE: ``MS-DOG'', ``MSDOG'' and ``msdog'' become
-	``MS-DOS''.
-	* MAINTAINERS: ditto.
-
-2014-07-14  Paul Eggert  <eggert@cs.ucla.edu>
-
-	Use binary-io module, O_BINARY, and "b" flag (Bug#18006).
-	* merge-gnulib (GNULIB_MODULES): Add binary-io.  It was already
-	present implicitly; this just makes the dependence explicit.
-
-2014-06-30  Glenn Morris  <rgm@gnu.org>
-
-	* update_autogen: Find loaddefs targets rather than
-	parsing lisp/Makefile.in
-
-2014-06-29  Glenn Morris  <rgm@gnu.org>
-
-	* update_autogen: Remove need to cd into/out of lisp/.
-
-	* grammars/Makefile.in (bootstrap-clean): Don't delete Makefile,
-	for sake of top-level maintainer-clean rule.
-
-2014-06-26  Eli Zaretskii  <eliz@gnu.org>
-=======
-2014-09-03  Eli Zaretskii  <eliz@gnu.org>
+2014-09-08  Eli Zaretskii  <eliz@gnu.org>
 
 	* unidata/unidata-gen.el (unidata-check): Bring this function up
 	to date with the currently supported methods of generating Unicode
@@ -70,8 +6,68 @@
 	the check.  Update the copyright years in the reference to the
 	Unicode data files we use.
 
-2014-06-24  Eli Zaretskii  <eliz@gnu.org>
->>>>>>> 6e82d877
+2014-08-30  Paul Eggert  <eggert@cs.ucla.edu>
+
+	Vector-sorting fixes (Bug#18361).
+	* merge-gnulib (GNULIB_MODULES): Add vla.
+
+2014-08-30  Eli Zaretskii  <eliz@gnu.org>
+
+	* authors.el (authors): Fix last change so it works for MS-Windows
+	as well.
+
+2014-08-29  Michael Albinus  <michael.albinus@gmx.de>
+
+	* authors.el (authors): Use LOCALE argument of `string-collate-lessp'.
+
+2014-08-28  Michael Albinus  <michael.albinus@gmx.de>
+
+	* authors.el (authors-aliases): Addition.
+
+2014-08-26  Glenn Morris  <rgm@gnu.org>
+
+	* authors.el (authors-ignored-files, authors-valid-file-names)
+	(authors-renamed-files-alist): Additions.
+	(authors-renamed-files-alist): Revert 2014-08-09 change.
+	(authors): Sort authors in utf-8 order.  (Bug#2263)
+
+2014-08-09  Reuben Thomas  <rrt@sc3d.org>
+
+	* notes/copyright: Remove mention of msdos/is_exec.c and
+	sigaction.c.
+	* authors.el (authors-renamed-files-alist): Removed is_exec.c.
+
+2014-08-07  Reuben Thomas  <rrt@sc3d.org>
+
+	* notes/exit-value: Remove specific discussion of VMS.
+
+2014-08-07  Reuben Thomas  <rrt@sc3d.org>
+
+	Refer to MS-DOS using the same name everywhere.
+
+	* FOR-RELEASE: ``MS-DOG'', ``MSDOG'' and ``msdog'' become
+	``MS-DOS''.
+	* MAINTAINERS: ditto.
+
+2014-07-14  Paul Eggert  <eggert@cs.ucla.edu>
+
+	Use binary-io module, O_BINARY, and "b" flag (Bug#18006).
+	* merge-gnulib (GNULIB_MODULES): Add binary-io.  It was already
+	present implicitly; this just makes the dependence explicit.
+
+2014-06-30  Glenn Morris  <rgm@gnu.org>
+
+	* update_autogen: Find loaddefs targets rather than
+	parsing lisp/Makefile.in
+
+2014-06-29  Glenn Morris  <rgm@gnu.org>
+
+	* update_autogen: Remove need to cd into/out of lisp/.
+
+	* grammars/Makefile.in (bootstrap-clean): Don't delete Makefile,
+	for sake of top-level maintainer-clean rule.
+
+2014-06-26  Eli Zaretskii  <eliz@gnu.org>
 
 	* notes/unicode: Some notes about what to do when a new Unicode
 	version is imported.
