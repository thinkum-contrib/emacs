/* Lock files for editing.

Copyright (C) 1985-1987, 1993-1994, 1996, 1998-2022 Free Software
Foundation, Inc.

Author: Richard King
  (according to authors.el)

This file is part of GNU Emacs.

GNU Emacs is free software: you can redistribute it and/or modify
it under the terms of the GNU General Public License as published by
the Free Software Foundation, either version 3 of the License, or (at
your option) any later version.

GNU Emacs is distributed in the hope that it will be useful,
but WITHOUT ANY WARRANTY; without even the implied warranty of
MERCHANTABILITY or FITNESS FOR A PARTICULAR PURPOSE.  See the
GNU General Public License for more details.

You should have received a copy of the GNU General Public License
along with GNU Emacs.  If not, see <https://www.gnu.org/licenses/>.  */


#include <config.h>
#include <sys/types.h>
#include <sys/stat.h>
#include <signal.h>
#include <stdio.h>
#include <stdlib.h>

#ifdef HAVE_PWD_H
#include <pwd.h>
#endif

#include <sys/file.h>
#include <fcntl.h>
#include <unistd.h>

#ifdef __FreeBSD__
#include <sys/sysctl.h>
#endif /* __FreeBSD__ */

#include <errno.h>

#include <c-ctype.h>

#include "lisp.h"
#include "buffer.h"
#include "coding.h"
#ifdef WINDOWSNT
#include <share.h>
#include <sys/socket.h>	/* for fcntl */
#endif

#ifndef MSDOS

#ifdef HAVE_UTMP_H
#include <utmp.h>
#endif

/* A file whose last-modified time is just after the most recent boot.
   Define this to be NULL to disable checking for this file.  */
#ifndef BOOT_TIME_FILE
#define BOOT_TIME_FILE "/var/run/random-seed"
#endif

#if !defined WTMP_FILE && !defined WINDOWSNT && defined BOOT_TIME
#define WTMP_FILE "/var/log/wtmp"
#endif

/* Normally use a symbolic link to represent a lock.
   The strategy: to lock a file FN, create a symlink .#FN in FN's
   directory, with link data USER@HOST.PID:BOOT.  This avoids a single
   mount (== failure) point for lock files.  The :BOOT is omitted if
   the boot time is not available.

   When the host in the lock data is the current host, we can check if
   the pid is valid with kill.

   Otherwise, we could look at a separate file that maps hostnames to
   reboot times to see if the remote pid can possibly be valid, since we
   don't want Emacs to have to communicate via pipes or sockets or
   whatever to other processes, either locally or remotely; rms says
   that's too unreliable.  Hence the separate file, which could
   theoretically be updated by daemons running separately -- but this
   whole idea is unimplemented; in practice, at least in our
   environment, it seems such stale locks arise fairly infrequently, and
   Emacs' standard methods of dealing with clashes suffice.

   We use symlinks instead of normal files because (1) they can be
   stored more efficiently on the filesystem, since the kernel knows
   they will be small, and (2) all the info about the lock can be read
   in a single system call (readlink).  Although we could use regular
   files to be useful on old systems lacking symlinks, nowadays
   virtually all such systems are probably single-user anyway, so it
   didn't seem worth the complication.

   Similarly, we don't worry about a possible 14-character limit on
   file names, because those are all the same systems that don't have
   symlinks.

   This is compatible with the locking scheme used by Interleaf (which
   has contributed this implementation for Emacs), and was designed by
   Karl Berry, Ethan Jacobson, Kimbo Mundy, and others.

   On some file systems, notably those of MS-Windows, symbolic links
   do not work well, so instead of a symlink .#FN -> USER@HOST.PID:BOOT,
   the lock is a regular file .#FN with contents USER@HOST.PID:BOOT.  To
   establish a lock, a nonce file is created and then renamed to .#FN.
   On MS-Windows this renaming is atomic unless the lock is forcibly
   acquired.  On other systems the renaming is atomic if the lock is
   forcibly acquired; if not, the renaming is done via hard links,
   which is good enough for lock-file purposes.

   To summarize, race conditions can occur with either:

   * Forced locks on MS-Windows systems.

   * Non-forced locks on non-MS-Windows systems that support neither
     hard nor symbolic links.  */


/* Return the time of the last system boot.  */

static time_t boot_time;
static bool boot_time_initialized;

#ifdef BOOT_TIME
static void get_boot_time_1 (const char *, bool);
#endif

static time_t
get_boot_time (void)
{
#if defined (BOOT_TIME)
  int counter;
#endif

  if (boot_time_initialized)
    return boot_time;
  boot_time_initialized = 1;

#if defined (CTL_KERN) && defined (KERN_BOOTTIME)
  {
    int mib[2];
    size_t size;
    struct timeval boottime_val;

    mib[0] = CTL_KERN;
    mib[1] = KERN_BOOTTIME;
    size = sizeof (boottime_val);

    if (sysctl (mib, 2, &boottime_val, &size, NULL, 0) >= 0 && size != 0)
      {
	boot_time = boottime_val.tv_sec;
	return boot_time;
      }
  }
#endif /* defined (CTL_KERN) && defined (KERN_BOOTTIME) */

  if (BOOT_TIME_FILE)
    {
      struct stat st;
      if (stat (BOOT_TIME_FILE, &st) == 0)
	{
	  boot_time = st.st_mtime;
	  return boot_time;
	}
    }

#if defined (BOOT_TIME)
  /* The utmp routines maintain static state.  Don't touch that state
     if we are going to dump, since it might not survive dumping.  */
  if (will_dump_p ())
    return boot_time;

  /* Try to get boot time from utmp before wtmp,
     since utmp is typically much smaller than wtmp.
     Passing a null pointer causes get_boot_time_1
     to inspect the default file, namely utmp.  */
  get_boot_time_1 (0, 0);
  if (boot_time)
    return boot_time;

  /* Try to get boot time from the current wtmp file.  */
  get_boot_time_1 (WTMP_FILE, 1);

  /* If we did not find a boot time in wtmp, look at wtmp, and so on.  */
  for (counter = 0; counter < 20 && ! boot_time; counter++)
    {
      Lisp_Object filename = Qnil;
      bool delete_flag = false;
      char cmd_string[sizeof WTMP_FILE ".19.gz"];
      AUTO_STRING_WITH_LEN (tempname, cmd_string,
			    sprintf (cmd_string, "%s.%d", WTMP_FILE, counter));
      if (! NILP (Ffile_exists_p (tempname)))
	filename = tempname;
      else
	{
	  tempname = make_formatted_string (cmd_string, "%s.%d.gz",
					    WTMP_FILE, counter);
	  if (! NILP (Ffile_exists_p (tempname)))
	    {
	      /* The utmp functions on older systems accept only file
		 names up to 8 bytes long.  Choose a 2 byte prefix, so
		 the 6-byte suffix does not make the name too long.  */
	      filename = Fmake_temp_file_internal (build_string ("wt"), Qnil,
						   empty_unibyte_string, Qnil);
	      CALLN (Fcall_process, build_string ("gzip"), Qnil,
		     list2 (QCfile, filename), Qnil,
		     build_string ("-cd"), tempname);
	      delete_flag = true;
	    }
	}

      if (! NILP (filename))
	{
	  get_boot_time_1 (SSDATA (filename), 1);
	  if (delete_flag)
	    unlink (SSDATA (filename));
	}
    }

  return boot_time;
#else
  return 0;
#endif
}

#ifdef BOOT_TIME
/* Try to get the boot time from wtmp file FILENAME.
   This succeeds if that file contains a reboot record.

   If FILENAME is zero, use the same file as before;
   if no FILENAME has ever been specified, this is the utmp file.
   Use the newest reboot record if NEWEST,
   the first reboot record otherwise.
   Ignore all reboot records on or before BOOT_TIME.
   Success is indicated by setting BOOT_TIME to a larger value.  */

void
get_boot_time_1 (const char *filename, bool newest)
{
  struct utmp ut, *utp;

  if (filename)
    utmpname (filename);

  setutent ();

  while (1)
    {
      /* Find the next reboot record.  */
      ut.ut_type = BOOT_TIME;
      utp = getutid (&ut);
      if (! utp)
	break;
      /* Compare reboot times and use the newest one.  */
      if (utp->ut_time > boot_time)
	{
	  boot_time = utp->ut_time;
	  if (! newest)
	    break;
	}
      /* Advance on element in the file
	 so that getutid won't repeat the same one.  */
      utp = getutent ();
      if (! utp)
	break;
    }
  endutent ();
}
#endif /* BOOT_TIME */

/* An arbitrary limit on lock contents length.  8 K should be plenty
   big enough in practice.  */
enum { MAX_LFINFO = 8 * 1024 };

/* Here is the structure that stores information about a lock.  */

typedef struct
{
  /* Location of '@', '.', and ':' (or equivalent) in USER.  If there's
     no colon or equivalent, COLON points to the end of USER.  */
  char *at, *dot, *colon;

  /* Lock file contents USER@HOST.PID with an optional :BOOT_TIME
     appended.  This memory is used as a lock file contents buffer, so
     it needs room for MAX_LFINFO + 1 bytes.  A string " (pid NNNN)"
     may be appended to the USER@HOST while generating a diagnostic,
     so make room for its extra bytes (as opposed to ".NNNN") too.  */
  char user[MAX_LFINFO + 1 + sizeof " (pid )" - sizeof "."];
} lock_info_type;

/* For some reason Linux kernels return EPERM on file systems that do
   not support hard or symbolic links.  This symbol documents the quirk.
   There is no way to tell whether a symlink call fails due to
   permissions issues or because links are not supported, but luckily
   the lock file code should work either way.  */
enum { LINKS_MIGHT_NOT_WORK = EPERM };

/* Rename OLD to NEW.  If FORCE, replace any existing NEW.
   It is OK if there are temporarily two hard links to OLD.
   Return 0 if successful, -1 (setting errno) otherwise.  */
static int
rename_lock_file (char const *old, char const *new, bool force)
{
#ifdef WINDOWSNT
  return sys_rename_replace (old, new, force);
#else
  if (! force)
    {
      struct stat st;

      int r = renameat_noreplace (AT_FDCWD, old, AT_FDCWD, new);
      if (! (r < 0 && errno == ENOSYS))
	return r;
      if (link (old, new) == 0)
	return unlink (old) == 0 || errno == ENOENT ? 0 : -1;
      if (errno != ENOSYS && errno != LINKS_MIGHT_NOT_WORK)
	return -1;

      /* 'link' does not work on this file system.  This can occur on
	 a GNU/Linux host mounting a FAT32 file system.  Fall back on
	 'rename' after checking that NEW does not exist.  There is a
	 potential race condition since some other process may create
	 NEW immediately after the existence check, but it's the best
	 we can portably do here.  */
      if (emacs_fstatat (AT_FDCWD, new, &st, AT_SYMLINK_NOFOLLOW) == 0
	  || errno == EOVERFLOW)
	{
	  errno = EEXIST;
	  return -1;
	}
      if (errno != ENOENT)
	return -1;
    }

  return rename (old, new);
#endif
}

/* Create the lock file LFNAME with contents LOCK_INFO_STR.  Return 0 if
   successful, an errno value on failure.  If FORCE, remove any
   existing LFNAME if necessary.  */

static int
create_lock_file (char *lfname, char *lock_info_str, bool force)
{
#ifdef WINDOWSNT
  /* Symlinks are supported only by later versions of Windows, and
     creating them is a privileged operation that often triggers
     User Account Control elevation prompts.  Avoid the problem by
     pretending that 'symlink' does not work.  */
  int err = ENOSYS;
#else
  int err = symlink (lock_info_str, lfname) == 0 ? 0 : errno;
#endif

  if (err == EEXIST && force)
    {
      unlink (lfname);
      err = symlink (lock_info_str, lfname) == 0 ? 0 : errno;
    }

  if (err == ENOSYS || err == LINKS_MIGHT_NOT_WORK || err == ENAMETOOLONG)
    {
      static char const nonce_base[] = ".#-emacsXXXXXX";
      char *last_slash = strrchr (lfname, '/');
      ptrdiff_t lfdirlen = last_slash + 1 - lfname;
      USE_SAFE_ALLOCA;
      char *nonce = SAFE_ALLOCA (lfdirlen + sizeof nonce_base);
      int fd;
      memcpy (nonce, lfname, lfdirlen);
      strcpy (nonce + lfdirlen, nonce_base);

      fd = mkostemp (nonce, O_BINARY | O_CLOEXEC);
      if (fd < 0)
	err = errno;
      else
	{
	  ptrdiff_t lock_info_len;
	  lock_info_len = strlen (lock_info_str);
	  err = 0;

	  /* Make the lock file readable to others, so that others' sessions
	     can read it.  Even though nobody should write to the lock file,
	     keep it user-writable to work around problems on nonstandard file
	     systems that prohibit unlinking readonly files (Bug#37884).  */
	  if (emacs_write (fd, lock_info_str, lock_info_len) != lock_info_len
	      || fchmod (fd, S_IRUSR | S_IWUSR | S_IRGRP | S_IROTH) != 0)
	    err = errno;

	  /* There is no need to call fsync here, as the contents of
	     the lock file need not survive system crashes.  */
	  if (emacs_close (fd) != 0)
	    err = errno;
	  if (!err && rename_lock_file (nonce, lfname, force) != 0)
	    err = errno;
	  if (err)
	    unlink (nonce);
	}

      SAFE_FREE ();
    }

  return err;
}

/* Lock the lock file named LFNAME.
   If FORCE, do so even if it is already locked.
   Return 0 if successful, an error number on failure.  */

static int
lock_file_1 (char *lfname, bool force)
{
  /* Call this first because it can GC.  */
  intmax_t boot = get_boot_time ();

  Lisp_Object luser_name = Fuser_login_name (Qnil);
  char const *user_name = STRINGP (luser_name) ? SSDATA (luser_name) : "";
  Lisp_Object lhost_name = Fsystem_name ();
  char const *host_name = STRINGP (lhost_name) ? SSDATA (lhost_name) : "";
  char lock_info_str[MAX_LFINFO + 1];
  intmax_t pid = getpid ();

  if (boot)
    {
      if (sizeof lock_info_str
          <= snprintf (lock_info_str, sizeof lock_info_str,
		       "%s@%s.%"PRIdMAX":%"PRIdMAX,
                       user_name, host_name, pid, boot))
        return ENAMETOOLONG;
    }
  else if (sizeof lock_info_str
           <= snprintf (lock_info_str, sizeof lock_info_str,
			"%s@%s.%"PRIdMAX,
                        user_name, host_name, pid))
    return ENAMETOOLONG;

  return create_lock_file (lfname, lock_info_str, force);
}

/* Return true if times A and B are no more than one second apart.  */

static bool
within_one_second (time_t a, time_t b)
{
  return (a - b >= -1 && a - b <= 1);
}

/* On systems lacking ELOOP, test for an errno value that shouldn't occur.  */
#ifndef ELOOP
# define ELOOP (-1)
#endif

/* Read the data for the lock file LFNAME into LFINFO.  Read at most
   MAX_LFINFO + 1 bytes.  Return the number of bytes read, or -1
   (setting errno) on error.  */

static ptrdiff_t
read_lock_data (char *lfname, char lfinfo[MAX_LFINFO + 1])
{
  ptrdiff_t nbytes;

  while ((nbytes = readlinkat (AT_FDCWD, lfname, lfinfo, MAX_LFINFO + 1)) < 0
	 && errno == EINVAL)
    {
      int fd = emacs_open (lfname, O_RDONLY | O_NOFOLLOW, 0);
      if (0 <= fd)
	{
	  ptrdiff_t read_bytes = emacs_read (fd, lfinfo, MAX_LFINFO + 1);
	  int read_errno = errno;
	  if (emacs_close (fd) != 0)
	    return -1;
	  errno = read_errno;
	  return read_bytes;
	}

      if (errno != ELOOP)
	return -1;

      /* readlinkat saw a non-symlink, but emacs_open saw a symlink.
	 The former must have been removed and replaced by the latter.
	 Try again.  */
      maybe_quit ();
    }

  return nbytes;
}

/* True if errno values are negative.  Although the C standard
   requires them to be positive, they are negative in Haiku.  */
enum { NEGATIVE_ERRNO = EDOM < 0 };

/* Nonzero values that are not errno values.  */
enum
  {
    /* Another process on this machine owns it.  */
    ANOTHER_OWNS_IT = NEGATIVE_ERRNO ? 1 : -1,

    /* This Emacs process owns it.  */
    I_OWN_IT = 2 * ANOTHER_OWNS_IT
  };

/* Return 0 if nobody owns the lock file LFNAME or the lock is obsolete,
   ANOTHER_OWNS_IT if another process owns it
     (and set OWNER (if non-null) to info),
   I_OWN_IT if the current process owns it,
   or an errno value if something is wrong with the locking mechanism.  */

static int
current_lock_owner (lock_info_type *owner, char *lfname)
{
  lock_info_type local_owner;
  ptrdiff_t lfinfolen;
  intmax_t pid, boot_time;
  char *at, *dot, *lfinfo_end;

  /* Even if the caller doesn't want the owner info, we still have to
     read it to determine return value.  */
  if (!owner)
    owner = &local_owner;

  /* If nonexistent lock file, all is well; otherwise, got strange error. */
  lfinfolen = read_lock_data (lfname, owner->user);
  if (lfinfolen < 0)
    return errno == ENOENT || errno == ENOTDIR ? 0 : errno;
  if (MAX_LFINFO < lfinfolen)
    return ENAMETOOLONG;
  owner->user[lfinfolen] = 0;

  /* Parse USER@HOST.PID:BOOT_TIME.  If can't parse, return EINVAL.  */
  /* The USER is everything before the last @.  */
  owner->at = at = memrchr (owner->user, '@', lfinfolen);
  if (!at)
    return EINVAL;
  owner->dot = dot = strrchr (at, '.');
  if (!dot)
    return EINVAL;

  /* The PID is everything from the last '.' to the ':' or equivalent.  */
  if (! c_isdigit (dot[1]))
    return EINVAL;
  errno = 0;
  pid = strtoimax (dot + 1, &owner->colon, 10);
  if (errno == ERANGE)
    pid = -1;

  /* After the ':' or equivalent, if there is one, comes the boot time.  */
  char *boot = owner->colon + 1;
  switch (owner->colon[0])
    {
    case 0:
      boot_time = 0;
      lfinfo_end = owner->colon;
      break;

    case '\357':
      /* Treat "\357\200\242" (U+F022 in UTF-8) as if it were ":" (Bug#24656).
	 This works around a bug in the Linux CIFS kernel client, which can
	 mistakenly transliterate ':' to U+F022 in symlink contents.
	 See <https://bugzilla.redhat.com/show_bug.cgi?id=1384153>.  */
      if (! (boot[0] == '\200' && boot[1] == '\242'))
	return EINVAL;
      boot += 2;
      FALLTHROUGH;
    case ':':
      if (! c_isdigit (boot[0]))
	return EINVAL;
      boot_time = strtoimax (boot, &lfinfo_end, 10);
      break;

    default:
      return EINVAL;
    }
  if (lfinfo_end != owner->user + lfinfolen)
    return EINVAL;

  /* On current host?  */
  Lisp_Object system_name = Fsystem_name ();
  if (STRINGP (system_name)
      && dot - (at + 1) == SBYTES (system_name)
      && memcmp (at + 1, SSDATA (system_name), SBYTES (system_name)) == 0)
    {
      if (pid == getpid ())
        return I_OWN_IT;
      else if (0 < pid && pid <= TYPE_MAXIMUM (pid_t)
               && (kill (pid, 0) >= 0 || errno == EPERM)
	       && (boot_time == 0
		   || (boot_time <= TYPE_MAXIMUM (time_t)
		       && within_one_second (boot_time, get_boot_time ()))))
        return ANOTHER_OWNS_IT;
      /* The owner process is dead or has a strange pid, so try to
         zap the lockfile.  */
      else
        return unlink (lfname) < 0 ? errno : 0;
    }
  else
    { /* If we wanted to support the check for stale locks on remote machines,
         here's where we'd do it.  */
      return ANOTHER_OWNS_IT;
    }
}


/* Lock the lock named LFNAME if possible.
   Return 0 in that case.
   Return ANOTHER_OWNS_IT if some other process owns the lock, and info about
     that process in CLASHER.
   Return errno value if cannot lock for any other reason.  */

static int
lock_if_free (lock_info_type *clasher, char *lfname)
{
  int err;
  while ((err = lock_file_1 (lfname, 0)) == EEXIST)
    {
      err = current_lock_owner (clasher, lfname);

      /* Return if we locked it, or another process owns it, or it is
	 a strange error.  */
      if (err != 0)
	return err == I_OWN_IT ? 0 : err;

      /* We deleted a stale lock or some other process deleted the lock;
	 try again to lock the file.  */
    }

  return err;
}

static Lisp_Object
make_lock_file_name (Lisp_Object fn)
{
  return call1 (Qmake_lock_file_name, Fexpand_file_name (fn, Qnil));
}

/* lock_file locks file FN,
   meaning it serves notice on the world that you intend to edit that file.
   This should be done only when about to modify a file-visiting
   buffer previously unmodified.
   Do not (normally) call this for a buffer already modified,
   as either the file is already locked, or the user has already
   decided to go ahead without locking.

   When this returns, either the lock is locked for us,
   or lock creation failed,
   or the user has said to go ahead without locking.

   If the file is locked by someone else, this calls
   ask-user-about-lock (a Lisp function) with two arguments,
   the file name and info about the user who did the locking.
   This function can signal an error, or return t meaning
   take away the lock, or return nil meaning ignore the lock.  */

static Lisp_Object
lock_file (Lisp_Object fn)
{
  char *lfname = NULL;
  lock_info_type lock_info;

  /* Don't do locking while dumping Emacs.
     Uncompressing wtmp files uses call-process, which does not work
     in an uninitialized Emacs.  */
  if (will_dump_p ())
    return Qnil;

  if (create_lockfiles)
    {
      /* Create the name of the lock-file for file fn */
      Lisp_Object lock_filename = make_lock_file_name (fn);
      if (NILP (lock_filename))
	return Qnil;
      lfname = SSDATA (ENCODE_FILE (lock_filename));
    }

  /* See if this file is visited and has changed on disk since it was
     visited.  */
  Lisp_Object subject_buf = get_truename_buffer (fn);
  if (!NILP (subject_buf)
      && NILP (Fverify_visited_file_modtime (subject_buf))
      && !NILP (Ffile_exists_p (fn))
<<<<<<< HEAD
      && current_lock_owner (NULL, lfname) != I_OWN_IT)
    call1 (intern ("userlock--ask-user-about-supersession-threat"), fn);

  /* Try to lock the lock.  FIXME: This ignores errors when
     lock_if_free returns an errno value.  */
  if (lock_if_free (&lock_info, lfname) == ANOTHER_OWNS_IT)
=======
      && !(lfname && current_lock_owner (NULL, lfname) == -2))
    call1 (intern ("userlock--ask-user-about-supersession-threat"), fn);

  /* Don't do locking if the user has opted out.  */
  if (lfname)
>>>>>>> 611736f3
    {
      /* Try to lock the lock.  FIXME: This ignores errors when
	 lock_if_free returns a positive errno value.  */
      if (lock_if_free (&lock_info, lfname) < 0)
	{
	  /* Someone else has the lock.  Consider breaking it.  */
	  Lisp_Object attack;
	  char *dot = lock_info.dot;
	  ptrdiff_t pidlen = lock_info.colon - (dot + 1);
	  static char const replacement[] = " (pid ";
	  int replacementlen = sizeof replacement - 1;
	  memmove (dot + replacementlen, dot + 1, pidlen);
	  strcpy (dot + replacementlen + pidlen, ")");
	  memcpy (dot, replacement, replacementlen);
	  attack = call2 (intern ("ask-user-about-lock"), fn,
			  build_string (lock_info.user));
	  /* Take the lock if the user said so.  */
	  if (!NILP (attack))
	    lock_file_1 (lfname, 1);
	}
    }
  return Qnil;
}

static Lisp_Object
unlock_file (Lisp_Object fn)
{
  char *lfname;

  Lisp_Object lock_filename = make_lock_file_name (fn);
  if (NILP (lock_filename))
    return Qnil;
  lfname = SSDATA (ENCODE_FILE (lock_filename));

  int err = current_lock_owner (0, lfname);
  if (! (err == 0 || err == ANOTHER_OWNS_IT
	 || (err == I_OWN_IT
	     && (unlink (lfname) == 0 || (err = errno) == ENOENT))))
    report_file_errno ("Unlocking file", fn, err);

  return Qnil;
}

static Lisp_Object
unlock_file_handle_error (Lisp_Object err)
{
  call1 (intern ("userlock--handle-unlock-error"), err);
  return Qnil;
}

#endif	/* MSDOS */

void
unlock_all_files (void)
{
  register Lisp_Object tail, buf;
  register struct buffer *b;

  FOR_EACH_LIVE_BUFFER (tail, buf)
    {
      b = XBUFFER (buf);
      if (STRINGP (BVAR (b, file_truename))
	  && BUF_SAVE_MODIFF (b) < BUF_MODIFF (b))
	Funlock_file (BVAR (b, file_truename));
    }
}

DEFUN ("lock-file", Flock_file, Slock_file, 1, 1, 0,
       doc: /* Lock FILE.
If the option `create-lockfiles' is nil, this does nothing.  */)
  (Lisp_Object file)
{
#ifndef MSDOS
  CHECK_STRING (file);

  /* If the file name has special constructs in it,
     call the corresponding file name handler.  */
  Lisp_Object handler;
  handler = Ffind_file_name_handler (file, Qlock_file);
  if (!NILP (handler))
    return call2 (handler, Qlock_file, file);

  lock_file (file);
#endif	/* MSDOS */
  return Qnil;
}

DEFUN ("unlock-file", Funlock_file, Sunlock_file, 1, 1, 0,
       doc: /* Unlock FILE.  */)
  (Lisp_Object file)
{
#ifndef MSDOS
  CHECK_STRING (file);

  /* If the file name has special constructs in it,
     call the corresponding file name handler.  */
  Lisp_Object handler;
  handler = Ffind_file_name_handler (file, Qunlock_file);
  if (!NILP (handler))
    {
      call2 (handler, Qunlock_file, file);
      return Qnil;
    }

  internal_condition_case_1 (unlock_file,
			     file,
			     list1 (Qfile_error),
			     unlock_file_handle_error);
#endif	/* MSDOS */
  return Qnil;
}

DEFUN ("lock-buffer", Flock_buffer, Slock_buffer,
       0, 1, 0,
       doc: /* Lock FILE, if current buffer is modified.
FILE defaults to current buffer's visited file,
or else nothing is done if current buffer isn't visiting a file.

If the option `create-lockfiles' is nil, this does nothing.  */)
  (Lisp_Object file)
{
  if (NILP (file))
    file = BVAR (current_buffer, file_truename);
  else
    CHECK_STRING (file);
  if (SAVE_MODIFF < MODIFF
      && !NILP (file))
    Flock_file (file);
  return Qnil;
}

DEFUN ("unlock-buffer", Funlock_buffer, Sunlock_buffer,
       0, 0, 0,
       doc: /* Unlock the file visited in the current buffer.
If the buffer is not modified, this does nothing because the file
should not be locked in that case.  It also does nothing if the
current buffer is not visiting a file, or is not locked.  Handles file
system errors by calling `display-warning' and continuing as if the
error did not occur.  */)
  (void)
{
  if (SAVE_MODIFF < MODIFF
      && STRINGP (BVAR (current_buffer, file_truename)))
    Funlock_file (BVAR (current_buffer, file_truename));
  return Qnil;
}

/* Unlock the file visited in buffer BUFFER.  */

void
unlock_buffer (struct buffer *buffer)
{
  if (BUF_SAVE_MODIFF (buffer) < BUF_MODIFF (buffer)
      && STRINGP (BVAR (buffer, file_truename)))
    Funlock_file (BVAR (buffer, file_truename));
}

DEFUN ("file-locked-p", Ffile_locked_p, Sfile_locked_p, 1, 1, 0,
       doc: /* Return a value indicating whether FILENAME is locked.
The value is nil if the FILENAME is not locked,
t if it is locked by you, else a string saying which user has locked it.  */)
  (Lisp_Object filename)
{
#ifdef MSDOS
  return Qnil;
#else
  Lisp_Object ret;
  int owner;
  lock_info_type locker;

  /* If the file name has special constructs in it,
     call the corresponding file name handler.  */
  Lisp_Object handler;
  handler = Ffind_file_name_handler (filename, Qfile_locked_p);
  if (!NILP (handler))
    {
      return call2 (handler, Qfile_locked_p, filename);
    }

  Lisp_Object lock_filename = make_lock_file_name (filename);
  if (NILP (lock_filename))
    return Qnil;
  char *lfname = SSDATA (ENCODE_FILE (lock_filename));

  owner = current_lock_owner (&locker, lfname);
  switch (owner)
    {
    case I_OWN_IT: ret = Qt; break;
    case ANOTHER_OWNS_IT:
      ret = make_string (locker.user, locker.at - locker.user);
      break;
    case  0: ret = Qnil; break;
    default: report_file_errno ("Testing file lock", filename, owner);
    }

  return ret;
#endif
}

void
syms_of_filelock (void)
{
  DEFVAR_LISP ("temporary-file-directory", Vtemporary_file_directory,
	       doc: /* The directory for writing temporary files.  */);
  Vtemporary_file_directory = Qnil;

  DEFVAR_BOOL ("create-lockfiles", create_lockfiles,
	       doc: /* Non-nil means use lockfiles to avoid editing collisions.
The name of the (per-buffer) lockfile is constructed by prepending a
'.#' to the name of the file being locked.  See also `lock-buffer' and
Info node `(emacs)Interlocking'.  */);
  create_lockfiles = true;

  DEFSYM (Qlock_file, "lock-file");
  DEFSYM (Qunlock_file, "unlock-file");
  DEFSYM (Qfile_locked_p, "file-locked-p");
  DEFSYM (Qmake_lock_file_name, "make-lock-file-name");

  defsubr (&Slock_file);
  defsubr (&Sunlock_file);
  defsubr (&Slock_buffer);
  defsubr (&Sunlock_buffer);
  defsubr (&Sfile_locked_p);
}<|MERGE_RESOLUTION|>--- conflicted
+++ resolved
@@ -686,24 +686,15 @@
   if (!NILP (subject_buf)
       && NILP (Fverify_visited_file_modtime (subject_buf))
       && !NILP (Ffile_exists_p (fn))
-<<<<<<< HEAD
-      && current_lock_owner (NULL, lfname) != I_OWN_IT)
-    call1 (intern ("userlock--ask-user-about-supersession-threat"), fn);
-
-  /* Try to lock the lock.  FIXME: This ignores errors when
-     lock_if_free returns an errno value.  */
-  if (lock_if_free (&lock_info, lfname) == ANOTHER_OWNS_IT)
-=======
-      && !(lfname && current_lock_owner (NULL, lfname) == -2))
+      && !(lfname && (current_lock_owner (NULL, lfname) != I_OWN_IT)))
     call1 (intern ("userlock--ask-user-about-supersession-threat"), fn);
 
   /* Don't do locking if the user has opted out.  */
   if (lfname)
->>>>>>> 611736f3
     {
       /* Try to lock the lock.  FIXME: This ignores errors when
 	 lock_if_free returns a positive errno value.  */
-      if (lock_if_free (&lock_info, lfname) < 0)
+      if (lock_if_free (&lock_info, lfname) == ANOTHER_OWNS_IT)
 	{
 	  /* Someone else has the lock.  Consider breaking it.  */
 	  Lisp_Object attack;
