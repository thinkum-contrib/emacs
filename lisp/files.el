;;; files.el --- file input and output commands for Emacs

;; Copyright (C) 1985, 1986, 1987, 1992, 1993, 1994, 1995, 1996,
;;   1997, 1998, 1999, 2000, 2001, 2002, 2003, 2004, 2005, 2006,
;;   2007, 2008, 2009, 2010  Free Software Foundation, Inc.

;; Maintainer: FSF

;; This file is part of GNU Emacs.

;; GNU Emacs is free software: you can redistribute it and/or modify
;; it under the terms of the GNU General Public License as published by
;; the Free Software Foundation, either version 3 of the License, or
;; (at your option) any later version.

;; GNU Emacs is distributed in the hope that it will be useful,
;; but WITHOUT ANY WARRANTY; without even the implied warranty of
;; MERCHANTABILITY or FITNESS FOR A PARTICULAR PURPOSE.  See the
;; GNU General Public License for more details.

;; You should have received a copy of the GNU General Public License
;; along with GNU Emacs.  If not, see <http://www.gnu.org/licenses/>.

;;; Commentary:

;; Defines most of Emacs's file- and directory-handling functions,
;; including basic file visiting, backup generation, link handling,
;; ITS-id version control, load- and write-hook handling, and the like.

;;; Code:

(eval-when-compile (require 'cl))

(defvar font-lock-keywords)

(defgroup backup nil
  "Backups of edited data files."
  :group 'files)

(defgroup find-file nil
  "Finding files."
  :group 'files)


(defcustom delete-auto-save-files t
  "Non-nil means delete auto-save file when a buffer is saved or killed.

Note that the auto-save file will not be deleted if the buffer is killed
when it has unsaved changes."
  :type 'boolean
  :group 'auto-save)

(defcustom directory-abbrev-alist
  nil
  "Alist of abbreviations for file directories.
A list of elements of the form (FROM . TO), each meaning to replace
FROM with TO when it appears in a directory name.  This replacement is
done when setting up the default directory of a newly visited file.
*Every* FROM string should start with \"\\\\`\".

FROM and TO should be equivalent names, which refer to the
same directory.  Do not use `~' in the TO strings;
they should be ordinary absolute directory names.

Use this feature when you have directories which you normally refer to
via absolute symbolic links.  Make TO the name of the link, and FROM
the name it is linked to."
  :type '(repeat (cons :format "%v"
		       :value ("" . "")
		       (regexp :tag "From")
		       (regexp :tag "To")))
  :group 'abbrev
  :group 'find-file)

(defcustom make-backup-files t
  "Non-nil means make a backup of a file the first time it is saved.
This can be done by renaming the file or by copying.

Renaming means that Emacs renames the existing file so that it is a
backup file, then writes the buffer into a new file.  Any other names
that the old file had will now refer to the backup file.  The new file
is owned by you and its group is defaulted.

Copying means that Emacs copies the existing file into the backup
file, then writes the buffer on top of the existing file.  Any other
names that the old file had will now refer to the new (edited) file.
The file's owner and group are unchanged.

The choice of renaming or copying is controlled by the variables
`backup-by-copying', `backup-by-copying-when-linked',
`backup-by-copying-when-mismatch' and
`backup-by-copying-when-privileged-mismatch'.  See also `backup-inhibited'."
  :type 'boolean
  :group 'backup)

;; Do this so that local variables based on the file name
;; are not overridden by the major mode.
(defvar backup-inhibited nil
  "Non-nil means don't make a backup, regardless of the other parameters.
This variable is intended for use by making it local to a buffer.
But it is local only if you make it local.")
(put 'backup-inhibited 'permanent-local t)

(defcustom backup-by-copying nil
 "Non-nil means always use copying to create backup files.
See documentation of variable `make-backup-files'."
  :type 'boolean
  :group 'backup)

(defcustom backup-by-copying-when-linked nil
 "Non-nil means use copying to create backups for files with multiple names.
This causes the alternate names to refer to the latest version as edited.
This variable is relevant only if `backup-by-copying' is nil."
  :type 'boolean
  :group 'backup)

(defcustom backup-by-copying-when-mismatch nil
  "Non-nil means create backups by copying if this preserves owner or group.
Renaming may still be used (subject to control of other variables)
when it would not result in changing the owner or group of the file;
that is, for files which are owned by you and whose group matches
the default for a new file created there by you.
This variable is relevant only if `backup-by-copying' is nil."
  :type 'boolean
  :group 'backup)

(defcustom backup-by-copying-when-privileged-mismatch 200
  "Non-nil means create backups by copying to preserve a privileged owner.
Renaming may still be used (subject to control of other variables)
when it would not result in changing the owner of the file or if the owner
has a user id greater than the value of this variable.  This is useful
when low-numbered uid's are used for special system users (such as root)
that must maintain ownership of certain files.
This variable is relevant only if `backup-by-copying' and
`backup-by-copying-when-mismatch' are nil."
  :type '(choice (const nil) integer)
  :group 'backup)

(defvar backup-enable-predicate 'normal-backup-enable-predicate
  "Predicate that looks at a file name and decides whether to make backups.
Called with an absolute file name as argument, it returns t to enable backup.")

(defcustom buffer-offer-save nil
  "Non-nil in a buffer means always offer to save buffer on exit.
Do so even if the buffer is not visiting a file.
Automatically local in all buffers."
  :type 'boolean
  :group 'backup)
(make-variable-buffer-local 'buffer-offer-save)

(defcustom find-file-existing-other-name t
  "Non-nil means find a file under alternative names, in existing buffers.
This means if any existing buffer is visiting the file you want
under another name, you get the existing buffer instead of a new buffer."
  :type 'boolean
  :group 'find-file)

(defcustom find-file-visit-truename nil
  "Non-nil means visit a file under its truename.
The truename of a file is found by chasing all links
both at the file level and at the levels of the containing directories."
  :type 'boolean
  :group 'find-file)
(put 'find-file-visit-truename 'safe-local-variable 'booleanp)

(defcustom revert-without-query nil
  "Specify which files should be reverted without query.
The value is a list of regular expressions.
If the file name matches one of these regular expressions,
then `revert-buffer' reverts the file without querying
if the file has changed on disk and you have not edited the buffer."
  :type '(repeat regexp)
  :group 'find-file)

(defvar buffer-file-number nil
  "The device number and file number of the file visited in the current buffer.
The value is a list of the form (FILENUM DEVNUM).
This pair of numbers uniquely identifies the file.
If the buffer is visiting a new file, the value is nil.")
(make-variable-buffer-local 'buffer-file-number)
(put 'buffer-file-number 'permanent-local t)

(defvar buffer-file-numbers-unique (not (memq system-type '(windows-nt)))
  "Non-nil means that `buffer-file-number' uniquely identifies files.")

(defvar buffer-file-read-only nil
  "Non-nil if visited file was read-only when visited.")
(make-variable-buffer-local 'buffer-file-read-only)

(defcustom temporary-file-directory
  (file-name-as-directory
   (cond ((memq system-type '(ms-dos windows-nt))
	  (or (getenv "TEMP") (getenv "TMPDIR") (getenv "TMP") "c:/temp"))
	 (t
	  (or (getenv "TMPDIR") (getenv "TMP") (getenv "TEMP") "/tmp"))))
  "The directory for writing temporary files."
  :group 'files
  :initialize 'custom-initialize-delay
  :type 'directory)

(defcustom small-temporary-file-directory
  (if (eq system-type 'ms-dos) (getenv "TMPDIR"))
  "The directory for writing small temporary files.
If non-nil, this directory is used instead of `temporary-file-directory'
by programs that create small temporary files.  This is for systems that
have fast storage with limited space, such as a RAM disk."
  :group 'files
  :initialize 'custom-initialize-delay
  :type '(choice (const nil) directory))

;; The system null device. (Should reference NULL_DEVICE from C.)
(defvar null-device (purecopy "/dev/null") "The system null device.")

(declare-function msdos-long-file-names "msdos.c")
(declare-function w32-long-file-name "w32proc.c")
(declare-function dired-get-filename "dired" (&optional localp no-error-if-not-filep))
(declare-function dired-unmark "dired" (arg))
(declare-function dired-do-flagged-delete "dired" (&optional nomessage))
(declare-function dos-8+3-filename "dos-fns" (filename))
(declare-function view-mode-disable "view" ())
(declare-function dosified-file-name "dos-fns" (file-name))

(defvar file-name-invalid-regexp
  (cond ((and (eq system-type 'ms-dos) (not (msdos-long-file-names)))
	 (purecopy
	 (concat "^\\([^A-Z[-`a-z]\\|..+\\)?:\\|" ; colon except after drive
		 "[+, ;=|<>\"?*]\\|\\[\\|\\]\\|"  ; invalid characters
		 "[\000-\037]\\|"		  ; control characters
		 "\\(/\\.\\.?[^/]\\)\\|"	  ; leading dots
		 "\\(/[^/.]+\\.[^/.]*\\.\\)")))	  ; more than a single dot
	((memq system-type '(ms-dos windows-nt cygwin))
	 (purecopy
	 (concat "^\\([^A-Z[-`a-z]\\|..+\\)?:\\|" ; colon except after drive
		 "[|<>\"?*\000-\037]")))		  ; invalid characters
	(t (purecopy "[\000]")))
  "Regexp recognizing file names which aren't allowed by the filesystem.")

(defcustom file-precious-flag nil
  "Non-nil means protect against I/O errors while saving files.
Some modes set this non-nil in particular buffers.

This feature works by writing the new contents into a temporary file
and then renaming the temporary file to replace the original.
In this way, any I/O error in writing leaves the original untouched,
and there is never any instant where the file is nonexistent.

Note that this feature forces backups to be made by copying.
Yet, at the same time, saving a precious file
breaks any hard links between it and other files.

This feature is advisory: for example, if the directory in which the
file is being saved is not writable, Emacs may ignore a non-nil value
of `file-precious-flag' and write directly into the file.

See also: `break-hardlink-on-save'."
  :type 'boolean
  :group 'backup)

(defcustom break-hardlink-on-save nil
  "Non-nil means when saving a file that exists under several names
\(i.e., has multiple hardlinks), break the hardlink associated with
`buffer-file-name' and write to a new file, so that the other
instances of the file are not affected by the save.

If `buffer-file-name' refers to a symlink, do not break the symlink.

Unlike `file-precious-flag', `break-hardlink-on-save' is not advisory.
For example, if the directory in which a file is being saved is not
itself writable, then error instead of saving in some
hardlink-nonbreaking way.

See also `backup-by-copying' and `backup-by-copying-when-linked'."
  :type 'boolean
  :group 'files
  :version "23.1")

(defcustom version-control nil
  "Control use of version numbers for backup files.
When t, make numeric backup versions unconditionally.
When nil, make them for files that have some already.
The value `never' means do not make them."
  :type '(choice (const :tag "Never" never)
		 (const :tag "If existing" nil)
		 (other :tag "Always" t))
  :group 'backup
  :group 'vc)
(put 'version-control 'safe-local-variable
     '(lambda (x) (or (booleanp x) (equal x 'never))))

(defcustom dired-kept-versions 2
  "When cleaning directory, number of versions to keep."
  :type 'integer
  :group 'backup
  :group 'dired)

(defcustom delete-old-versions nil
  "If t, delete excess backup versions silently.
If nil, ask confirmation.  Any other value prevents any trimming."
  :type '(choice (const :tag "Delete" t)
		 (const :tag "Ask" nil)
		 (other :tag "Leave" other))
  :group 'backup)

(defcustom kept-old-versions 2
  "Number of oldest versions to keep when a new numbered backup is made."
  :type 'integer
  :group 'backup)
(put 'kept-old-versions 'safe-local-variable 'integerp)

(defcustom kept-new-versions 2
  "Number of newest versions to keep when a new numbered backup is made.
Includes the new backup.  Must be > 0"
  :type 'integer
  :group 'backup)
(put 'kept-new-versions 'safe-local-variable 'integerp)

(defcustom require-final-newline nil
  "Whether to add a newline automatically at the end of the file.

A value of t means do this only when the file is about to be saved.
A value of `visit' means do this right after the file is visited.
A value of `visit-save' means do it at both of those times.
Any other non-nil value means ask user whether to add a newline, when saving.
A value of nil means don't add newlines.

Certain major modes set this locally to the value obtained
from `mode-require-final-newline'."
  :type '(choice (const :tag "When visiting" visit)
		 (const :tag "When saving" t)
		 (const :tag "When visiting or saving" visit-save)
		 (const :tag "Don't add newlines" nil)
		 (other :tag "Ask each time" ask))
  :group 'editing-basics)

(defcustom mode-require-final-newline t
  "Whether to add a newline at end of file, in certain major modes.
Those modes set `require-final-newline' to this value when you enable them.
They do so because they are often used for files that are supposed
to end in newlines, and the question is how to arrange that.

A value of t means do this only when the file is about to be saved.
A value of `visit' means do this right after the file is visited.
A value of `visit-save' means do it at both of those times.
Any other non-nil value means ask user whether to add a newline, when saving.

A value of nil means do not add newlines.  That is a risky choice in this
variable since this value is used for modes for files that ought to have
final newlines.  So if you set this to nil, you must explicitly check and
add a final newline, whenever you save a file that really needs one."
  :type '(choice (const :tag "When visiting" visit)
		 (const :tag "When saving" t)
		 (const :tag "When visiting or saving" visit-save)
		 (const :tag "Don't add newlines" nil)
		 (other :tag "Ask each time" ask))
  :group 'editing-basics
  :version "22.1")

(defcustom auto-save-default t
  "Non-nil says by default do auto-saving of every file-visiting buffer."
  :type 'boolean
  :group 'auto-save)

(defcustom auto-save-file-name-transforms
  `(("\\`/[^/]*:\\([^/]*/\\)*\\([^/]*\\)\\'"
     ;; Don't put "\\2" inside expand-file-name, since it will be
     ;; transformed to "/2" on DOS/Windows.
     ,(concat temporary-file-directory "\\2") t))
  "Transforms to apply to buffer file name before making auto-save file name.
Each transform is a list (REGEXP REPLACEMENT UNIQUIFY):
REGEXP is a regular expression to match against the file name.
If it matches, `replace-match' is used to replace the
matching part with REPLACEMENT.
If the optional element UNIQUIFY is non-nil, the auto-save file name is
constructed by taking the directory part of the replaced file-name,
concatenated with the buffer file name with all directory separators
changed to `!' to prevent clashes.  This will not work
correctly if your filesystem truncates the resulting name.

All the transforms in the list are tried, in the order they are listed.
When one transform applies, its result is final;
no further transforms are tried.

The default value is set up to put the auto-save file into the
temporary directory (see the variable `temporary-file-directory') for
editing a remote file.

On MS-DOS filesystems without long names this variable is always
ignored."
  :group 'auto-save
  :type '(repeat (list (string :tag "Regexp") (string :tag "Replacement")
					   (boolean :tag "Uniquify")))
  :initialize 'custom-initialize-delay
  :version "21.1")

(defcustom save-abbrevs t
  "Non-nil means save word abbrevs too when files are saved.
If `silently', don't ask the user before saving."
  :type '(choice (const t) (const nil) (const silently))
  :group 'abbrev)

(defcustom find-file-run-dired t
  "Non-nil means allow `find-file' to visit directories.
To visit the directory, `find-file' runs `find-directory-functions'."
  :type 'boolean
  :group 'find-file)

(defcustom find-directory-functions '(cvs-dired-noselect dired-noselect)
  "List of functions to try in sequence to visit a directory.
Each function is called with the directory name as the sole argument
and should return either a buffer or nil."
  :type '(hook :options (cvs-dired-noselect dired-noselect))
  :group 'find-file)

;; FIXME: also add a hook for `(thing-at-point 'filename)'
(defcustom file-name-at-point-functions '(ffap-guess-file-name-at-point)
  "List of functions to try in sequence to get a file name at point.
Each function should return either nil or a file name found at the
location of point in the current buffer."
  :type '(hook :options (ffap-guess-file-name-at-point))
  :group 'find-file)

;;;It is not useful to make this a local variable.
;;;(put 'find-file-not-found-hooks 'permanent-local t)
(defvar find-file-not-found-functions nil
  "List of functions to be called for `find-file' on nonexistent file.
These functions are called as soon as the error is detected.
Variable `buffer-file-name' is already set up.
The functions are called in the order given until one of them returns non-nil.")
(define-obsolete-variable-alias 'find-file-not-found-hooks
    'find-file-not-found-functions "22.1")

;;;It is not useful to make this a local variable.
;;;(put 'find-file-hooks 'permanent-local t)
(define-obsolete-variable-alias 'find-file-hooks 'find-file-hook "22.1")
(defcustom find-file-hook nil
  "List of functions to be called after a buffer is loaded from a file.
The buffer's local variables (if any) will have been processed before the
functions are called."
  :group 'find-file
  :type 'hook
  :options '(auto-insert)
  :version "22.1")

(defvar write-file-functions nil
  "List of functions to be called before writing out a buffer to a file.
If one of them returns non-nil, the file is considered already written
and the rest are not called.
These hooks are considered to pertain to the visited file.
So any buffer-local binding of this variable is discarded if you change
the visited file name with \\[set-visited-file-name], but not when you
change the major mode.

This hook is not run if any of the functions in
`write-contents-functions' returns non-nil.  Both hooks pertain
to how to save a buffer to file, for instance, choosing a suitable
coding system and setting mode bits.  (See Info
node `(elisp)Saving Buffers'.)  To perform various checks or
updates before the buffer is saved, use `before-save-hook'.")
(put 'write-file-functions 'permanent-local t)
(define-obsolete-variable-alias 'write-file-hooks 'write-file-functions "22.1")

(defvar local-write-file-hooks nil)
(make-variable-buffer-local 'local-write-file-hooks)
(put 'local-write-file-hooks 'permanent-local t)
(make-obsolete-variable 'local-write-file-hooks 'write-file-functions "22.1")

(defvar write-contents-functions nil
  "List of functions to be called before writing out a buffer to a file.
If one of them returns non-nil, the file is considered already written
and the rest are not called and neither are the functions in
`write-file-functions'.

This variable is meant to be used for hooks that pertain to the
buffer's contents, not to the particular visited file; thus,
`set-visited-file-name' does not clear this variable; but changing the
major mode does clear it.

For hooks that _do_ pertain to the particular visited file, use
`write-file-functions'.  Both this variable and
`write-file-functions' relate to how a buffer is saved to file.
To perform various checks or updates before the buffer is saved,
use `before-save-hook'.")
(make-variable-buffer-local 'write-contents-functions)
(define-obsolete-variable-alias 'write-contents-hooks
    'write-contents-functions "22.1")

(defcustom enable-local-variables t
  "Control use of local variables in files you visit.
The value can be t, nil, :safe, :all, or something else.

A value of t means file local variables specifications are obeyed
if all the specified variable values are safe; if any values are
not safe, Emacs queries you, once, whether to set them all.
\(When you say yes to certain values, they are remembered as safe.)

:safe means set the safe variables, and ignore the rest.
:all means set all variables, whether safe or not.
 (Don't set it permanently to :all.)
A value of nil means always ignore the file local variables.

Any other value means always query you once whether to set them all.
\(When you say yes to certain values, they are remembered as safe, but
this has no effect when `enable-local-variables' is \"something else\".)

This variable also controls use of major modes specified in
a -*- line.

The command \\[normal-mode], when used interactively,
always obeys file local variable specifications and the -*- line,
and ignores this variable."
  :risky t
  :type '(choice (const :tag "Query Unsafe" t)
		 (const :tag "Safe Only" :safe)
		 (const :tag "Do all" :all)
		 (const :tag "Ignore" nil)
		 (other :tag "Query" other))
  :group 'find-file)

(defvar local-enable-local-variables t
  "Like `enable-local-variables' but meant for buffer-local bindings.
The meaningful values are nil and non-nil.  The default is non-nil.
If a major mode sets this to nil, buffer-locally, then any local
variables list in the file will be ignored.

This variable does not affect the use of major modes
specified in a -*- line.")

(defcustom enable-local-eval 'maybe
  "Control processing of the \"variable\" `eval' in a file's local variables.
The value can be t, nil or something else.
A value of t means obey `eval' variables.
A value of nil means ignore them; anything else means query."
  :risky t
  :type '(choice (const :tag "Obey" t)
		 (const :tag "Ignore" nil)
		 (other :tag "Query" other))
  :group 'find-file)

;; Avoid losing in versions where CLASH_DETECTION is disabled.
(or (fboundp 'lock-buffer)
    (defalias 'lock-buffer 'ignore))
(or (fboundp 'unlock-buffer)
    (defalias 'unlock-buffer 'ignore))
(or (fboundp 'file-locked-p)
    (defalias 'file-locked-p 'ignore))

(defcustom view-read-only nil
  "Non-nil means buffers visiting files read-only do so in view mode.
In fact, this means that all read-only buffers normally have
View mode enabled, including buffers that are read-only because
you visit a file you cannot alter, and buffers you make read-only
using \\[toggle-read-only]."
  :type 'boolean
  :group 'view)

(defvar file-name-history nil
  "History list of file names entered in the minibuffer.

Maximum length of the history list is determined by the value
of `history-length', which see.")

(put 'ange-ftp-completion-hook-function 'safe-magic t)
(defun ange-ftp-completion-hook-function (op &rest args)
  "Provides support for ange-ftp host name completion.
Runs the usual ange-ftp hook, but only for completion operations."
  ;; Having this here avoids the need to load ange-ftp when it's not
  ;; really in use.
  (if (memq op '(file-name-completion file-name-all-completions))
      (apply 'ange-ftp-hook-function op args)
    (let ((inhibit-file-name-handlers
	   (cons 'ange-ftp-completion-hook-function
		 (and (eq inhibit-file-name-operation op)
		      inhibit-file-name-handlers)))
	  (inhibit-file-name-operation op))
      (apply op args))))

(declare-function dos-convert-standard-filename "dos-fns.el" (filename))
(declare-function w32-convert-standard-filename "w32-fns.el" (filename))

(defun convert-standard-filename (filename)
  "Convert a standard file's name to something suitable for the OS.
This means to guarantee valid names and perhaps to canonicalize
certain patterns.

FILENAME should be an absolute file name since the conversion rules
sometimes vary depending on the position in the file name.  E.g. c:/foo
is a valid DOS file name, but c:/bar/c:/foo is not.

This function's standard definition is trivial; it just returns
the argument.  However, on Windows and DOS, replace invalid
characters.  On DOS, make sure to obey the 8.3 limitations.
In the native Windows build, turn Cygwin names into native names,
and also turn slashes into backslashes if the shell requires it (see
`w32-shell-dos-semantics').

See Info node `(elisp)Standard File Names' for more details."
  (cond
   ((eq system-type 'cygwin)
    (let ((name (copy-sequence filename))
	  (start 0))
      ;; Replace invalid filename characters with !
      (while (string-match "[?*:<>|\"\000-\037]" name start)
	(aset name (match-beginning 0) ?!)
	(setq start (match-end 0)))
      name))
   ((eq system-type 'windows-nt)
    (w32-convert-standard-filename filename))
   ((eq system-type 'ms-dos)
    (dos-convert-standard-filename filename))
   (t filename)))

(defun read-directory-name (prompt &optional dir default-dirname mustmatch initial)
  "Read directory name, prompting with PROMPT and completing in directory DIR.
Value is not expanded---you must call `expand-file-name' yourself.
Default name to DEFAULT-DIRNAME if user exits with the same
non-empty string that was inserted by this function.
 (If DEFAULT-DIRNAME is omitted, DIR combined with INITIAL is used,
  or just DIR if INITIAL is nil.)
If the user exits with an empty minibuffer, this function returns
an empty string.  (This can only happen if the user erased the
pre-inserted contents or if `insert-default-directory' is nil.)
Fourth arg MUSTMATCH non-nil means require existing directory's name.
 Non-nil and non-t means also require confirmation after completion.
Fifth arg INITIAL specifies text to start with.
DIR should be an absolute directory name.  It defaults to
the value of `default-directory'."
  (unless dir
    (setq dir default-directory))
  (read-file-name prompt dir (or default-dirname
				 (if initial (expand-file-name initial dir)
				   dir))
		  mustmatch initial
		  'file-directory-p))


(defun pwd ()
  "Show the current default directory."
  (interactive nil)
  (message "Directory %s" default-directory))

(defvar cd-path nil
  "Value of the CDPATH environment variable, as a list.
Not actually set up until the first time you use it.")

(defun parse-colon-path (cd-path)
  "Explode a search path into a list of directory names.
Directories are separated by occurrences of `path-separator'
\(which is colon in GNU and GNU-like systems)."
  ;; We could use split-string here.
  (and cd-path
       (let (cd-list (cd-start 0) cd-colon)
	 (setq cd-path (concat cd-path path-separator))
	 (while (setq cd-colon (string-match path-separator cd-path cd-start))
	   (setq cd-list
		 (nconc cd-list
			(list (if (= cd-start cd-colon)
				   nil
				(substitute-in-file-name
				 (file-name-as-directory
				  (substring cd-path cd-start cd-colon)))))))
	   (setq cd-start (+ cd-colon 1)))
	 cd-list)))

(defun cd-absolute (dir)
  "Change current directory to given absolute file name DIR."
  ;; Put the name into directory syntax now,
  ;; because otherwise expand-file-name may give some bad results.
  (setq dir (file-name-as-directory dir))
  ;; We used to additionally call abbreviate-file-name here, for an
  ;; unknown reason.  Problem is that most buffers are setup
  ;; without going through cd-absolute and don't call
  ;; abbreviate-file-name on their default-directory, so the few that
  ;; do end up using a superficially different directory.
  (setq dir (expand-file-name dir))
  (if (not (file-directory-p dir))
      (if (file-exists-p dir)
	  (error "%s is not a directory" dir)
	(error "%s: no such directory" dir))
    (unless (file-executable-p dir)
      (error "Cannot cd to %s:  Permission denied" dir))
    (setq default-directory dir)
    (setq list-buffers-directory dir)))

(defun cd (dir)
  "Make DIR become the current buffer's default directory.
If your environment includes a `CDPATH' variable, try each one of
that list of directories (separated by occurrences of
`path-separator') when resolving a relative directory name.
The path separator is colon in GNU and GNU-like systems."
  (interactive
   (list (read-directory-name "Change default directory: "
			 default-directory default-directory
			 (and (member cd-path '(nil ("./")))
			      (null (getenv "CDPATH"))))))
  (if (file-name-absolute-p dir)
      (cd-absolute (expand-file-name dir))
    (if (null cd-path)
	(let ((trypath (parse-colon-path (getenv "CDPATH"))))
	  (setq cd-path (or trypath (list "./")))))
    (if (not (catch 'found
	       (mapc
		(function (lambda (x)
			    (let ((f (expand-file-name (concat x dir))))
			      (if (file-directory-p f)
				  (progn
				    (cd-absolute f)
				    (throw 'found t))))))
		cd-path)
	       nil))
	(error "No such directory found via CDPATH environment variable"))))

(defun load-file (file)
  "Load the Lisp file named FILE."
  ;; This is a case where .elc makes a lot of sense.
  (interactive (list (let ((completion-ignored-extensions
			    (remove ".elc" completion-ignored-extensions)))
		       (read-file-name "Load file: "))))
  (load (expand-file-name file) nil nil t))

(defun locate-file (filename path &optional suffixes predicate)
  "Search for FILENAME through PATH.
If found, return the absolute file name of FILENAME, with its suffixes;
otherwise return nil.
PATH should be a list of directories to look in, like the lists in
`exec-path' or `load-path'.
If SUFFIXES is non-nil, it should be a list of suffixes to append to
file name when searching.  If SUFFIXES is nil, it is equivalent to '(\"\").
Use '(\"/\") to disable PATH search, but still try the suffixes in SUFFIXES.
If non-nil, PREDICATE is used instead of `file-readable-p'.
PREDICATE can also be an integer to pass to the `access' system call,
in which case file-name handlers are ignored.  This usage is deprecated.

For compatibility, PREDICATE can also be one of the symbols
`executable', `readable', `writable', or `exists', or a list of
one or more of those symbols."
  (if (and predicate (symbolp predicate) (not (functionp predicate)))
      (setq predicate (list predicate)))
  (when (and (consp predicate) (not (functionp predicate)))
    (setq predicate
	  (logior (if (memq 'executable predicate) 1 0)
		  (if (memq 'writable predicate) 2 0)
		  (if (memq 'readable predicate) 4 0))))
  (locate-file-internal filename path suffixes predicate))

(defun locate-file-completion-table (dirs suffixes string pred action)
  "Do completion for file names passed to `locate-file'."
  (cond
   ((file-name-absolute-p string)
    ;; FIXME: maybe we should use completion-file-name-table instead,
    ;; tho at least for `load', the arg is passed through
    ;; substitute-in-file-name for historical reasons.
    (read-file-name-internal string pred action))
   ((eq (car-safe action) 'boundaries)
    (let ((suffix (cdr action)))
      (list* 'boundaries
             (length (file-name-directory string))
             (let ((x (file-name-directory suffix)))
               (if x (1- (length x)) (length suffix))))))
   (t
    (let ((names '())
          ;; If we have files like "foo.el" and "foo.elc", we could load one of
          ;; them with "foo.el", "foo.elc", or "foo", where just "foo" is the
          ;; preferred way.  So if we list all 3, that gives a lot of redundant
          ;; entries for the poor soul looking just for "foo".  OTOH, sometimes
          ;; the user does want to pay attention to the extension.  We try to
          ;; diffuse this tension by stripping the suffix, except when the
          ;; result is a single element (i.e. usually we only list "foo" unless
          ;; it's the only remaining element in the list, in which case we do
          ;; list "foo", "foo.elc" and "foo.el").
          (fullnames '())
	  (suffix (concat (regexp-opt suffixes t) "\\'"))
	  (string-dir (file-name-directory string))
          (string-file (file-name-nondirectory string)))
      (dolist (dir dirs)
        (unless dir
          (setq dir default-directory))
        (if string-dir (setq dir (expand-file-name string-dir dir)))
        (when (file-directory-p dir)
          (dolist (file (file-name-all-completions
                         string-file dir))
            (if (not (string-match suffix file))
                (push file names)
              (push file fullnames)
              (push (substring file 0 (match-beginning 0)) names)))))
      ;; Switching from names to names+fullnames creates a non-monotonicity
      ;; which can cause problems with things like partial-completion.
      ;; To minimize the problem, filter out completion-regexp-list, so that
      ;; M-x load-library RET t/x.e TAB finds some files.
      (if completion-regexp-list
          (setq names (all-completions "" names)))
      ;; Remove duplicates of the first element, so that we can easily check
      ;; if `names' really only contains a single element.
      (when (cdr names) (setcdr names (delete (car names) (cdr names))))
      (unless (cdr names)
        ;; There's no more than one matching non-suffixed element, so expand
        ;; the list by adding the suffixed elements as well.
        (setq names (nconc names fullnames)))
      (completion-table-with-context
       string-dir names string-file pred action)))))

(defun locate-file-completion (string path-and-suffixes action)
  "Do completion for file names passed to `locate-file'.
PATH-AND-SUFFIXES is a pair of lists, (DIRECTORIES . SUFFIXES)."
  (locate-file-completion-table (car path-and-suffixes)
                                (cdr path-and-suffixes)
                                string nil action))
(make-obsolete 'locate-file-completion 'locate-file-completion-table "23.1")

(defvar locate-dominating-stop-dir-regexp
  (purecopy "\\`\\(?:[\\/][\\/][^\\/]+[\\/]\\|/\\(?:net\\|afs\\|\\.\\.\\.\\)/\\)\\'")
  "Regexp of directory names which stop the search in `locate-dominating-file'.
Any directory whose name matches this regexp will be treated like
a kind of root directory by `locate-dominating-file' which will stop its search
when it bumps into it.
The default regexp prevents fruitless and time-consuming attempts to find
special files in directories in which filenames are interpreted as hostnames,
or mount points potentially requiring authentication as a different user.")

;; (defun locate-dominating-files (file regexp)
;;   "Look up the directory hierarchy from FILE for a file matching REGEXP.
;; Stop at the first parent where a matching file is found and return the list
;; of files that that match in this directory."
;;   (catch 'found
;;     ;; `user' is not initialized yet because `file' may not exist, so we may
;;     ;; have to walk up part of the hierarchy before we find the "initial UID".
;;     (let ((user nil)
;;           ;; Abbreviate, so as to stop when we cross ~/.
;;           (dir (abbreviate-file-name (file-name-as-directory file)))
;;           files)
;;       (while (and dir
;;                   ;; As a heuristic, we stop looking up the hierarchy of
;;                   ;; directories as soon as we find a directory belonging to
;;                   ;; another user.  This should save us from looking in
;;                   ;; things like /net and /afs.  This assumes that all the
;;                   ;; files inside a project belong to the same user.
;;                   (let ((prev-user user))
;;                     (setq user (nth 2 (file-attributes dir)))
;;                     (or (null prev-user) (equal user prev-user))))
;;         (if (setq files (condition-case nil
;; 			    (directory-files dir 'full regexp 'nosort)
;; 			  (error nil)))
;;             (throw 'found files)
;;           (if (equal dir
;;                      (setq dir (file-name-directory
;;                                 (directory-file-name dir))))
;;               (setq dir nil))))
;;       nil)))

(defun locate-dominating-file (file name)
  "Look up the directory hierarchy from FILE for a file named NAME.
Stop at the first parent directory containing a file NAME,
and return the directory.  Return nil if not found."
  ;; We used to use the above locate-dominating-files code, but the
  ;; directory-files call is very costly, so we're much better off doing
  ;; multiple calls using the code in here.
  ;;
  ;; Represent /home/luser/foo as ~/foo so that we don't try to look for
  ;; `name' in /home or in /.
  (setq file (abbreviate-file-name file))
  (let ((root nil)
        (prev-file file)
        ;; `user' is not initialized outside the loop because
        ;; `file' may not exist, so we may have to walk up part of the
        ;; hierarchy before we find the "initial UID".
        (user nil)
        try)
    (while (not (or root
                    (null file)
                    ;; FIXME: Disabled this heuristic because it is sometimes
                    ;; inappropriate.
                    ;; As a heuristic, we stop looking up the hierarchy of
                    ;; directories as soon as we find a directory belonging
                    ;; to another user.  This should save us from looking in
                    ;; things like /net and /afs.  This assumes that all the
                    ;; files inside a project belong to the same user.
                    ;; (let ((prev-user user))
                    ;;   (setq user (nth 2 (file-attributes file)))
                    ;;   (and prev-user (not (equal user prev-user))))
                    (string-match locate-dominating-stop-dir-regexp file)))
      (setq try (file-exists-p (expand-file-name name file)))
      (cond (try (setq root file))
            ((equal file (setq prev-file file
                               file (file-name-directory
                                     (directory-file-name file))))
             (setq file nil))))
    root))


(defun executable-find (command)
  "Search for COMMAND in `exec-path' and return the absolute file name.
Return nil if COMMAND is not found anywhere in `exec-path'."
  ;; Use 1 rather than file-executable-p to better match the behavior of
  ;; call-process.
  (locate-file command exec-path exec-suffixes 1))

(defun load-library (library)
  "Load the Emacs Lisp library named LIBRARY.
This is an interface to the function `load'.  LIBRARY is searched
for in `load-path', both with and without `load-suffixes' (as
well as `load-file-rep-suffixes').

See Info node `(emacs)Lisp Libraries' for more details.
See `load-file' for a different interface to `load'."
  (interactive
   (list (completing-read "Load library: "
			  (apply-partially 'locate-file-completion-table
                                           load-path
                                           (get-load-suffixes)))))
  (load library))

(defun file-remote-p (file &optional identification connected)
  "Test whether FILE specifies a location on a remote system.
Returns nil or a string identifying the remote connection (ideally
a prefix of FILE).  For example, the remote identification for filename
\"/user@host:/foo\" could be \"/user@host:\".
A file is considered \"remote\" if accessing it is likely to be slower or
less reliable than accessing local files.
Furthermore, relative file names do not work across remote connections.

IDENTIFICATION specifies which part of the identification shall
be returned as string.  IDENTIFICATION can be the symbol
`method', `user', `host' or `localname'; any other value is
handled like nil and means to return the complete identification
string.

If CONNECTED is non-nil, the function returns an identification only
if FILE is located on a remote system, and a connection is established
to that remote system.

`file-remote-p' will never open a connection on its own."
  (let ((handler (find-file-name-handler file 'file-remote-p)))
    (if handler
	(funcall handler 'file-remote-p file identification connected)
      nil)))

(defun file-local-copy (file)
  "Copy the file FILE into a temporary file on this machine.
Returns the name of the local copy, or nil, if FILE is directly
accessible."
  ;; This formerly had an optional BUFFER argument that wasn't used by
  ;; anything.
  (let ((handler (find-file-name-handler file 'file-local-copy)))
    (if handler
	(funcall handler 'file-local-copy file)
      nil)))

(defun file-truename (filename &optional counter prev-dirs)
  "Return the truename of FILENAME, which should be absolute.
The truename of a file name is found by chasing symbolic links
both at the level of the file and at the level of the directories
containing it, until no links are left at any level.

\(fn FILENAME)"  ;; Don't document the optional arguments.
  ;; COUNTER and PREV-DIRS are only used in recursive calls.
  ;; COUNTER can be a cons cell whose car is the count of how many
  ;; more links to chase before getting an error.
  ;; PREV-DIRS can be a cons cell whose car is an alist
  ;; of truenames we've just recently computed.
  (cond ((or (string= filename "") (string= filename "~"))
	 (setq filename (expand-file-name filename))
	 (if (string= filename "")
	     (setq filename "/")))
	((and (string= (substring filename 0 1) "~")
	      (string-match "~[^/]*/?" filename))
	 (let ((first-part
		(substring filename 0 (match-end 0)))
	       (rest (substring filename (match-end 0))))
	   (setq filename (concat (expand-file-name first-part) rest)))))

  (or counter (setq counter (list 100)))
  (let (done
	;; For speed, remove the ange-ftp completion handler from the list.
	;; We know it's not needed here.
	;; For even more speed, do this only on the outermost call.
	(file-name-handler-alist
	 (if prev-dirs file-name-handler-alist
	   (let ((tem (copy-sequence file-name-handler-alist)))
	     (delq (rassq 'ange-ftp-completion-hook-function tem) tem)))))
    (or prev-dirs (setq prev-dirs (list nil)))

    ;; andrewi@harlequin.co.uk - none of the following code (except for
    ;; invoking the file-name handler) currently applies on Windows
    ;; (ie. there are no native symlinks), but there is an issue with
    ;; case differences being ignored by the OS, and short "8.3 DOS"
    ;; name aliases existing for all files.  (The short names are not
    ;; reported by directory-files, but can be used to refer to files.)
    ;; It seems appropriate for file-truename to resolve these issues in
    ;; the most natural way, which on Windows is to call the function
    ;; `w32-long-file-name' - this returns the exact name of a file as
    ;; it is stored on disk (expanding short name aliases with the full
    ;; name in the process).
    (if (eq system-type 'windows-nt)
      (let ((handler (find-file-name-handler filename 'file-truename)))
	;; For file name that has a special handler, call handler.
	;; This is so that ange-ftp can save time by doing a no-op.
	(if handler
	    (setq filename (funcall handler 'file-truename filename))
	  ;; If filename contains a wildcard, newname will be the old name.
	  (unless (string-match "[[*?]" filename)
	    ;; If filename exists, use the long name.  If it doesn't exist,
            ;; drill down until we find a directory that exists, and use
            ;; the long name of that, with the extra non-existent path
            ;; components concatenated.
            (let ((longname (w32-long-file-name filename))
                  missing rest)
              (if longname
                  (setq filename longname)
                ;; Include the preceding directory separator in the missing
                ;; part so subsequent recursion on the rest works.
                (setq missing (concat "/" (file-name-nondirectory filename)))
		(let ((length (length missing)))
		  (setq rest
			(if (> length (length filename))
			    ""
			  (substring filename 0 (- length)))))
                (setq filename (concat (file-truename rest) missing))))))
	(setq done t)))

    ;; If this file directly leads to a link, process that iteratively
    ;; so that we don't use lots of stack.
    (while (not done)
      (setcar counter (1- (car counter)))
      (if (< (car counter) 0)
	  (error "Apparent cycle of symbolic links for %s" filename))
      (let ((handler (find-file-name-handler filename 'file-truename)))
	;; For file name that has a special handler, call handler.
	;; This is so that ange-ftp can save time by doing a no-op.
	(if handler
	    (setq filename (funcall handler 'file-truename filename)
		  done t)
	  (let ((dir (or (file-name-directory filename) default-directory))
		target dirfile)
	    ;; Get the truename of the directory.
	    (setq dirfile (directory-file-name dir))
	    ;; If these are equal, we have the (or a) root directory.
	    (or (string= dir dirfile)
		;; If this is the same dir we last got the truename for,
		;; save time--don't recalculate.
		(if (assoc dir (car prev-dirs))
		    (setq dir (cdr (assoc dir (car prev-dirs))))
		  (let ((old dir)
			(new (file-name-as-directory (file-truename dirfile counter prev-dirs))))
		    (setcar prev-dirs (cons (cons old new) (car prev-dirs)))
		    (setq dir new))))
	    (if (equal ".." (file-name-nondirectory filename))
		(setq filename
		      (directory-file-name (file-name-directory (directory-file-name dir)))
		      done t)
	      (if (equal "." (file-name-nondirectory filename))
		  (setq filename (directory-file-name dir)
			done t)
		;; Put it back on the file name.
		(setq filename (concat dir (file-name-nondirectory filename)))
		;; Is the file name the name of a link?
		(setq target (file-symlink-p filename))
		(if target
		    ;; Yes => chase that link, then start all over
		    ;; since the link may point to a directory name that uses links.
		    ;; We can't safely use expand-file-name here
		    ;; since target might look like foo/../bar where foo
		    ;; is itself a link.  Instead, we handle . and .. above.
		    (setq filename
			  (if (file-name-absolute-p target)
			      target
			    (concat dir target))
			  done nil)
		  ;; No, we are done!
		  (setq done t))))))))
    filename))

(defun file-chase-links (filename &optional limit)
  "Chase links in FILENAME until a name that is not a link.
Unlike `file-truename', this does not check whether a parent
directory name is a symbolic link.
If the optional argument LIMIT is a number,
it means chase no more than that many links and then stop."
  (let (tem (newname filename)
	    (count 0))
    (while (and (or (null limit) (< count limit))
		(setq tem (file-symlink-p newname)))
      (save-match-data
	(if (and (null limit) (= count 100))
	    (error "Apparent cycle of symbolic links for %s" filename))
	;; In the context of a link, `//' doesn't mean what Emacs thinks.
	(while (string-match "//+" tem)
	  (setq tem (replace-match "/" nil nil tem)))
	;; Handle `..' by hand, since it needs to work in the
	;; target of any directory symlink.
	;; This code is not quite complete; it does not handle
	;; embedded .. in some cases such as ./../foo and foo/bar/../../../lose.
	(while (string-match "\\`\\.\\./" tem)
	  (setq tem (substring tem 3))
	  (setq newname (expand-file-name newname))
	  ;; Chase links in the default dir of the symlink.
	  (setq newname
		(file-chase-links
		 (directory-file-name (file-name-directory newname))))
	  ;; Now find the parent of that dir.
	  (setq newname (file-name-directory newname)))
	(setq newname (expand-file-name tem (file-name-directory newname)))
	(setq count (1+ count))))
    newname))

(defun make-temp-file (prefix &optional dir-flag suffix)
  "Create a temporary file.
The returned file name (created by appending some random characters at the end
of PREFIX, and expanding against `temporary-file-directory' if necessary),
is guaranteed to point to a newly created empty file.
You can then use `write-region' to write new data into the file.

If DIR-FLAG is non-nil, create a new empty directory instead of a file.

If SUFFIX is non-nil, add that at the end of the file name."
  (let ((umask (default-file-modes))
	file)
    (unwind-protect
	(progn
	  ;; Create temp files with strict access rights.  It's easy to
	  ;; loosen them later, whereas it's impossible to close the
	  ;; time-window of loose permissions otherwise.
	  (set-default-file-modes ?\700)
	  (while (condition-case ()
		     (progn
		       (setq file
			     (make-temp-name
                              (if (zerop (length prefix))
                                  (file-name-as-directory
                                   temporary-file-directory)
                                (expand-file-name prefix
                                                  temporary-file-directory))))
		       (if suffix
			   (setq file (concat file suffix)))
		       (if dir-flag
			   (make-directory file)
			 (write-region "" nil file nil 'silent nil 'excl))
		       nil)
		   (file-already-exists t))
	    ;; the file was somehow created by someone else between
	    ;; `make-temp-name' and `write-region', let's try again.
	    nil)
	  file)
      ;; Reset the umask.
      (set-default-file-modes umask))))

(defun recode-file-name (file coding new-coding &optional ok-if-already-exists)
  "Change the encoding of FILE's name from CODING to NEW-CODING.
The value is a new name of FILE.
Signals a `file-already-exists' error if a file of the new name
already exists unless optional fourth argument OK-IF-ALREADY-EXISTS
is non-nil.  A number as fourth arg means request confirmation if
the new name already exists.  This is what happens in interactive
use with M-x."
  (interactive
   (let ((default-coding (or file-name-coding-system
			     default-file-name-coding-system))
	 (filename (read-file-name "Recode filename: " nil nil t))
	 from-coding to-coding)
     (if (and default-coding
	      ;; We provide the default coding only when it seems that
	      ;; the filename is correctly decoded by the default
	      ;; coding.
	      (let ((charsets (find-charset-string filename)))
		(and (not (memq 'eight-bit-control charsets))
		     (not (memq 'eight-bit-graphic charsets)))))
	 (setq from-coding (read-coding-system
			    (format "Recode filename %s from (default %s): "
				    filename default-coding)
			    default-coding))
       (setq from-coding (read-coding-system
			  (format "Recode filename %s from: " filename))))

     ;; We provide the default coding only when a user is going to
     ;; change the encoding not from the default coding.
     (if (eq from-coding default-coding)
	 (setq to-coding (read-coding-system
			  (format "Recode filename %s from %s to: "
				  filename from-coding)))
       (setq to-coding (read-coding-system
			(format "Recode filename %s from %s to (default %s): "
				filename from-coding default-coding)
			default-coding)))
     (list filename from-coding to-coding)))

  (let* ((default-coding (or file-name-coding-system
			     default-file-name-coding-system))
	 ;; FILE should have been decoded by DEFAULT-CODING.
	 (encoded (encode-coding-string file default-coding))
	 (newname (decode-coding-string encoded coding))
	 (new-encoded (encode-coding-string newname new-coding))
	 ;; Suppress further encoding.
	 (file-name-coding-system nil)
	 (default-file-name-coding-system nil)
	 (locale-coding-system nil))
    (rename-file encoded new-encoded ok-if-already-exists)
    newname))

(defcustom confirm-nonexistent-file-or-buffer 'after-completion
  "Whether confirmation is requested before visiting a new file or buffer.
If nil, confirmation is not requested.
If the value is `after-completion', confirmation is only
 requested if the user called `minibuffer-complete' right before
 `minibuffer-complete-and-exit'.
Any other non-nil value means to request confirmation.

This affects commands like `switch-to-buffer' and `find-file'."
  :group 'find-file
  :version "23.1"
  :type '(choice (const :tag "After completion" after-completion)
		 (const :tag "Never" nil)
		 (other :tag "Always" t)))

(defun confirm-nonexistent-file-or-buffer ()
  "Whether to request confirmation before visiting a new file or buffer.
The variable `confirm-nonexistent-file-or-buffer' determines the
return value, which may be passed as the REQUIRE-MATCH arg to
`read-buffer' or `find-file-read-args'."
  (cond ((eq confirm-nonexistent-file-or-buffer 'after-completion)
	 'confirm-after-completion)
	(confirm-nonexistent-file-or-buffer
	 'confirm)
	(t nil)))

(defun read-buffer-to-switch (prompt)
  "Read the name of a buffer to switch to and return as a string.
It is intended for `switch-to-buffer' family of commands since they
need to omit the name of current buffer from the list of completions
and default values."
  (let ((rbts-completion-table (internal-complete-buffer-except)))
    (minibuffer-with-setup-hook
        (lambda ()
          (setq minibuffer-completion-table rbts-completion-table)
          ;; Since rbts-completion-table is built dynamically, we
          ;; can't just add it to the default value of
          ;; icomplete-with-completion-tables, so we add it
          ;; here manually.
          (if (and (boundp 'icomplete-with-completion-tables)
                   (listp icomplete-with-completion-tables))
              (set (make-local-variable 'icomplete-with-completion-tables)
                   (cons rbts-completion-table
                         icomplete-with-completion-tables))))
      (read-buffer prompt (other-buffer (current-buffer))
                   (confirm-nonexistent-file-or-buffer)))))

(defun switch-to-buffer-other-window (buffer-or-name &optional norecord)
  "Select the buffer specified by BUFFER-OR-NAME in another window.
BUFFER-OR-NAME may be a buffer, a string \(a buffer name), or
nil.  Return the buffer switched to.

If called interactively, prompt for the buffer name using the
minibuffer.  The variable `confirm-nonexistent-file-or-buffer'
determines whether to request confirmation before creating a new
buffer.

If BUFFER-OR-NAME is a string and does not identify an existing
buffer, create a new buffer with that name.  If BUFFER-OR-NAME is
nil, switch to the buffer returned by `other-buffer'.

Optional second argument NORECORD non-nil means do not put this
buffer at the front of the list of recently selected ones.

This uses the function `display-buffer' as a subroutine; see its
documentation for additional customization information."
  (interactive
   (list (read-buffer-to-switch "Switch to buffer in other window: ")))
  (let ((pop-up-windows t)
	same-window-buffer-names same-window-regexps)
    (pop-to-buffer buffer-or-name t norecord)))

(defun switch-to-buffer-other-frame (buffer-or-name &optional norecord)
  "Switch to buffer BUFFER-OR-NAME in another frame.
BUFFER-OR-NAME may be a buffer, a string \(a buffer name), or
nil.  Return the buffer switched to.

If called interactively, prompt for the buffer name using the
minibuffer.  The variable `confirm-nonexistent-file-or-buffer'
determines whether to request confirmation before creating a new
buffer.

If BUFFER-OR-NAME is a string and does not identify an existing
buffer, create a new buffer with that name.  If BUFFER-OR-NAME is
nil, switch to the buffer returned by `other-buffer'.

Optional second arg NORECORD non-nil means do not put this
buffer at the front of the list of recently selected ones.

This uses the function `display-buffer' as a subroutine; see its
documentation for additional customization information."
  (interactive
   (list (read-buffer-to-switch "Switch to buffer in other frame: ")))
  (let ((pop-up-frames t)
	same-window-buffer-names same-window-regexps)
    (pop-to-buffer buffer-or-name t norecord)))

(defun display-buffer-other-frame (buffer)
  "Display buffer BUFFER in another frame.
This uses the function `display-buffer' as a subroutine; see
its documentation for additional customization information."
  (interactive "BDisplay buffer in other frame: ")
  (let ((pop-up-frames t)
	same-window-buffer-names same-window-regexps
        (old-window (selected-window))
	new-window)
    (setq new-window (display-buffer buffer t))
    ;; This may have been here in order to prevent the new frame from hiding
    ;; the old frame.  But it does more harm than good.
    ;; Maybe we should call `raise-window' on the old-frame instead?  --Stef
    ;;(lower-frame (window-frame new-window))

    ;; This may have been here in order to make sure the old-frame gets the
    ;; focus.  But not only can it cause an annoying flicker, with some
    ;; window-managers it just makes the window invisible, with no easy
    ;; way to recover it.  --Stef
    ;;(make-frame-invisible (window-frame old-window))
    ;;(make-frame-visible (window-frame old-window))
    ))

(defmacro minibuffer-with-setup-hook (fun &rest body)
  "Temporarily add FUN to `minibuffer-setup-hook' while executing BODY.
BODY should use the minibuffer at most once.
Recursive uses of the minibuffer are unaffected (FUN is not
called additional times).

This macro actually adds an auxiliary function that calls FUN,
rather than FUN itself, to `minibuffer-setup-hook'."
  (declare (indent 1) (debug t))
  (let ((hook (make-symbol "setup-hook")))
    `(let (,hook)
       (setq ,hook
	     (lambda ()
	       ;; Clear out this hook so it does not interfere
	       ;; with any recursive minibuffer usage.
	       (remove-hook 'minibuffer-setup-hook ,hook)
	       (funcall ,fun)))
       (unwind-protect
	   (progn
	     (add-hook 'minibuffer-setup-hook ,hook)
	     ,@body)
	 (remove-hook 'minibuffer-setup-hook ,hook)))))

(defun find-file-read-args (prompt mustmatch)
  (list (read-file-name prompt nil default-directory mustmatch)
	t))

(defun find-file (filename &optional wildcards)
  "Edit file FILENAME.
Switch to a buffer visiting file FILENAME,
creating one if none already exists.
Interactively, the default if you just type RET is the current directory,
but the visited file name is available through the minibuffer history:
type M-n to pull it into the minibuffer.

You can visit files on remote machines by specifying something
like /ssh:SOME_REMOTE_MACHINE:FILE for the file name.  You can
also visit local files as a different user by specifying
/sudo::FILE for the file name.
See the Info node `(tramp)Filename Syntax' in the Tramp Info
manual, for more about this.

Interactively, or if WILDCARDS is non-nil in a call from Lisp,
expand wildcards (if any) and visit multiple files.  You can
suppress wildcard expansion by setting `find-file-wildcards' to nil.

To visit a file without any kind of conversion and without
automatically choosing a major mode, use \\[find-file-literally]."
  (interactive
   (find-file-read-args "Find file: "
                        (confirm-nonexistent-file-or-buffer)))
  (let ((value (find-file-noselect filename nil nil wildcards)))
    (if (listp value)
	(mapcar 'switch-to-buffer (nreverse value))
      (switch-to-buffer value))))

(defun find-file-other-window (filename &optional wildcards)
  "Edit file FILENAME, in another window.

Like \\[find-file] (which see), but creates a new window or reuses
an existing one.  See the function `display-buffer'.

Interactively, the default if you just type RET is the current directory,
but the visited file name is available through the minibuffer history:
type M-n to pull it into the minibuffer.

Interactively, or if WILDCARDS is non-nil in a call from Lisp,
expand wildcards (if any) and visit multiple files."
  (interactive
   (find-file-read-args "Find file in other window: "
                        (confirm-nonexistent-file-or-buffer)))
  (let ((value (find-file-noselect filename nil nil wildcards)))
    (if (listp value)
	(progn
	  (setq value (nreverse value))
	  (cons (switch-to-buffer-other-window (car value))
		(mapcar 'switch-to-buffer (cdr value))))
      (switch-to-buffer-other-window value))))

(defun find-file-other-frame (filename &optional wildcards)
  "Edit file FILENAME, in another frame.

Like \\[find-file] (which see), but creates a new frame or reuses
an existing one.  See the function `display-buffer'.

Interactively, the default if you just type RET is the current directory,
but the visited file name is available through the minibuffer history:
type M-n to pull it into the minibuffer.

Interactively, or if WILDCARDS is non-nil in a call from Lisp,
expand wildcards (if any) and visit multiple files."
  (interactive
   (find-file-read-args "Find file in other frame: "
                        (confirm-nonexistent-file-or-buffer)))
  (let ((value (find-file-noselect filename nil nil wildcards)))
    (if (listp value)
	(progn
	  (setq value (nreverse value))
	  (cons (switch-to-buffer-other-frame (car value))
		(mapcar 'switch-to-buffer (cdr value))))
      (switch-to-buffer-other-frame value))))

(defun find-file-existing (filename)
   "Edit the existing file FILENAME.
Like \\[find-file], but only allow a file that exists, and do not allow
file names with wildcards."
   (interactive (nbutlast (find-file-read-args "Find existing file: " t)))
   (if (and (not (called-interactively-p 'interactive))
	    (not (file-exists-p filename)))
       (error "%s does not exist" filename)
     (find-file filename)
     (current-buffer)))

(defun find-file-read-only (filename &optional wildcards)
  "Edit file FILENAME but don't allow changes.
Like \\[find-file], but marks buffer as read-only.
Use \\[toggle-read-only] to permit editing."
  (interactive
   (find-file-read-args "Find file read-only: "
                        (confirm-nonexistent-file-or-buffer)))
  (unless (or (and wildcards find-file-wildcards
		   (not (string-match "\\`/:" filename))
		   (string-match "[[*?]" filename))
	      (file-exists-p filename))
    (error "%s does not exist" filename))
  (let ((value (find-file filename wildcards)))
    (mapc (lambda (b) (with-current-buffer b (toggle-read-only 1)))
	  (if (listp value) value (list value)))
    value))

(defun find-file-read-only-other-window (filename &optional wildcards)
  "Edit file FILENAME in another window but don't allow changes.
Like \\[find-file-other-window], but marks buffer as read-only.
Use \\[toggle-read-only] to permit editing."
  (interactive
   (find-file-read-args "Find file read-only other window: "
                        (confirm-nonexistent-file-or-buffer)))
  (unless (or (and wildcards find-file-wildcards
		   (not (string-match "\\`/:" filename))
		   (string-match "[[*?]" filename))
	      (file-exists-p filename))
    (error "%s does not exist" filename))
  (let ((value (find-file-other-window filename wildcards)))
    (mapc (lambda (b) (with-current-buffer b (toggle-read-only 1)))
	  (if (listp value) value (list value)))
    value))

(defun find-file-read-only-other-frame (filename &optional wildcards)
  "Edit file FILENAME in another frame but don't allow changes.
Like \\[find-file-other-frame], but marks buffer as read-only.
Use \\[toggle-read-only] to permit editing."
  (interactive
   (find-file-read-args "Find file read-only other frame: "
                        (confirm-nonexistent-file-or-buffer)))
  (unless (or (and wildcards find-file-wildcards
		   (not (string-match "\\`/:" filename))
		   (string-match "[[*?]" filename))
	      (file-exists-p filename))
    (error "%s does not exist" filename))
  (let ((value (find-file-other-frame filename wildcards)))
    (mapc (lambda (b) (with-current-buffer b (toggle-read-only 1)))
	  (if (listp value) value (list value)))
    value))

(defun find-alternate-file-other-window (filename &optional wildcards)
  "Find file FILENAME as a replacement for the file in the next window.
This command does not select that window.

See \\[find-file] for the possible forms of the FILENAME argument.

Interactively, or if WILDCARDS is non-nil in a call from Lisp,
expand wildcards (if any) and replace the file with multiple files."
  (interactive
   (save-selected-window
     (other-window 1)
     (let ((file buffer-file-name)
	   (file-name nil)
	   (file-dir nil))
       (and file
	    (setq file-name (file-name-nondirectory file)
		  file-dir (file-name-directory file)))
       (list (read-file-name
	      "Find alternate file: " file-dir nil
              (confirm-nonexistent-file-or-buffer) file-name)
	     t))))
  (if (one-window-p)
      (find-file-other-window filename wildcards)
    (save-selected-window
      (other-window 1)
      (find-alternate-file filename wildcards))))

(defun find-alternate-file (filename &optional wildcards)
  "Find file FILENAME, select its buffer, kill previous buffer.
If the current buffer now contains an empty file that you just visited
\(presumably by mistake), use this command to visit the file you really want.

See \\[find-file] for the possible forms of the FILENAME argument.

Interactively, or if WILDCARDS is non-nil in a call from Lisp,
expand wildcards (if any) and replace the file with multiple files.

If the current buffer is an indirect buffer, or the base buffer
for one or more indirect buffers, the other buffer(s) are not
killed."
  (interactive
   (let ((file buffer-file-name)
	 (file-name nil)
	 (file-dir nil))
     (and file
	  (setq file-name (file-name-nondirectory file)
		file-dir (file-name-directory file)))
     (list (read-file-name
	    "Find alternate file: " file-dir nil
            (confirm-nonexistent-file-or-buffer) file-name)
	   t)))
  (unless (run-hook-with-args-until-failure 'kill-buffer-query-functions)
    (error "Aborted"))
  (when (and (buffer-modified-p) buffer-file-name)
    (if (yes-or-no-p (format "Buffer %s is modified; save it first? "
                             (buffer-name)))
        (save-buffer)
      (unless (yes-or-no-p "Kill and replace the buffer without saving it? ")
        (error "Aborted"))))
  (let ((obuf (current-buffer))
	(ofile buffer-file-name)
	(onum buffer-file-number)
	(odir dired-directory)
	(otrue buffer-file-truename)
	(oname (buffer-name)))
    ;; Run `kill-buffer-hook' here.  It needs to happen before
    ;; variables like `buffer-file-name' etc are set to nil below,
    ;; because some of the hooks that could be invoked
    ;; (e.g., `save-place-to-alist') depend on those variables.
    ;;
    ;; Note that `kill-buffer-hook' is not what queries whether to
    ;; save a modified buffer visiting a file.  Rather, `kill-buffer'
    ;; asks that itself.  Thus, there's no need to temporarily do
    ;; `(set-buffer-modified-p nil)' before running this hook.
    (run-hooks 'kill-buffer-hook)
    ;; Okay, now we can end-of-life the old buffer.
    (if (get-buffer " **lose**")
	(kill-buffer " **lose**"))
    (rename-buffer " **lose**")
    (unwind-protect
	(progn
	  (unlock-buffer)
	  ;; This prevents us from finding the same buffer
	  ;; if we specified the same file again.
	  (setq buffer-file-name nil)
	  (setq buffer-file-number nil)
	  (setq buffer-file-truename nil)
	  ;; Likewise for dired buffers.
	  (setq dired-directory nil)
	  (find-file filename wildcards))
      (when (eq obuf (current-buffer))
	;; This executes if find-file gets an error
	;; and does not really find anything.
	;; We put things back as they were.
	;; If find-file actually finds something, we kill obuf below.
	(setq buffer-file-name ofile)
	(setq buffer-file-number onum)
	(setq buffer-file-truename otrue)
	(setq dired-directory odir)
	(lock-buffer)
	(rename-buffer oname)))
    (unless (eq (current-buffer) obuf)
      (with-current-buffer obuf
	;; We already ran these; don't run them again.
	(let (kill-buffer-query-functions kill-buffer-hook)
	  (kill-buffer obuf))))))

(defun create-file-buffer (filename)
  "Create a suitably named buffer for visiting FILENAME, and return it.
FILENAME (sans directory) is used unchanged if that name is free;
otherwise a string <2> or <3> or ... is appended to get an unused name.
Spaces at the start of FILENAME (sans directory) are removed."
  (let ((lastname (file-name-nondirectory filename)))
    (if (string= lastname "")
	(setq lastname filename))
    (save-match-data
      (string-match "^ *\\(.*\\)" lastname)
      (generate-new-buffer (match-string 1 lastname)))))

(defun generate-new-buffer (name)
  "Create and return a buffer with a name based on NAME.
Choose the buffer's name using `generate-new-buffer-name'."
  (get-buffer-create (generate-new-buffer-name name)))

(defcustom automount-dir-prefix (purecopy "^/tmp_mnt/")
  "Regexp to match the automounter prefix in a directory name."
  :group 'files
  :type 'regexp)

(defvar abbreviated-home-dir nil
  "The user's homedir abbreviated according to `directory-abbrev-alist'.")

(defun abbreviate-file-name (filename)
  "Return a version of FILENAME shortened using `directory-abbrev-alist'.
This also substitutes \"~\" for the user's home directory (unless the
home directory is a root directory) and removes automounter prefixes
\(see the variable `automount-dir-prefix')."
  ;; Get rid of the prefixes added by the automounter.
  (save-match-data
    (if (and automount-dir-prefix
	     (string-match automount-dir-prefix filename)
	     (file-exists-p (file-name-directory
			     (substring filename (1- (match-end 0))))))
	(setq filename (substring filename (1- (match-end 0)))))
    ;; Avoid treating /home/foo as /home/Foo during `~' substitution.
    ;; To fix this right, we need a `file-name-case-sensitive-p'
    ;; function, but we don't have that yet, so just guess.
    (let ((case-fold-search
	   (memq system-type '(ms-dos windows-nt darwin cygwin))))
      ;; If any elt of directory-abbrev-alist matches this name,
      ;; abbreviate accordingly.
      (dolist (dir-abbrev directory-abbrev-alist)
	(if (string-match (car dir-abbrev) filename)
	    (setq filename
		  (concat (cdr dir-abbrev)
			  (substring filename (match-end 0))))))
      ;; Compute and save the abbreviated homedir name.
      ;; We defer computing this until the first time it's needed, to
      ;; give time for directory-abbrev-alist to be set properly.
      ;; We include a slash at the end, to avoid spurious matches
      ;; such as `/usr/foobar' when the home dir is `/usr/foo'.
      (or abbreviated-home-dir
	  (setq abbreviated-home-dir
		(let ((abbreviated-home-dir "$foo"))
		  (concat "\\`" (abbreviate-file-name (expand-file-name "~"))
			  "\\(/\\|\\'\\)"))))

      ;; If FILENAME starts with the abbreviated homedir,
      ;; make it start with `~' instead.
      (if (and (string-match abbreviated-home-dir filename)
	       ;; If the home dir is just /, don't change it.
	       (not (and (= (match-end 0) 1)
			 (= (aref filename 0) ?/)))
	       ;; MS-DOS root directories can come with a drive letter;
	       ;; Novell Netware allows drive letters beyond `Z:'.
	       (not (and (memq system-type '(ms-dos windows-nt cygwin))
			 (save-match-data
			   (string-match "^[a-zA-`]:/$" filename)))))
	  (setq filename
		(concat "~"
			(match-string 1 filename)
			(substring filename (match-end 0)))))
      filename)))

(defcustom find-file-not-true-dirname-list nil
  "List of logical names for which visiting shouldn't save the true dirname."
  :type '(repeat (string :tag "Name"))
  :group 'find-file)

(defun find-buffer-visiting (filename &optional predicate)
  "Return the buffer visiting file FILENAME (a string).
This is like `get-file-buffer', except that it checks for any buffer
visiting the same file, possibly under a different name.
If PREDICATE is non-nil, only buffers satisfying it are eligible,
and others are ignored.
If there is no such live buffer, return nil."
  (let ((predicate (or predicate #'identity))
        (truename (abbreviate-file-name (file-truename filename))))
    (or (let ((buf (get-file-buffer filename)))
          (when (and buf (funcall predicate buf)) buf))
        (let ((list (buffer-list)) found)
          (while (and (not found) list)
            (with-current-buffer (car list)
              (if (and buffer-file-name
                       (string= buffer-file-truename truename)
                       (funcall predicate (current-buffer)))
                  (setq found (car list))))
            (setq list (cdr list)))
          found)
        (let* ((attributes (file-attributes truename))
               (number (nthcdr 10 attributes))
               (list (buffer-list)) found)
          (and buffer-file-numbers-unique
               (car-safe number)       ;Make sure the inode is not just nil.
               (while (and (not found) list)
                 (with-current-buffer (car list)
                   (if (and buffer-file-name
                            (equal buffer-file-number number)
                            ;; Verify this buffer's file number
                            ;; still belongs to its file.
                            (file-exists-p buffer-file-name)
                            (equal (file-attributes buffer-file-truename)
                                   attributes)
                            (funcall predicate (current-buffer)))
                       (setq found (car list))))
                 (setq list (cdr list))))
          found))))

(defcustom find-file-wildcards t
  "Non-nil means file-visiting commands should handle wildcards.
For example, if you specify `*.c', that would visit all the files
whose names match the pattern."
  :group 'files
  :version "20.4"
  :type 'boolean)

(defcustom find-file-suppress-same-file-warnings nil
  "Non-nil means suppress warning messages for symlinked files.
When nil, Emacs prints a warning when visiting a file that is already
visited, but with a different name.  Setting this option to t
suppresses this warning."
  :group 'files
  :version "21.1"
  :type 'boolean)

(defcustom large-file-warning-threshold 10000000
  "Maximum size of file above which a confirmation is requested.
When nil, never request confirmation."
  :group 'files
  :group 'find-file
  :version "22.1"
  :type '(choice integer (const :tag "Never request confirmation" nil)))

(defun abort-if-file-too-large (size op-type filename)
  "If file SIZE larger than `large-file-warning-threshold', allow user to abort.
OP-TYPE specifies the file operation being performed (for message to user)."
  (when (and large-file-warning-threshold size
	   (> size large-file-warning-threshold)
	   (not (y-or-n-p
		 (format "File %s is large (%dMB), really %s? "
			 (file-name-nondirectory filename)
			 (/ size 1048576) op-type))))
	  (error "Aborted")))

(defun find-file-noselect (filename &optional nowarn rawfile wildcards)
  "Read file FILENAME into a buffer and return the buffer.
If a buffer exists visiting FILENAME, return that one, but
verify that the file has not changed since visited or saved.
The buffer is not selected, just returned to the caller.
Optional second arg NOWARN non-nil means suppress any warning messages.
Optional third arg RAWFILE non-nil means the file is read literally.
Optional fourth arg WILDCARDS non-nil means do wildcard processing
and visit all the matching files.  When wildcards are actually
used and expanded, return a list of buffers that are visiting
the various files."
  (setq filename
	(abbreviate-file-name
	 (expand-file-name filename)))
  (if (file-directory-p filename)
      (or (and find-file-run-dired
	       (run-hook-with-args-until-success
		'find-directory-functions
		(if find-file-visit-truename
		    (abbreviate-file-name (file-truename filename))
		  filename)))
	  (error "%s is a directory" filename))
    (if (and wildcards
	     find-file-wildcards
	     (not (string-match "\\`/:" filename))
	     (string-match "[[*?]" filename))
	(let ((files (condition-case nil
			 (file-expand-wildcards filename t)
		       (error (list filename))))
	      (find-file-wildcards nil))
	  (if (null files)
	      (find-file-noselect filename)
	    (mapcar #'find-file-noselect files)))
      (let* ((buf (get-file-buffer filename))
	     (truename (abbreviate-file-name (file-truename filename)))
	     (attributes (file-attributes truename))
	     (number (nthcdr 10 attributes))
	     ;; Find any buffer for a file which has same truename.
	     (other (and (not buf) (find-buffer-visiting filename))))
	;; Let user know if there is a buffer with the same truename.
	(if other
	    (progn
	      (or nowarn
		  find-file-suppress-same-file-warnings
		  (string-equal filename (buffer-file-name other))
		  (message "%s and %s are the same file"
			   filename (buffer-file-name other)))
	      ;; Optionally also find that buffer.
	      (if (or find-file-existing-other-name find-file-visit-truename)
		  (setq buf other))))
	;; Check to see if the file looks uncommonly large.
	(when (not (or buf nowarn))
	  (abort-if-file-too-large (nth 7 attributes) "open" filename))
	(if buf
	    ;; We are using an existing buffer.
	    (let (nonexistent)
	      (or nowarn
		  (verify-visited-file-modtime buf)
		  (cond ((not (file-exists-p filename))
			 (setq nonexistent t)
			 (message "File %s no longer exists!" filename))
			;; Certain files should be reverted automatically
			;; if they have changed on disk and not in the buffer.
			((and (not (buffer-modified-p buf))
			      (let ((tail revert-without-query)
				    (found nil))
				(while tail
				  (if (string-match (car tail) filename)
				      (setq found t))
				  (setq tail (cdr tail)))
				found))
			 (with-current-buffer buf
			   (message "Reverting file %s..." filename)
			   (revert-buffer t t)
			   (message "Reverting file %s...done" filename)))
			((yes-or-no-p
			  (if (string= (file-name-nondirectory filename)
				       (buffer-name buf))
			      (format
			       (if (buffer-modified-p buf)
				   "File %s changed on disk.  Discard your edits? "
				 "File %s changed on disk.  Reread from disk? ")
			       (file-name-nondirectory filename))
			    (format
			     (if (buffer-modified-p buf)
				 "File %s changed on disk.  Discard your edits in %s? "
			       "File %s changed on disk.  Reread from disk into %s? ")
			     (file-name-nondirectory filename)
			     (buffer-name buf))))
			 (with-current-buffer buf
			   (revert-buffer t t)))))
	      (with-current-buffer buf

		;; Check if a formerly read-only file has become
		;; writable and vice versa, but if the buffer agrees
		;; with the new state of the file, that is ok too.
		(let ((read-only (not (file-writable-p buffer-file-name))))
		  (unless (or nonexistent
			      (eq read-only buffer-file-read-only)
			      (eq read-only buffer-read-only))
		    (when (or nowarn
			      (let ((question
				     (format "File %s is %s on disk.  Change buffer mode? "
					     buffer-file-name
					     (if read-only "read-only" "writable"))))
				(y-or-n-p question)))
		      (setq buffer-read-only read-only)))
		  (setq buffer-file-read-only read-only))

		(when (and (not (eq (not (null rawfile))
				    (not (null find-file-literally))))
			   (not nonexistent)
			   ;; It is confusing to ask whether to visit
			   ;; non-literally if they have the file in
			   ;; hexl-mode.
			   (not (eq major-mode 'hexl-mode)))
		  (if (buffer-modified-p)
		      (if (y-or-n-p
			   (format
			    (if rawfile
				"The file %s is already visited normally,
and you have edited the buffer.  Now you have asked to visit it literally,
meaning no coding system handling, format conversion, or local variables.
Emacs can only visit a file in one way at a time.

Do you want to save the file, and visit it literally instead? "
				"The file %s is already visited literally,
meaning no coding system handling, format conversion, or local variables.
You have edited the buffer.  Now you have asked to visit the file normally,
but Emacs can only visit a file in one way at a time.

Do you want to save the file, and visit it normally instead? ")
			    (file-name-nondirectory filename)))
			  (progn
			    (save-buffer)
			    (find-file-noselect-1 buf filename nowarn
						  rawfile truename number))
			(if (y-or-n-p
			     (format
			      (if rawfile
				  "\
Do you want to discard your changes, and visit the file literally now? "
				"\
Do you want to discard your changes, and visit the file normally now? ")))
			    (find-file-noselect-1 buf filename nowarn
						  rawfile truename number)
			  (error (if rawfile "File already visited non-literally"
				   "File already visited literally"))))
		    (if (y-or-n-p
			 (format
			  (if rawfile
			      "The file %s is already visited normally.
You have asked to visit it literally,
meaning no coding system decoding, format conversion, or local variables.
But Emacs can only visit a file in one way at a time.

Do you want to revisit the file literally now? "
			    "The file %s is already visited literally,
meaning no coding system decoding, format conversion, or local variables.
You have asked to visit it normally,
but Emacs can only visit a file in one way at a time.

Do you want to revisit the file normally now? ")
			  (file-name-nondirectory filename)))
			(find-file-noselect-1 buf filename nowarn
					      rawfile truename number)
		      (error (if rawfile "File already visited non-literally"
			       "File already visited literally"))))))
	      ;; Return the buffer we are using.
	      buf)
	  ;; Create a new buffer.
	  (setq buf (create-file-buffer filename))
	  ;; find-file-noselect-1 may use a different buffer.
	  (find-file-noselect-1 buf filename nowarn
				rawfile truename number))))))

(defun find-file-noselect-1 (buf filename nowarn rawfile truename number)
  (let (error)
    (with-current-buffer buf
      (kill-local-variable 'find-file-literally)
      ;; Needed in case we are re-visiting the file with a different
      ;; text representation.
      (kill-local-variable 'buffer-file-coding-system)
      (kill-local-variable 'cursor-type)
      (let ((inhibit-read-only t))
	(erase-buffer))
      (and (default-value 'enable-multibyte-characters)
	   (not rawfile)
	   (set-buffer-multibyte t))
      (if rawfile
	  (condition-case ()
	      (let ((inhibit-read-only t))
		(insert-file-contents-literally filename t))
	    (file-error
	     (when (and (file-exists-p filename)
			(not (file-readable-p filename)))
	       (kill-buffer buf)
	       (signal 'file-error (list "File is not readable"
					 filename)))
	     ;; Unconditionally set error
	     (setq error t)))
	(condition-case ()
	    (let ((inhibit-read-only t))
	      (insert-file-contents filename t))
	  (file-error
	   (when (and (file-exists-p filename)
		      (not (file-readable-p filename)))
	     (kill-buffer buf)
	     (signal 'file-error (list "File is not readable"
				       filename)))
	   ;; Run find-file-not-found-functions until one returns non-nil.
	   (or (run-hook-with-args-until-success 'find-file-not-found-functions)
	       ;; If they fail too, set error.
	       (setq error t)))))
      ;; Record the file's truename, and maybe use that as visited name.
      (if (equal filename buffer-file-name)
	  (setq buffer-file-truename truename)
	(setq buffer-file-truename
	      (abbreviate-file-name (file-truename buffer-file-name))))
      (setq buffer-file-number number)
      (if find-file-visit-truename
	  (setq buffer-file-name (expand-file-name buffer-file-truename)))
      ;; Set buffer's default directory to that of the file.
      (setq default-directory (file-name-directory buffer-file-name))
      ;; Turn off backup files for certain file names.  Since
      ;; this is a permanent local, the major mode won't eliminate it.
      (and backup-enable-predicate
	   (not (funcall backup-enable-predicate buffer-file-name))
	   (progn
	     (make-local-variable 'backup-inhibited)
	     (setq backup-inhibited t)))
      (if rawfile
	  (progn
	    (set-buffer-multibyte nil)
	    (setq buffer-file-coding-system 'no-conversion)
	    (set-buffer-major-mode buf)
	    (make-local-variable 'find-file-literally)
	    (setq find-file-literally t))
	(after-find-file error (not nowarn)))
      (current-buffer))))

(defun insert-file-contents-literally (filename &optional visit beg end replace)
  "Like `insert-file-contents', but only reads in the file literally.
A buffer may be modified in several ways after reading into the buffer,
to Emacs features such as format decoding, character code
conversion, `find-file-hook', automatic uncompression, etc.

This function ensures that none of these modifications will take place."
  (let ((format-alist nil)
	(after-insert-file-functions nil)
	(coding-system-for-read 'no-conversion)
	(coding-system-for-write 'no-conversion)
	(find-buffer-file-type-function
         (if (fboundp 'find-buffer-file-type)
             (symbol-function 'find-buffer-file-type)
           nil))
        (inhibit-file-name-handlers
         (append '(jka-compr-handler image-file-handler epa-file-handler)
                 inhibit-file-name-handlers))
        (inhibit-file-name-operation 'insert-file-contents))
    (unwind-protect
         (progn
           (fset 'find-buffer-file-type (lambda (filename) t))
           (insert-file-contents filename visit beg end replace))
      (if find-buffer-file-type-function
	  (fset 'find-buffer-file-type find-buffer-file-type-function)
	(fmakunbound 'find-buffer-file-type)))))

(defun insert-file-1 (filename insert-func)
  (if (file-directory-p filename)
      (signal 'file-error (list "Opening input file" "file is a directory"
                                filename)))
  ;; Check whether the file is uncommonly large
  (abort-if-file-too-large (nth 7 (file-attributes filename)) "insert" filename)
  (let* ((buffer (find-buffer-visiting (abbreviate-file-name (file-truename filename))
                                       #'buffer-modified-p))
         (tem (funcall insert-func filename)))
    (push-mark (+ (point) (car (cdr tem))))
    (when buffer
      (message "File %s already visited and modified in buffer %s"
               filename (buffer-name buffer)))))

(defun insert-file-literally (filename)
  "Insert contents of file FILENAME into buffer after point with no conversion.

This function is meant for the user to run interactively.
Don't call it from programs!  Use `insert-file-contents-literally' instead.
\(Its calling sequence is different; see its documentation)."
  (interactive "*fInsert file literally: ")
  (insert-file-1 filename #'insert-file-contents-literally))

(defvar find-file-literally nil
  "Non-nil if this buffer was made by `find-file-literally' or equivalent.
This is a permanent local.")
(put 'find-file-literally 'permanent-local t)

(defun find-file-literally (filename)
  "Visit file FILENAME with no conversion of any kind.
Format conversion and character code conversion are both disabled,
and multibyte characters are disabled in the resulting buffer.
The major mode used is Fundamental mode regardless of the file name,
and local variable specifications in the file are ignored.
Automatic uncompression and adding a newline at the end of the
file due to `require-final-newline' is also disabled.

You cannot absolutely rely on this function to result in
visiting the file literally.  If Emacs already has a buffer
which is visiting the file, you get the existing buffer,
regardless of whether it was created literally or not.

In a Lisp program, if you want to be sure of accessing a file's
contents literally, you should create a temporary buffer and then read
the file contents into it using `insert-file-contents-literally'."
  (interactive
   (list (read-file-name
  	  "Find file literally: " nil default-directory
  	  (confirm-nonexistent-file-or-buffer))))
  (switch-to-buffer (find-file-noselect filename nil t)))

(defvar after-find-file-from-revert-buffer nil)

(defun after-find-file (&optional error warn noauto
				  after-find-file-from-revert-buffer
				  nomodes)
  "Called after finding a file and by the default revert function.
Sets buffer mode, parses local variables.
Optional args ERROR, WARN, and NOAUTO: ERROR non-nil means there was an
error in reading the file.  WARN non-nil means warn if there
exists an auto-save file more recent than the visited file.
NOAUTO means don't mess with auto-save mode.
Fourth arg AFTER-FIND-FILE-FROM-REVERT-BUFFER non-nil
 means this call was from `revert-buffer'.
Fifth arg NOMODES non-nil means don't alter the file's modes.
Finishes by calling the functions in `find-file-hook'
unless NOMODES is non-nil."
  (setq buffer-read-only (not (file-writable-p buffer-file-name)))
  (if noninteractive
      nil
    (let* (not-serious
	   (msg
	    (cond
	     ((not warn) nil)
	     ((and error (file-attributes buffer-file-name))
	      (setq buffer-read-only t)
	      "File exists, but cannot be read")
	     ((not buffer-read-only)
	      (if (and warn
		       ;; No need to warn if buffer is auto-saved
		       ;; under the name of the visited file.
		       (not (and buffer-file-name
				 auto-save-visited-file-name))
		       (file-newer-than-file-p (or buffer-auto-save-file-name
						   (make-auto-save-file-name))
					       buffer-file-name))
		  (format "%s has auto save data; consider M-x recover-this-file"
			  (file-name-nondirectory buffer-file-name))
		(setq not-serious t)
		(if error "(New file)" nil)))
	     ((not error)
	      (setq not-serious t)
	      "Note: file is write protected")
	     ((file-attributes (directory-file-name default-directory))
	      "File not found and directory write-protected")
	     ((file-exists-p (file-name-directory buffer-file-name))
	      (setq buffer-read-only nil))
	     (t
	      (setq buffer-read-only nil)
	      "Use M-x make-directory RET RET to create the directory and its parents"))))
      (when msg
	(message "%s" msg)
	(or not-serious (sit-for 1 t))))
    (when (and auto-save-default (not noauto))
      (auto-save-mode t)))
  ;; Make people do a little extra work (C-x C-q)
  ;; before altering a backup file.
  (when (backup-file-name-p buffer-file-name)
    (setq buffer-read-only t))
  ;; When a file is marked read-only,
  ;; make the buffer read-only even if root is looking at it.
  (when (and (file-modes (buffer-file-name))
	     (zerop (logand (file-modes (buffer-file-name)) #o222)))
    (setq buffer-read-only t))
  (unless nomodes
    (when (and view-read-only view-mode)
      (view-mode-disable))
    (normal-mode t)
    ;; If requested, add a newline at the end of the file.
    (and (memq require-final-newline '(visit visit-save))
	 (> (point-max) (point-min))
	 (/= (char-after (1- (point-max))) ?\n)
	 (not (and (eq selective-display t)
		   (= (char-after (1- (point-max))) ?\r)))
	 (save-excursion
	   (goto-char (point-max))
	   (insert "\n")))
    (when (and buffer-read-only
	       view-read-only
	       (not (eq (get major-mode 'mode-class) 'special)))
      (view-mode-enter))
    (run-hooks 'find-file-hook)))

(defmacro report-errors (format &rest body)
  "Eval BODY and turn any error into a FORMAT message.
FORMAT can have a %s escape which will be replaced with the actual error.
If `debug-on-error' is set, errors are not caught, so that you can
debug them.
Avoid using a large BODY since it is duplicated."
  (declare (debug t) (indent 1))
  `(if debug-on-error
       (progn . ,body)
     (condition-case err
	 (progn . ,body)
       (error (message ,format (prin1-to-string err))))))

(defun normal-mode (&optional find-file)
  "Choose the major mode for this buffer automatically.
Also sets up any specified local variables of the file.
Uses the visited file name, the -*- line, and the local variables spec.

This function is called automatically from `find-file'.  In that case,
we may set up the file-specified mode and local variables,
depending on the value of `enable-local-variables'.
In addition, if `local-enable-local-variables' is nil, we do
not set local variables (though we do notice a mode specified with -*-.)

`enable-local-variables' is ignored if you run `normal-mode' interactively,
or from Lisp without specifying the optional argument FIND-FILE;
in that case, this function acts as if `enable-local-variables' were t."
  (interactive)
  (funcall (or (default-value 'major-mode) 'fundamental-mode))
  (let ((enable-local-variables (or (not find-file) enable-local-variables)))
    (report-errors "File mode specification error: %s"
      (set-auto-mode))
    (report-errors "File local-variables error: %s"
      (hack-local-variables)))
  ;; Turn font lock off and on, to make sure it takes account of
  ;; whatever file local variables are relevant to it.
  (when (and font-lock-mode
             ;; Font-lock-mode (now in font-core.el) can be ON when
             ;; font-lock.el still hasn't been loaded.
             (boundp 'font-lock-keywords)
             (eq (car font-lock-keywords) t))
    (setq font-lock-keywords (cadr font-lock-keywords))
    (font-lock-mode 1))

  (if (fboundp 'ucs-set-table-for-input) ; don't lose when building
      (ucs-set-table-for-input)))

(defcustom auto-mode-case-fold t
  "Non-nil means to try second pass through `auto-mode-alist'.
This means that if the first case-sensitive search through the alist fails
to find a matching major mode, a second case-insensitive search is made.
On systems with case-insensitive file names, this variable is ignored,
since only a single case-insensitive search through the alist is made."
  :group 'files
  :version "22.1"
  :type 'boolean)

(defvar auto-mode-alist
  ;; Note: The entries for the modes defined in cc-mode.el (c-mode,
  ;; c++-mode, java-mode and more) are added through autoload
  ;; directives in that file.  That way is discouraged since it
  ;; spreads out the definition of the initial value.
  (mapcar
   (lambda (elt)
     (cons (purecopy (car elt)) (cdr elt)))
   `(;; do this first, so that .html.pl is Polish html, not Perl
     ("\\.s?html?\\(\\.[a-zA-Z_]+\\)?\\'" . html-mode)
     ("\\.te?xt\\'" . text-mode)
     ("\\.[tT]e[xX]\\'" . tex-mode)
     ("\\.ins\\'" . tex-mode)		;Installation files for TeX packages.
     ("\\.ltx\\'" . latex-mode)
     ("\\.dtx\\'" . doctex-mode)
     ("\\.org\\'" . org-mode)
     ("\\.el\\'" . emacs-lisp-mode)
     ("Project\\.ede\\'" . emacs-lisp-mode)
     ("\\.\\(scm\\|stk\\|ss\\|sch\\)\\'" . scheme-mode)
     ("\\.l\\'" . lisp-mode)
     ("\\.li?sp\\'" . lisp-mode)
     ("\\.[fF]\\'" . fortran-mode)
     ("\\.for\\'" . fortran-mode)
     ("\\.p\\'" . pascal-mode)
     ("\\.pas\\'" . pascal-mode)
     ("\\.\\(dpr\\|DPR\\)\\'" . delphi-mode)
     ("\\.ad[abs]\\'" . ada-mode)
     ("\\.ad[bs].dg\\'" . ada-mode)
     ("\\.\\([pP]\\([Llm]\\|erl\\|od\\)\\|al\\)\\'" . perl-mode)
     ("Imakefile\\'" . makefile-imake-mode)
     ("Makeppfile\\(?:\\.mk\\)?\\'" . makefile-makepp-mode) ; Put this before .mk
     ("\\.makepp\\'" . makefile-makepp-mode)
     ,@(if (memq system-type '(berkeley-unix darwin))
	   '(("\\.mk\\'" . makefile-bsdmake-mode)
	     ("GNUmakefile\\'" . makefile-gmake-mode)
	     ("[Mm]akefile\\'" . makefile-bsdmake-mode))
	 '(("\\.mk\\'" . makefile-gmake-mode)	; Might be any make, give Gnu the host advantage
	   ("[Mm]akefile\\'" . makefile-gmake-mode)))
     ("\\.am\\'" . makefile-automake-mode)
     ;; Less common extensions come here
     ;; so more common ones above are found faster.
     ("\\.texinfo\\'" . texinfo-mode)
     ("\\.te?xi\\'" . texinfo-mode)
     ("\\.[sS]\\'" . asm-mode)
     ("\\.asm\\'" . asm-mode)
     ("[cC]hange\\.?[lL]og?\\'" . change-log-mode)
     ("[cC]hange[lL]og[-.][0-9]+\\'" . change-log-mode)
     ("\\$CHANGE_LOG\\$\\.TXT" . change-log-mode)
     ("\\.scm\\.[0-9]*\\'" . scheme-mode)
     ("\\.[ck]?sh\\'\\|\\.shar\\'\\|/\\.z?profile\\'" . sh-mode)
     ("\\.bash\\'" . sh-mode)
     ("\\(/\\|\\`\\)\\.\\(bash_profile\\|z?login\\|bash_login\\|z?logout\\)\\'" . sh-mode)
     ("\\(/\\|\\`\\)\\.\\(bash_logout\\|shrc\\|[kz]shrc\\|bashrc\\|t?cshrc\\|esrc\\)\\'" . sh-mode)
     ("\\(/\\|\\`\\)\\.\\([kz]shenv\\|xinitrc\\|startxrc\\|xsession\\)\\'" . sh-mode)
     ("\\.m?spec\\'" . sh-mode)
     ("\\.m[mes]\\'" . nroff-mode)
     ("\\.man\\'" . nroff-mode)
     ("\\.sty\\'" . latex-mode)
     ("\\.cl[so]\\'" . latex-mode)		;LaTeX 2e class option
     ("\\.bbl\\'" . latex-mode)
     ("\\.bib\\'" . bibtex-mode)
     ("\\.sql\\'" . sql-mode)
     ("\\.m[4c]\\'" . m4-mode)
     ("\\.mf\\'" . metafont-mode)
     ("\\.mp\\'" . metapost-mode)
     ("\\.vhdl?\\'" . vhdl-mode)
     ("\\.article\\'" . text-mode)
     ("\\.letter\\'" . text-mode)
     ("\\.i?tcl\\'" . tcl-mode)
     ("\\.exp\\'" . tcl-mode)
     ("\\.itk\\'" . tcl-mode)
     ("\\.icn\\'" . icon-mode)
     ("\\.sim\\'" . simula-mode)
     ("\\.mss\\'" . scribe-mode)
     ("\\.f9[05]\\'" . f90-mode)
     ("\\.indent\\.pro\\'" . fundamental-mode) ; to avoid idlwave-mode
     ("\\.\\(pro\\|PRO\\)\\'" . idlwave-mode)
     ("\\.srt\\'" . srecode-template-mode)
     ("\\.prolog\\'" . prolog-mode)
     ("\\.tar\\'" . tar-mode)
     ;; The list of archive file extensions should be in sync with
     ;; `auto-coding-alist' with `no-conversion' coding system.
     ("\\.\\(\
arc\\|zip\\|lzh\\|lha\\|zoo\\|[jew]ar\\|xpi\\|rar\\|7z\\|\
ARC\\|ZIP\\|LZH\\|LHA\\|ZOO\\|[JEW]AR\\|XPI\\|RAR\\|7Z\\)\\'" . archive-mode)
     ("\\.\\(sx[dmicw]\\|od[fgpst]\\|oxt\\)\\'" . archive-mode) ;OpenOffice.org
     ("\\.\\(deb\\|[oi]pk\\)\\'" . archive-mode) ; Debian/Opkg packages.
     ;; Mailer puts message to be edited in
     ;; /tmp/Re.... or Message
     ("\\`/tmp/Re" . text-mode)
     ("/Message[0-9]*\\'" . text-mode)
     ;; some news reader is reported to use this
     ("\\`/tmp/fol/" . text-mode)
     ("\\.oak\\'" . scheme-mode)
     ("\\.sgml?\\'" . sgml-mode)
     ("\\.x[ms]l\\'" . xml-mode)
     ("\\.dtd\\'" . sgml-mode)
     ("\\.ds\\(ss\\)?l\\'" . dsssl-mode)
     ("\\.js\\'" . js-mode)		; javascript-mode would be better
     ("\\.[ds]?vh?\\'" . verilog-mode)
     ;; .emacs or .gnus or .viper following a directory delimiter in
     ;; Unix, MSDOG or VMS syntax.
     ("[]>:/\\]\\..*\\(emacs\\|gnus\\|viper\\)\\'" . emacs-lisp-mode)
     ("\\`\\..*emacs\\'" . emacs-lisp-mode)
     ;; _emacs following a directory delimiter
     ;; in MsDos syntax
     ("[:/]_emacs\\'" . emacs-lisp-mode)
     ("/crontab\\.X*[0-9]+\\'" . shell-script-mode)
     ("\\.ml\\'" . lisp-mode)
     ;; Common Lisp ASDF package system.
     ("\\.asd\\'" . lisp-mode)
     ("\\.\\(asn\\|mib\\|smi\\)\\'" . snmp-mode)
     ("\\.\\(as\\|mi\\|sm\\)2\\'" . snmpv2-mode)
     ("\\.\\(diffs?\\|patch\\|rej\\)\\'" . diff-mode)
     ("\\.\\(dif\\|pat\\)\\'" . diff-mode) ; for MSDOG
     ("\\.[eE]?[pP][sS]\\'" . ps-mode)
     ("\\.\\(?:PDF\\|DVI\\|pdf\\|dvi\\)\\'" . doc-view-mode)
     ("configure\\.\\(ac\\|in\\)\\'" . autoconf-mode)
     ("\\.s\\(v\\|iv\\|ieve\\)\\'" . sieve-mode)
     ("BROWSE\\'" . ebrowse-tree-mode)
     ("\\.ebrowse\\'" . ebrowse-tree-mode)
     ("#\\*mail\\*" . mail-mode)
     ("\\.g\\'" . antlr-mode)
     ("\\.ses\\'" . ses-mode)
     ("\\.docbook\\'" . sgml-mode)
     ("\\.com\\'" . dcl-mode)
     ("/config\\.\\(?:bat\\|log\\)\\'" . fundamental-mode)
     ;; Windows candidates may be opened case sensitively on Unix
     ("\\.\\(?:[iI][nN][iI]\\|[lL][sS][tT]\\|[rR][eE][gG]\\|[sS][yY][sS]\\)\\'" . conf-mode)
     ("\\.\\(?:desktop\\|la\\)\\'" . conf-unix-mode)
     ("\\.ppd\\'" . conf-ppd-mode)
     ("java.+\\.conf\\'" . conf-javaprop-mode)
     ("\\.properties\\(?:\\.[a-zA-Z0-9._-]+\\)?\\'" . conf-javaprop-mode)
     ;; *.cf, *.cfg, *.conf, *.config[.local|.de_DE.UTF8|...], */config
     ("[/.]c\\(?:on\\)?f\\(?:i?g\\)?\\(?:\\.[a-zA-Z0-9._-]+\\)?\\'" . conf-mode-maybe)
     ("\\`/etc/\\(?:DIR_COLORS\\|ethers\\|.?fstab\\|.*hosts\\|lesskey\\|login\\.?de\\(?:fs\\|vperm\\)\\|magic\\|mtab\\|pam\\.d/.*\\|permissions\\(?:\\.d/.+\\)?\\|protocols\\|rpc\\|services\\)\\'" . conf-space-mode)
     ("\\`/etc/\\(?:acpid?/.+\\|aliases\\(?:\\.d/.+\\)?\\|default/.+\\|group-?\\|hosts\\..+\\|inittab\\|ksysguarddrc\\|opera6rc\\|passwd-?\\|shadow-?\\|sysconfig/.+\\)\\'" . conf-mode)
     ;; ChangeLog.old etc.  Other change-log-mode entries are above;
     ;; this has lower priority to avoid matching changelog.sgml etc.
     ("[cC]hange[lL]og[-.][-0-9a-z]+\\'" . change-log-mode)
     ;; either user's dot-files or under /etc or some such
     ("/\\.?\\(?:gnokiirc\\|kde.*rc\\|mime\\.types\\|wgetrc\\)\\'" . conf-mode)
     ;; alas not all ~/.*rc files are like this
     ("/\\.\\(?:enigma\\|gltron\\|gtk\\|hxplayer\\|net\\|neverball\\|qt/.+\\|realplayer\\|scummvm\\|sversion\\|sylpheed/.+\\|xmp\\)rc\\'" . conf-mode)
     ("/\\.\\(?:gdbtkinit\\|grip\\|orbital/.+txt\\|rhosts\\|tuxracer/options\\)\\'" . conf-mode)
     ("/\\.?X\\(?:default\\|resource\\|re\\)s\\>" . conf-xdefaults-mode)
     ("/X11.+app-defaults/" . conf-xdefaults-mode)
     ("/X11.+locale/.+/Compose\\'" . conf-colon-mode)
     ;; this contains everything twice, with space and with colon :-(
     ("/X11.+locale/compose\\.dir\\'" . conf-javaprop-mode)
     ;; Get rid of any trailing .n.m and try again.
     ;; This is for files saved by cvs-merge that look like .#<file>.<rev>
     ;; or .#<file>.<rev>-<rev> or VC's <file>.~<rev>~.
     ;; Using mode nil rather than `ignore' would let the search continue
     ;; through this list (with the shortened name) rather than start over.
     ("\\.~?[0-9]+\\.[0-9][-.0-9]*~?\\'" nil t)
     ;; The following should come after the ChangeLog pattern
     ;; for the sake of ChangeLog.1, etc.
     ;; and after the .scm.[0-9] and CVS' <file>.<rev> patterns too.
     ("\\.[1-9]\\'" . nroff-mode)
     ("\\.\\(?:orig\\|in\\|[bB][aA][kK]\\)\\'" nil t)))
  "Alist of filename patterns vs corresponding major mode functions.
Each element looks like (REGEXP . FUNCTION) or (REGEXP FUNCTION NON-NIL).
\(NON-NIL stands for anything that is not nil; the value does not matter.)
Visiting a file whose name matches REGEXP specifies FUNCTION as the
mode function to use.  FUNCTION will be called, unless it is nil.

If the element has the form (REGEXP FUNCTION NON-NIL), then after
calling FUNCTION (if it's not nil), we delete the suffix that matched
REGEXP and search the list again for another match.

If the file name matches `inhibit-first-line-modes-regexps',
then `auto-mode-alist' is not processed.

The extensions whose FUNCTION is `archive-mode' should also
appear in `auto-coding-alist' with `no-conversion' coding system.

See also `interpreter-mode-alist', which detects executable script modes
based on the interpreters they specify to run,
and `magic-mode-alist', which determines modes based on file contents.")
(put 'auto-mode-alist 'risky-local-variable t)

(defun conf-mode-maybe ()
  "Select Conf mode or XML mode according to start of file."
  (if (save-excursion
	(save-restriction
	  (widen)
	  (goto-char (point-min))
	  (looking-at "<\\?xml \\|<!-- \\|<!DOCTYPE ")))
      (xml-mode)
    (conf-mode)))

(defvar interpreter-mode-alist
  ;; Note: The entries for the modes defined in cc-mode.el (awk-mode
  ;; and pike-mode) are added through autoload directives in that
  ;; file.  That way is discouraged since it spreads out the
  ;; definition of the initial value.
  (mapcar
   (lambda (l)
     (cons (purecopy (car l)) (cdr l)))
   '(("perl" . perl-mode)
     ("perl5" . perl-mode)
     ("miniperl" . perl-mode)
     ("wish" . tcl-mode)
     ("wishx" . tcl-mode)
     ("tcl" . tcl-mode)
     ("tclsh" . tcl-mode)
     ("scm" . scheme-mode)
     ("ash" . sh-mode)
     ("bash" . sh-mode)
     ("bash2" . sh-mode)
     ("csh" . sh-mode)
     ("dtksh" . sh-mode)
     ("es" . sh-mode)
     ("itcsh" . sh-mode)
     ("jsh" . sh-mode)
     ("ksh" . sh-mode)
     ("oash" . sh-mode)
     ("pdksh" . sh-mode)
     ("rc" . sh-mode)
     ("rpm" . sh-mode)
     ("sh" . sh-mode)
     ("sh5" . sh-mode)
     ("tcsh" . sh-mode)
     ("wksh" . sh-mode)
     ("wsh" . sh-mode)
     ("zsh" . sh-mode)
     ("tail" . text-mode)
     ("more" . text-mode)
     ("less" . text-mode)
     ("pg" . text-mode)
     ("make" . makefile-gmake-mode)		; Debian uses this
     ("guile" . scheme-mode)
     ("clisp" . lisp-mode)
     ("emacs" . emacs-lisp-mode)))
  "Alist mapping interpreter names to major modes.
This is used for files whose first lines match `auto-mode-interpreter-regexp'.
Each element looks like (INTERPRETER . MODE).
If INTERPRETER matches the name of the interpreter specified in the first line
of a script, mode MODE is enabled.

See also `auto-mode-alist'.")

(defvar inhibit-first-line-modes-regexps (mapcar 'purecopy '("\\.tar\\'" "\\.tgz\\'"))
  "List of regexps; if one matches a file name, don't look for `-*-'.")

(defvar inhibit-first-line-modes-suffixes nil
  "List of regexps for what to ignore, for `inhibit-first-line-modes-regexps'.
When checking `inhibit-first-line-modes-regexps', we first discard
from the end of the file name anything that matches one of these regexps.")

(defvar auto-mode-interpreter-regexp
  (purecopy "#![ \t]?\\([^ \t\n]*\
/bin/env[ \t]\\)?\\([^ \t\n]+\\)")
  "Regexp matching interpreters, for file mode determination.
This regular expression is matched against the first line of a file
to determine the file's mode in `set-auto-mode'.  If it matches, the file
is assumed to be interpreted by the interpreter matched by the second group
of the regular expression.  The mode is then determined as the mode
associated with that interpreter in `interpreter-mode-alist'.")

(defvar magic-mode-alist nil
  "Alist of buffer beginnings vs. corresponding major mode functions.
Each element looks like (REGEXP . FUNCTION) or (MATCH-FUNCTION . FUNCTION).
After visiting a file, if REGEXP matches the text at the beginning of the
buffer, or calling MATCH-FUNCTION returns non-nil, `normal-mode' will
call FUNCTION rather than allowing `auto-mode-alist' to decide the buffer's
major mode.

If FUNCTION is nil, then it is not called.  (That is a way of saying
\"allow `auto-mode-alist' to decide for these files.\")")
(put 'magic-mode-alist 'risky-local-variable t)

(defvar magic-fallback-mode-alist
  (purecopy
  `((image-type-auto-detected-p . image-mode)
    ("\\(PK00\\)?[P]K\003\004" . archive-mode) ; zip
    ;; The < comes before the groups (but the first) to reduce backtracking.
    ;; TODO: UTF-16 <?xml may be preceded by a BOM 0xff 0xfe or 0xfe 0xff.
    ;; We use [ \t\r\n] instead of `\\s ' to make regex overflow less likely.
    (,(let* ((incomment-re "\\(?:[^-]\\|-[^-]\\)")
	     (comment-re (concat "\\(?:!--" incomment-re "*-->[ \t\r\n]*<\\)")))
	(concat "\\(?:<\\?xml[ \t\r\n]+[^>]*>\\)?[ \t\r\n]*<"
		comment-re "*"
		"\\(?:!DOCTYPE[ \t\r\n]+[^>]*>[ \t\r\n]*<[ \t\r\n]*" comment-re "*\\)?"
		"[Hh][Tt][Mm][Ll]"))
     . html-mode)
    ("<!DOCTYPE[ \t\r\n]+[Hh][Tt][Mm][Ll]" . html-mode)
    ;; These two must come after html, because they are more general:
    ("<\\?xml " . xml-mode)
    (,(let* ((incomment-re "\\(?:[^-]\\|-[^-]\\)")
	     (comment-re (concat "\\(?:!--" incomment-re "*-->[ \t\r\n]*<\\)")))
	(concat "[ \t\r\n]*<" comment-re "*!DOCTYPE "))
     . sgml-mode)
    ("%!PS" . ps-mode)
    ("# xmcd " . conf-unix-mode)))
  "Like `magic-mode-alist' but has lower priority than `auto-mode-alist'.
Each element looks like (REGEXP . FUNCTION) or (MATCH-FUNCTION . FUNCTION).
After visiting a file, if REGEXP matches the text at the beginning of the
buffer, or calling MATCH-FUNCTION returns non-nil, `normal-mode' will
call FUNCTION, provided that `magic-mode-alist' and `auto-mode-alist'
have not specified a mode for this file.

If FUNCTION is nil, then it is not called.")
(put 'magic-fallback-mode-alist 'risky-local-variable t)

(defvar magic-mode-regexp-match-limit 4000
  "Upper limit on `magic-mode-alist' regexp matches.
Also applies to `magic-fallback-mode-alist'.")

(defun set-auto-mode (&optional keep-mode-if-same)
  "Select major mode appropriate for current buffer.

To find the right major mode, this function checks for a -*- mode tag,
checks if it uses an interpreter listed in `interpreter-mode-alist',
matches the buffer beginning against `magic-mode-alist',
compares the filename against the entries in `auto-mode-alist',
then matches the buffer beginning against `magic-fallback-mode-alist'.

It does not check for the `mode:' local variable in the
Local Variables section of the file; for that, use `hack-local-variables'.

If `enable-local-variables' is nil, this function does not check for a
-*- mode tag.

If the optional argument KEEP-MODE-IF-SAME is non-nil, then we
set the major mode only if that would change it.  In other words
we don't actually set it to the same mode the buffer already has."
  ;; Look for -*-MODENAME-*- or -*- ... mode: MODENAME; ... -*-
  (let (end done mode modes)
    ;; Find a -*- mode tag
    (save-excursion
      (goto-char (point-min))
      (skip-chars-forward " \t\n")
      (and enable-local-variables
	   (setq end (set-auto-mode-1))
	   (if (save-excursion (search-forward ":" end t))
	       ;; Find all specifications for the `mode:' variable
	       ;; and execute them left to right.
	       (while (let ((case-fold-search t))
			(or (and (looking-at "mode:")
				 (goto-char (match-end 0)))
			    (re-search-forward "[ \t;]mode:" end t)))
		 (skip-chars-forward " \t")
		 (let ((beg (point)))
		   (if (search-forward ";" end t)
		       (forward-char -1)
		     (goto-char end))
		   (skip-chars-backward " \t")
		   (push (intern (concat (downcase (buffer-substring beg (point))) "-mode"))
			 modes)))
	     ;; Simple -*-MODE-*- case.
	     (push (intern (concat (downcase (buffer-substring (point) end))
				   "-mode"))
		   modes))))
    ;; If we found modes to use, invoke them now, outside the save-excursion.
    (if modes
	(catch 'nop
	  (dolist (mode (nreverse modes))
	    (if (not (functionp mode))
		(message "Ignoring unknown mode `%s'" mode)
	      (setq done t)
	      (or (set-auto-mode-0 mode keep-mode-if-same)
		  ;; continuing would call minor modes again, toggling them off
		  (throw 'nop nil))))))
    ;; If we didn't, look for an interpreter specified in the first line.
    ;; As a special case, allow for things like "#!/bin/env perl", which
    ;; finds the interpreter anywhere in $PATH.
    (unless done
      (setq mode (save-excursion
		   (goto-char (point-min))
		   (if (looking-at auto-mode-interpreter-regexp)
		       (match-string 2)
		     ""))
	    ;; Map interpreter name to a mode, signalling we're done at the
	    ;; same time.
	    done (assoc (file-name-nondirectory mode)
			interpreter-mode-alist))
      ;; If we found an interpreter mode to use, invoke it now.
      (if done
	  (set-auto-mode-0 (cdr done) keep-mode-if-same)))
    ;; Next try matching the buffer beginning against magic-mode-alist.
    (unless done
      (if (setq done (save-excursion
		       (goto-char (point-min))
		       (save-restriction
			 (narrow-to-region (point-min)
					   (min (point-max)
						(+ (point-min) magic-mode-regexp-match-limit)))
			 (assoc-default nil magic-mode-alist
					(lambda (re dummy)
					  (if (functionp re)
					      (funcall re)
					    (looking-at re)))))))
	  (set-auto-mode-0 done keep-mode-if-same)))
    ;; Next compare the filename against the entries in auto-mode-alist.
    (unless done
      (if buffer-file-name
	  (let ((name buffer-file-name)
		(remote-id (file-remote-p buffer-file-name)))
	    ;; Remove remote file name identification.
	    (when (and (stringp remote-id)
		       (string-match (regexp-quote remote-id) name))
	      (setq name (substring name (match-end 0))))
	    ;; Remove backup-suffixes from file name.
	    (setq name (file-name-sans-versions name))
	    (while name
	      ;; Find first matching alist entry.
	      (setq mode
		    (if (memq system-type '(windows-nt cygwin))
			;; System is case-insensitive.
			(let ((case-fold-search t))
			  (assoc-default name auto-mode-alist
					 'string-match))
		      ;; System is case-sensitive.
		      (or
		       ;; First match case-sensitively.
		       (let ((case-fold-search nil))
			 (assoc-default name auto-mode-alist
					'string-match))
		       ;; Fallback to case-insensitive match.
		       (and auto-mode-case-fold
			    (let ((case-fold-search t))
			      (assoc-default name auto-mode-alist
					     'string-match))))))
	      (if (and mode
		       (consp mode)
		       (cadr mode))
		  (setq mode (car mode)
			name (substring name 0 (match-beginning 0)))
		(setq name))
	      (when mode
		(set-auto-mode-0 mode keep-mode-if-same)
		(setq done t))))))
    ;; Next try matching the buffer beginning against magic-fallback-mode-alist.
    (unless done
      (if (setq done (save-excursion
		       (goto-char (point-min))
		       (save-restriction
			 (narrow-to-region (point-min)
					   (min (point-max)
						(+ (point-min) magic-mode-regexp-match-limit)))
			 (assoc-default nil magic-fallback-mode-alist
					(lambda (re dummy)
					  (if (functionp re)
					      (funcall re)
					    (looking-at re)))))))
	  (set-auto-mode-0 done keep-mode-if-same)))))

;; When `keep-mode-if-same' is set, we are working on behalf of
;; set-visited-file-name.  In that case, if the major mode specified is the
;; same one we already have, don't actually reset it.  We don't want to lose
;; minor modes such as Font Lock.
(defun set-auto-mode-0 (mode &optional keep-mode-if-same)
  "Apply MODE and return it.
If optional arg KEEP-MODE-IF-SAME is non-nil, MODE is chased of
any aliases and compared to current major mode.  If they are the
same, do nothing and return nil."
  (unless (and keep-mode-if-same
	       (eq (indirect-function mode)
		   (indirect-function major-mode)))
    (when mode
      (funcall mode)
      mode)))

(defun set-auto-mode-1 ()
  "Find the -*- spec in the buffer.
Call with point at the place to start searching from.
If one is found, set point to the beginning
and return the position of the end.
Otherwise, return nil; point may be changed."
  (let (beg end)
    (and
     ;; Don't look for -*- if this file name matches any
     ;; of the regexps in inhibit-first-line-modes-regexps.
     (let ((temp inhibit-first-line-modes-regexps)
	   (name (if buffer-file-name
		     (file-name-sans-versions buffer-file-name)
		   (buffer-name))))
       (while (let ((sufs inhibit-first-line-modes-suffixes))
		(while (and sufs (not (string-match (car sufs) name)))
		  (setq sufs (cdr sufs)))
		sufs)
	 (setq name (substring name 0 (match-beginning 0))))
       (while (and temp
		   (not (string-match (car temp) name)))
	 (setq temp (cdr temp)))
       (not temp))

     (search-forward "-*-" (line-end-position
                            ;; If the file begins with "#!"
                            ;; (exec interpreter magic), look
                            ;; for mode frobs in the first two
                            ;; lines.  You cannot necessarily
                            ;; put them in the first line of
                            ;; such a file without screwing up
                            ;; the interpreter invocation.
                            ;; The same holds for
                            ;;   '\"
                            ;; in man pages (preprocessor
                            ;; magic for the `man' program).
                            (and (looking-at "^\\(#!\\|'\\\\\"\\)") 2)) t)
     (progn
       (skip-chars-forward " \t")
       (setq beg (point))
       (search-forward "-*-" (line-end-position) t))
     (progn
       (forward-char -3)
       (skip-chars-backward " \t")
       (setq end (point))
       (goto-char beg)
       end))))

;;; Handling file local variables

(defvar ignored-local-variables
  '(ignored-local-variables safe-local-variable-values
    file-local-variables-alist dir-local-variables-alist)
  "Variables to be ignored in a file's local variable spec.")
(put 'ignored-local-variables 'risky-local-variable t)

(defvar hack-local-variables-hook nil
  "Normal hook run after processing a file's local variables specs.
Major modes can use this to examine user-specified local variables
in order to initialize other data structure based on them.")

(defcustom safe-local-variable-values nil
  "List variable-value pairs that are considered safe.
Each element is a cons cell (VAR . VAL), where VAR is a variable
symbol and VAL is a value that is considered safe."
  :risky t
  :group 'find-file
  :type 'alist)

(defcustom safe-local-eval-forms
  '((add-hook 'write-file-functions 'time-stamp)
    (add-hook 'before-save-hook 'time-stamp))
  "Expressions that are considered safe in an `eval:' local variable.
Add expressions to this list if you want Emacs to evaluate them, when
they appear in an `eval' local variable specification, without first
asking you for confirmation."
  :risky t
  :group 'find-file
  :version "22.2"
  :type '(repeat sexp))

;; Risky local variables:
(mapc (lambda (var) (put var 'risky-local-variable t))
      '(after-load-alist
	buffer-auto-save-file-name
	buffer-file-name
	buffer-file-truename
	buffer-undo-list
	debugger
	default-text-properties
	eval
	exec-directory
	exec-path
	file-name-handler-alist
	frame-title-format
	global-mode-string
	header-line-format
	icon-title-format
	inhibit-quit
	load-path
	max-lisp-eval-depth
	max-specpdl-size
	minor-mode-map-alist
	minor-mode-overriding-map-alist
	mode-line-format
	mode-name
	overriding-local-map
	overriding-terminal-local-map
	process-environment
	standard-input
	standard-output
	unread-command-events))

;; Safe local variables:
;;
;; For variables defined by major modes, the safety declarations can go into
;; the major mode's file, since that will be loaded before file variables are
;; processed.
;;
;; For variables defined by minor modes, put the safety declarations in the
;; file defining the minor mode after the defcustom/defvar using an autoload
;; cookie, e.g.:
;;
;;   ;;;###autoload(put 'variable 'safe-local-variable 'stringp)
;;
;; Otherwise, when Emacs visits a file specifying that local variable, the
;; minor mode file may not be loaded yet.
;;
;; For variables defined in the C source code the declaration should go here:

(mapc (lambda (pair)
	(put (car pair) 'safe-local-variable (cdr pair)))
<<<<<<< HEAD
      '((buffer-read-only        . booleanp)   ;; C source code
	(default-directory       . stringp)    ;; C source code
	(fill-column             . integerp)   ;; C source code
	(indent-tabs-mode        . booleanp)   ;; C source code
	(left-margin             . integerp)   ;; C source code
	(no-update-autoloads     . booleanp)
	(tab-width               . integerp)   ;; C source code
	(truncate-lines          . booleanp)   ;; C source code
	(bidi-display-reordering . booleanp))) ;; C source code

(put 'bidi-paragraph-direction 'safe-local-variable
     (lambda (v) (memq v '(nil right-to-left left-to-right))))
=======
      '((buffer-read-only     . booleanp)   ;; C source code
	(default-directory    . stringp)    ;; C source code
	(fill-column          . integerp)   ;; C source code
	(indent-tabs-mode     . booleanp)   ;; C source code
	(left-margin          . integerp)   ;; C source code
	(no-update-autoloads  . booleanp)
	(tab-width            . integerp)   ;; C source code
	(truncate-lines       . booleanp)   ;; C source code
	(word-wrap            . booleanp))) ;; C source code
>>>>>>> bc7d7ea6

(put 'c-set-style 'safe-local-eval-function t)

(defvar file-local-variables-alist nil
  "Alist of file-local variable settings in the current buffer.
Each element in this list has the form (VAR . VALUE), where VAR
is a file-local variable (a symbol) and VALUE is the value
specified.  The actual value in the buffer may differ from VALUE,
if it is changed by the major or minor modes, or by the user.")
(make-variable-buffer-local 'file-local-variables-alist)

(defvar dir-local-variables-alist nil
  "Alist of directory-local variable settings in the current buffer.
Each element in this list has the form (VAR . VALUE), where VAR
is a directory-local variable (a symbol) and VALUE is the value
specified in .dir-locals.el.  The actual value in the buffer
may differ from VALUE, if it is changed by the major or minor modes,
or by the user.")
(make-variable-buffer-local 'dir-local-variables-alist)

(defvar before-hack-local-variables-hook nil
  "Normal hook run before setting file-local variables.
It is called after checking for unsafe/risky variables and
setting `file-local-variables-alist', and before applying the
variables stored in `file-local-variables-alist'.  A hook
function is allowed to change the contents of this alist.

This hook is called only if there is at least one file-local
variable to set.")

(defun hack-local-variables-confirm (all-vars unsafe-vars risky-vars dir-name)
  "Get confirmation before setting up local variable values.
ALL-VARS is the list of all variables to be set up.
UNSAFE-VARS is the list of those that aren't marked as safe or risky.
RISKY-VARS is the list of those that are marked as risky.
DIR-NAME is a directory name if these settings come from
directory-local variables, or nil otherwise."
  (if noninteractive
      nil
    (let ((name (or dir-name
		    (if buffer-file-name
			(file-name-nondirectory buffer-file-name)
		      (concat "buffer " (buffer-name)))))
	  (offer-save (and (eq enable-local-variables t) unsafe-vars))
	  prompt char)
      (save-window-excursion
	(let ((buf (get-buffer-create "*Local Variables*")))
	  (pop-to-buffer buf)
	  (set (make-local-variable 'cursor-type) nil)
	  (erase-buffer)
	  (if unsafe-vars
	      (insert "The local variables list in " name
		      "\ncontains values that may not be safe (*)"
		      (if risky-vars
			  ", and variables that are risky (**)."
			"."))
	    (if risky-vars
		(insert "The local variables list in " name
			"\ncontains variables that are risky (**).")
	      (insert "A local variables list is specified in " name ".")))
	  (insert "\n\nDo you want to apply it?  You can type
y  -- to apply the local variables list.
n  -- to ignore the local variables list.")
	  (if offer-save
	      (insert "
!  -- to apply the local variables list, and permanently mark these
      values (*) as safe (in the future, they will be set automatically.)\n\n")
	    (insert "\n\n"))
	  (dolist (elt all-vars)
	    (cond ((member elt unsafe-vars)
		   (insert "  * "))
		  ((member elt risky-vars)
		   (insert " ** "))
		  (t
		   (insert "    ")))
	    (princ (car elt) buf)
	    (insert " : ")
            ;; Make strings with embedded whitespace easier to read.
            (let ((print-escape-newlines t))
              (prin1 (cdr elt) buf))
	    (insert "\n"))
	  (setq prompt
		(format "Please type %s%s: "
			(if offer-save "y, n, or !" "y or n")
			(if (< (line-number-at-pos) (window-body-height))
			    ""
			  ", or C-v to scroll")))
	  (goto-char (point-min))
	  (let ((cursor-in-echo-area t)
		(executing-kbd-macro executing-kbd-macro)
		(exit-chars
		 (if offer-save '(?! ?y ?n ?\s ?\C-g) '(?y ?n ?\s ?\C-g)))
		done)
	    (while (not done)
	      (message "%s" prompt)
	      (setq char (read-event))
	      (if (numberp char)
		  (cond ((eq char ?\C-v)
			 (condition-case nil
			     (scroll-up)
			   (error (goto-char (point-min)))))
			;; read-event returns -1 if we are in a kbd
			;; macro and there are no more events in the
			;; macro.  In that case, attempt to get an
			;; event interactively.
			((and executing-kbd-macro (= char -1))
			 (setq executing-kbd-macro nil))
			(t (setq done (memq (downcase char) exit-chars)))))))
	  (setq char (downcase char))
	  (when (and offer-save (= char ?!) unsafe-vars)
	    (dolist (elt unsafe-vars)
	      (add-to-list 'safe-local-variable-values elt))
	    ;; When this is called from desktop-restore-file-buffer,
	    ;; coding-system-for-read may be non-nil.  Reset it before
	    ;; writing to .emacs.
	    (if (or custom-file user-init-file)
		(let ((coding-system-for-read nil))
		  (customize-save-variable
		   'safe-local-variable-values
		   safe-local-variable-values))))
	  (kill-buffer buf)
	  (or (= char ?!)
	      (= char ?\s)
	      (= char ?y)))))))

(defun hack-local-variables-prop-line (&optional mode-only)
  "Return local variables specified in the -*- line.
Ignore any specification for `mode:' and `coding:';
`set-auto-mode' should already have handled `mode:',
`set-auto-coding' should already have handled `coding:'.

If MODE-ONLY is non-nil, all we do is check whether the major
mode is specified, returning t if it is specified.  Otherwise,
return an alist of elements (VAR . VAL), where VAR is a variable
and VAL is the specified value."
  (save-excursion
    (goto-char (point-min))
    (let ((end (set-auto-mode-1))
	  result mode-specified)
      ;; Parse the -*- line into the RESULT alist.
      ;; Also set MODE-SPECIFIED if we see a spec or `mode'.
      (cond ((not end)
	     nil)
	    ((looking-at "[ \t]*\\([^ \t\n\r:;]+\\)\\([ \t]*-\\*-\\)")
	     ;; Simple form: "-*- MODENAME -*-".  Already handled.
	     (setq mode-specified t)
	     nil)
	    (t
	     ;; Hairy form: '-*-' [ <variable> ':' <value> ';' ]* '-*-'
	     ;; (last ";" is optional).
	     (while (< (point) end)
	       (or (looking-at "[ \t]*\\([^ \t\n:]+\\)[ \t]*:[ \t]*")
		   (error "Malformed -*- line"))
	       (goto-char (match-end 0))
	       ;; There used to be a downcase here,
	       ;; but the manual didn't say so,
	       ;; and people want to set var names that aren't all lc.
	       (let ((key (intern (match-string 1)))
		     (val (save-restriction
			    (narrow-to-region (point) end)
			    (let ((read-circle nil))
			      (read (current-buffer))))))
		 ;; It is traditional to ignore
		 ;; case when checking for `mode' in set-auto-mode,
		 ;; so we must do that here as well.
		 ;; That is inconsistent, but we're stuck with it.
		 ;; The same can be said for `coding' in set-auto-coding.
		 (or (and (equal (downcase (symbol-name key)) "mode")
			  (setq mode-specified t))
		     (equal (downcase (symbol-name key)) "coding")
		     (condition-case nil
			 (push (cons (if (eq key 'eval)
					 'eval
				       (indirect-variable key))
				     val) result)
		       (error nil)))
		 (skip-chars-forward " \t;")))))

      (if mode-only
	  mode-specified
	result))))

(defun hack-local-variables-filter (variables dir-name)
  "Filter local variable settings, querying the user if necessary.
VARIABLES is the alist of variable-value settings.  This alist is
 filtered based on the values of `ignored-local-variables',
 `enable-local-eval', `enable-local-variables', and (if necessary)
 user interaction.  The results are added to
 `file-local-variables-alist', without applying them.
DIR-NAME is a directory name if these settings come from
 directory-local variables, or nil otherwise."
  ;; Find those variables that we may want to save to
  ;; `safe-local-variable-values'.
  (let (all-vars risky-vars unsafe-vars)
    (dolist (elt variables)
      (let ((var (car elt))
	    (val (cdr elt)))
	(cond ((memq var ignored-local-variables)
	       ;; Ignore any variable in `ignored-local-variables'.
	       nil)
	      ;; Obey `enable-local-eval'.
	      ((eq var 'eval)
	       (when enable-local-eval
		 (push elt all-vars)
		 (or (eq enable-local-eval t)
		     (hack-one-local-variable-eval-safep (eval (quote val)))
		     (safe-local-variable-p var val)
		     (push elt unsafe-vars))))
	      ;; Ignore duplicates (except `mode') in the present list.
	      ((and (assq var all-vars) (not (eq var 'mode))) nil)
	      ;; Accept known-safe variables.
	      ((or (memq var '(mode unibyte coding))
		   (safe-local-variable-p var val))
	       (push elt all-vars))
	      ;; The variable is either risky or unsafe:
	      ((not (eq enable-local-variables :safe))
	       (push elt all-vars)
	       (if (risky-local-variable-p var val)
		   (push elt risky-vars)
		 (push elt unsafe-vars))))))
    (and all-vars
	 ;; Query, unless all vars are safe or user wants no querying.
	 (or (and (eq enable-local-variables t)
		  (null unsafe-vars)
		  (null risky-vars))
	     (memq enable-local-variables '(:all :safe))
	     (hack-local-variables-confirm all-vars unsafe-vars
					   risky-vars dir-name))
	 (dolist (elt all-vars)
	   (unless (memq (car elt) '(eval mode))
	     (unless dir-name
	       (setq dir-local-variables-alist
		     (assq-delete-all (car elt) dir-local-variables-alist)))
	     (setq file-local-variables-alist
		   (assq-delete-all (car elt) file-local-variables-alist)))
	   (push elt file-local-variables-alist)))))

(defun hack-local-variables (&optional mode-only)
  "Parse and put into effect this buffer's local variables spec.
If MODE-ONLY is non-nil, all we do is check whether the major mode
is specified, returning t if it is specified."
  (let ((enable-local-variables
	 (and local-enable-local-variables enable-local-variables))
	result)
    (unless mode-only
      (setq file-local-variables-alist nil)
      (report-errors "Directory-local variables error: %s"
	(hack-dir-local-variables)))
    (when (or mode-only enable-local-variables)
      (setq result (hack-local-variables-prop-line mode-only))
      ;; Look for "Local variables:" line in last page.
      (save-excursion
	(goto-char (point-max))
	(search-backward "\n\^L" (max (- (point-max) 3000) (point-min))
			 'move)
	(when (let ((case-fold-search t))
		(search-forward "Local Variables:" nil t))
	  (skip-chars-forward " \t")
	  ;; suffix is what comes after "local variables:" in its line.
	  ;; prefix is what comes before "local variables:" in its line.
	  (let ((suffix
		 (concat
		  (regexp-quote (buffer-substring (point)
						  (line-end-position)))
		  "$"))
		(prefix
		 (concat "^" (regexp-quote
			      (buffer-substring (line-beginning-position)
						(match-beginning 0)))))
		beg)

	    (forward-line 1)
	    (let ((startpos (point))
		  endpos
		  (thisbuf (current-buffer)))
	      (save-excursion
		(unless (let ((case-fold-search t))
			  (re-search-forward
			   (concat prefix "[ \t]*End:[ \t]*" suffix)
			   nil t))
                  ;; This used to be an error, but really all it means is
                  ;; that this may simply not be a local-variables section,
                  ;; so just ignore it.
		  (message "Local variables list is not properly terminated"))
		(beginning-of-line)
		(setq endpos (point)))

	      (with-temp-buffer
		(insert-buffer-substring thisbuf startpos endpos)
		(goto-char (point-min))
		(subst-char-in-region (point) (point-max) ?\^m ?\n)
		(while (not (eobp))
		  ;; Discard the prefix.
		  (if (looking-at prefix)
		      (delete-region (point) (match-end 0))
		    (error "Local variables entry is missing the prefix"))
		  (end-of-line)
		  ;; Discard the suffix.
		  (if (looking-back suffix)
		      (delete-region (match-beginning 0) (point))
		    (error "Local variables entry is missing the suffix"))
		  (forward-line 1))
		(goto-char (point-min))

		(while (not (eobp))
		  ;; Find the variable name; strip whitespace.
		  (skip-chars-forward " \t")
		  (setq beg (point))
		  (skip-chars-forward "^:\n")
		  (if (eolp) (error "Missing colon in local variables entry"))
		  (skip-chars-backward " \t")
		  (let* ((str (buffer-substring beg (point)))
			 (var (let ((read-circle nil))
				(read str)))
			 val)
		    ;; Read the variable value.
		    (skip-chars-forward "^:")
		    (forward-char 1)
		    (let ((read-circle nil))
		      (setq val (read (current-buffer))))
		    (if mode-only
			(if (eq var 'mode)
			    (setq result t))
		      (unless (eq var 'coding)
			(condition-case nil
			    (push (cons (if (eq var 'eval)
					    'eval
					  (indirect-variable var))
					val) result)
			  (error nil)))))
		  (forward-line 1))))))))
    ;; Now we've read all the local variables.
    ;; If MODE-ONLY is non-nil, return whether the mode was specified.
    (cond (mode-only result)
	  ;; Otherwise, set the variables.
	  (enable-local-variables
	   (hack-local-variables-filter result nil)
	   (hack-local-variables-apply)))))

(defun hack-local-variables-apply ()
  (when file-local-variables-alist
    ;; Any 'evals must run in the Right sequence.
    (setq file-local-variables-alist
	  (nreverse file-local-variables-alist))
    (run-hooks 'before-hack-local-variables-hook)
    (dolist (elt file-local-variables-alist)
      (hack-one-local-variable (car elt) (cdr elt))))
  (run-hooks 'hack-local-variables-hook))

(defun safe-local-variable-p (sym val)
  "Non-nil if SYM is safe as a file-local variable with value VAL.
It is safe if any of these conditions are met:

 * There is a matching entry (SYM . VAL) in the
   `safe-local-variable-values' user option.

 * The `safe-local-variable' property of SYM is a function that
   evaluates to a non-nil value with VAL as an argument."
  (or (member (cons sym val) safe-local-variable-values)
      (let ((safep (get sym 'safe-local-variable)))
        (and (functionp safep) (funcall safep val)))))

(defun risky-local-variable-p (sym &optional ignored)
  "Non-nil if SYM could be dangerous as a file-local variable.
It is dangerous if either of these conditions are met:

 * Its `risky-local-variable' property is non-nil.

 * Its name ends with \"hook(s)\", \"function(s)\", \"form(s)\", \"map\",
   \"program\", \"command(s)\", \"predicate(s)\", \"frame-alist\",
   \"mode-alist\", \"font-lock-(syntactic-)keyword*\",
   \"map-alist\", or \"bindat-spec\"."
  ;; If this is an alias, check the base name.
  (condition-case nil
      (setq sym (indirect-variable sym))
    (error nil))
  (or (get sym 'risky-local-variable)
      (string-match "-hooks?$\\|-functions?$\\|-forms?$\\|-program$\\|\
-commands?$\\|-predicates?$\\|font-lock-keywords$\\|font-lock-keywords\
-[0-9]+$\\|font-lock-syntactic-keywords$\\|-frame-alist$\\|-mode-alist$\\|\
-map$\\|-map-alist$\\|-bindat-spec$" (symbol-name sym))))

(defun hack-one-local-variable-quotep (exp)
  (and (consp exp) (eq (car exp) 'quote) (consp (cdr exp))))

(defun hack-one-local-variable-constantp (exp)
  (or (and (not (symbolp exp)) (not (consp exp)))
      (memq exp '(t nil))
      (keywordp exp)
      (hack-one-local-variable-quotep exp)))

(defun hack-one-local-variable-eval-safep (exp)
  "Return t if it is safe to eval EXP when it is found in a file."
  (or (not (consp exp))
      ;; Detect certain `put' expressions.
      (and (eq (car exp) 'put)
	   (hack-one-local-variable-quotep (nth 1 exp))
	   (hack-one-local-variable-quotep (nth 2 exp))
	   (let ((prop (nth 1 (nth 2 exp)))
		 (val (nth 3 exp)))
	     (cond ((memq prop '(lisp-indent-hook
				 lisp-indent-function
				 scheme-indent-function))
		    ;; Only allow safe values (not functions).
		    (or (numberp val)
			(and (hack-one-local-variable-quotep val)
			     (eq (nth 1 val) 'defun))))
		   ((eq prop 'edebug-form-spec)
		    ;; Only allow indirect form specs.
		    ;; During bootstrapping, edebug-basic-spec might not be
		    ;; defined yet.
                    (and (fboundp 'edebug-basic-spec)
			 (hack-one-local-variable-quotep val)
                         (edebug-basic-spec (nth 1 val)))))))
      ;; Allow expressions that the user requested.
      (member exp safe-local-eval-forms)
      ;; Certain functions can be allowed with safe arguments
      ;; or can specify verification functions to try.
      (and (symbolp (car exp))
	   (let ((prop (get (car exp) 'safe-local-eval-function)))
	     (cond ((eq prop t)
		    (let ((ok t))
		      (dolist (arg (cdr exp))
			(unless (hack-one-local-variable-constantp arg)
			  (setq ok nil)))
		      ok))
		   ((functionp prop)
		    (funcall prop exp))
		   ((listp prop)
		    (let ((ok nil))
		      (dolist (function prop)
			(if (funcall function exp)
			    (setq ok t)))
		      ok)))))))

(defun hack-one-local-variable (var val)
  "Set local variable VAR with value VAL.
If VAR is `mode', call `VAL-mode' as a function unless it's
already the major mode."
  (cond ((eq var 'mode)
	 (let ((mode (intern (concat (downcase (symbol-name val))
				     "-mode"))))
	   (unless (eq (indirect-function mode)
		       (indirect-function major-mode))
	     (if (memq mode minor-mode-list)
		 ;; A minor mode must be passed an argument.
		 ;; Otherwise, if the user enables the minor mode in a
		 ;; major mode hook, this would toggle it off.
		 (funcall mode 1)
	       (funcall mode)))))
	((eq var 'eval)
	 (save-excursion (eval val)))
	(t
         ;; Make sure the string has no text properties.
         ;; Some text properties can get evaluated in various ways,
         ;; so it is risky to put them on with a local variable list.
         (if (stringp val)
             (set-text-properties 0 (length val) nil val))
         (set (make-local-variable var) val))))

;;; Handling directory-local variables, aka project settings.

(defvar dir-locals-class-alist '()
  "Alist mapping directory-local variable classes (symbols) to variable lists.")

(defvar dir-locals-directory-cache '()
  "List of cached directory roots for directory-local variable classes.
Each element in this list has the form (DIR CLASS MTIME).
DIR is the name of the directory.
CLASS is the name of a variable class (a symbol).
MTIME is the recorded modification time of the directory-local
 variables file associated with this entry.  This time is a list
 of two integers (the same format as `file-attributes'), and is
 used to test whether the cache entry is still valid.
 Alternatively, MTIME can be nil, which means the entry is always
 considered valid.")

(defsubst dir-locals-get-class-variables (class)
  "Return the variable list for CLASS."
  (cdr (assq class dir-locals-class-alist)))

(defun dir-locals-collect-mode-variables (mode-variables variables)
  "Collect directory-local variables from MODE-VARIABLES.
VARIABLES is the initial list of variables.
Returns the new list."
  (dolist (pair mode-variables variables)
    (let* ((variable (car pair))
	   (value (cdr pair))
	   (slot (assq variable variables)))
      ;; If variables are specified more than once, only use the last.  (Why?)
      ;; The pseudo-variables mode and eval are different (bug#3430).
      (if (and slot (not (memq variable '(mode eval))))
	  (setcdr slot value)
	;; Need a new cons in case we setcdr later.
	(push (cons variable value) variables)))))

(defun dir-locals-collect-variables (class-variables root variables)
  "Collect entries from CLASS-VARIABLES into VARIABLES.
ROOT is the root directory of the project.
Return the new variables list."
  (let* ((file-name (buffer-file-name))
	 (sub-file-name (if file-name
			    (substring file-name (length root)))))
    (dolist (entry class-variables variables)
      (let ((key (car entry)))
	(cond
	 ((stringp key)
	  ;; Don't include this in the previous condition, because we
	  ;; want to filter all strings before the next condition.
	  (when (and sub-file-name
		     (>= (length sub-file-name) (length key))
		     (string= key (substring sub-file-name 0 (length key))))
	    (setq variables (dir-locals-collect-variables
			     (cdr entry) root variables))))
	 ((or (not key)
	      (derived-mode-p key))
	  (setq variables (dir-locals-collect-mode-variables
			   (cdr entry) variables))))))))

(defun dir-locals-set-directory-class (directory class &optional mtime)
  "Declare that the DIRECTORY root is an instance of CLASS.
DIRECTORY is the name of a directory, a string.
CLASS is the name of a project class, a symbol.
MTIME is either the modification time of the directory-local
variables file that defined this class, or nil.

When a file beneath DIRECTORY is visited, the mode-specific
variables from CLASS are applied to the buffer.  The variables
for a class are defined using `dir-locals-set-class-variables'."
  (setq directory (file-name-as-directory (expand-file-name directory)))
  (unless (assq class dir-locals-class-alist)
    (error "No such class `%s'" (symbol-name class)))
  (push (list directory class mtime) dir-locals-directory-cache))

(defun dir-locals-set-class-variables (class variables)
  "Map the type CLASS to a list of variable settings.
CLASS is the project class, a symbol.  VARIABLES is a list
that declares directory-local variables for the class.
An element in VARIABLES is either of the form:
    (MAJOR-MODE . ALIST)
or
    (DIRECTORY . LIST)

In the first form, MAJOR-MODE is a symbol, and ALIST is an alist
whose elements are of the form (VARIABLE . VALUE).

In the second form, DIRECTORY is a directory name (a string), and
LIST is a list of the form accepted by the function.

When a file is visited, the file's class is found.  A directory
may be assigned a class using `dir-locals-set-directory-class'.
Then variables are set in the file's buffer according to the
class' LIST.  The list is processed in order.

* If the element is of the form (MAJOR-MODE . ALIST), and the
  buffer's major mode is derived from MAJOR-MODE (as determined
  by `derived-mode-p'), then all the variables in ALIST are
  applied.  A MAJOR-MODE of nil may be used to match any buffer.
  `make-local-variable' is called for each variable before it is
  set.

* If the element is of the form (DIRECTORY . LIST), and DIRECTORY
  is an initial substring of the file's directory, then LIST is
  applied by recursively following these rules."
  (let ((elt (assq class dir-locals-class-alist)))
    (if elt
	(setcdr elt variables)
      (push (cons class variables) dir-locals-class-alist))))

(defconst dir-locals-file ".dir-locals.el"
  "File that contains directory-local variables.
It has to be constant to enforce uniform values
across different environments and users.")

(defun dir-locals-find-file (file)
  "Find the directory-local variables for FILE.
This searches upward in the directory tree from FILE.
If the directory root of FILE has been registered in
 `dir-locals-directory-cache' and the directory-local variables
 file has not been modified, return the matching entry in
 `dir-locals-directory-cache'.
Otherwise, if a directory-local variables file is found, return
 the file name.
Otherwise, return nil."
  (setq file (expand-file-name file))
  (let* ((dir-locals-file-name
	  (if (eq system-type 'ms-dos)
	      (dosified-file-name dir-locals-file)
	    dir-locals-file))
	 (locals-file (locate-dominating-file file dir-locals-file-name))
	 (dir-elt nil))
    ;; `locate-dominating-file' may have abbreviated the name.
    (when locals-file
      (setq locals-file (expand-file-name dir-locals-file-name locals-file)))
    ;; Find the best cached value in `dir-locals-directory-cache'.
    (dolist (elt dir-locals-directory-cache)
      (when (and (eq t (compare-strings file nil (length (car elt))
					(car elt) nil nil
					(memq system-type
					      '(windows-nt cygwin ms-dos))))
		 (> (length (car elt)) (length (car dir-elt))))
	(setq dir-elt elt)))
    (let ((use-cache (and dir-elt
			  (or (null locals-file)
			      (<= (length (file-name-directory locals-file))
				  (length (car dir-elt)))))))
      (if use-cache
	  ;; Check the validity of the cache.
	  (if (and (file-readable-p (car dir-elt))
		   (or (null  (nth 2 dir-elt))
		       (equal (nth 2 dir-elt)
			      (nth 5 (file-attributes (car dir-elt))))))
	      ;; This cache entry is OK.
	      dir-elt
	    ;; This cache entry is invalid; clear it.
	    (setq dir-locals-directory-cache
		  (delq dir-elt dir-locals-directory-cache))
	    locals-file)
	locals-file))))

(defun dir-locals-read-from-file (file)
  "Load a variables FILE and register a new class and instance.
FILE is the name of the file holding the variables to apply.
The new class name is the same as the directory in which FILE
is found.  Returns the new class name."
  (with-temp-buffer
    (insert-file-contents file)
    (let* ((dir-name (file-name-directory file))
	   (class-name (intern dir-name))
	   (variables (let ((read-circle nil))
			(read (current-buffer)))))
      (dir-locals-set-class-variables class-name variables)
      (dir-locals-set-directory-class dir-name class-name
				      (nth 5 (file-attributes file)))
      class-name)))

(defun hack-dir-local-variables ()
  "Read per-directory local variables for the current buffer.
Store the directory-local variables in `dir-local-variables-alist'
and `file-local-variables-alist', without applying them."
  (when (and enable-local-variables
	     (not (file-remote-p (or (buffer-file-name) default-directory))))
    ;; Find the variables file.
    (let ((variables-file (dir-locals-find-file (or (buffer-file-name) default-directory)))
	  (class nil)
	  (dir-name nil))
      (cond
       ((stringp variables-file)
	(setq dir-name (if (buffer-file-name) (file-name-directory (buffer-file-name)) default-directory))
	(setq class (dir-locals-read-from-file variables-file)))
       ((consp variables-file)
	(setq dir-name (nth 0 variables-file))
	(setq class (nth 1 variables-file))))
      (when class
	(let ((variables
	       (dir-locals-collect-variables
		(dir-locals-get-class-variables class) dir-name nil)))
	  (when variables
	    (dolist (elt variables)
	      (unless (memq (car elt) '(eval mode))
		(setq dir-local-variables-alist
		      (assq-delete-all (car elt) dir-local-variables-alist)))
	      (push elt dir-local-variables-alist))
	    (hack-local-variables-filter variables dir-name)))))))

(defun hack-dir-local-variables-non-file-buffer ()
  (hack-dir-local-variables)
  (hack-local-variables-apply))


(defcustom change-major-mode-with-file-name t
  "Non-nil means \\[write-file] should set the major mode from the file name.
However, the mode will not be changed if
\(1) a local variables list or the `-*-' line specifies a major mode, or
\(2) the current major mode is a \"special\" mode,
\     not suitable for ordinary files, or
\(3) the new file name does not particularly specify any mode."
  :type 'boolean
  :group 'editing-basics)

(defun set-visited-file-name (filename &optional no-query along-with-file)
  "Change name of file visited in current buffer to FILENAME.
This also renames the buffer to correspond to the new file.
The next time the buffer is saved it will go in the newly specified file.
FILENAME nil or an empty string means mark buffer as not visiting any file.
Remember to delete the initial contents of the minibuffer
if you wish to pass an empty string as the argument.

The optional second argument NO-QUERY, if non-nil, inhibits asking for
confirmation in the case where another buffer is already visiting FILENAME.

The optional third argument ALONG-WITH-FILE, if non-nil, means that
the old visited file has been renamed to the new name FILENAME."
  (interactive "FSet visited file name: ")
  (if (buffer-base-buffer)
      (error "An indirect buffer cannot visit a file"))
  (let (truename)
    (if filename
	(setq filename
	      (if (string-equal filename "")
		  nil
		(expand-file-name filename))))
    (if filename
	(progn
	  (setq truename (file-truename filename))
	  (if find-file-visit-truename
	      (setq filename truename))))
    (if filename
	(let ((new-name (file-name-nondirectory filename)))
	  (if (string= new-name "")
	      (error "Empty file name"))))
    (let ((buffer (and filename (find-buffer-visiting filename))))
      (and buffer (not (eq buffer (current-buffer)))
	   (not no-query)
	   (not (y-or-n-p (format "A buffer is visiting %s; proceed? "
                                  filename)))
	   (error "Aborted")))
    (or (equal filename buffer-file-name)
	(progn
	  (and filename (lock-buffer filename))
	  (unlock-buffer)))
    (setq buffer-file-name filename)
    (if filename			; make buffer name reflect filename.
	(let ((new-name (file-name-nondirectory buffer-file-name)))
	  (setq default-directory (file-name-directory buffer-file-name))
	  ;; If new-name == old-name, renaming would add a spurious <2>
	  ;; and it's considered as a feature in rename-buffer.
	  (or (string= new-name (buffer-name))
	      (rename-buffer new-name t))))
    (setq buffer-backed-up nil)
    (or along-with-file
	(clear-visited-file-modtime))
    ;; Abbreviate the file names of the buffer.
    (if truename
	(progn
	  (setq buffer-file-truename (abbreviate-file-name truename))
	  (if find-file-visit-truename
	      (setq buffer-file-name truename))))
    (setq buffer-file-number
	  (if filename
	      (nthcdr 10 (file-attributes buffer-file-name))
	      nil)))
  ;; write-file-functions is normally used for things like ftp-find-file
  ;; that visit things that are not local files as if they were files.
  ;; Changing to visit an ordinary local file instead should flush the hook.
  (kill-local-variable 'write-file-functions)
  (kill-local-variable 'local-write-file-hooks)
  (kill-local-variable 'revert-buffer-function)
  (kill-local-variable 'backup-inhibited)
  ;; If buffer was read-only because of version control,
  ;; that reason is gone now, so make it writable.
  (if vc-mode
      (setq buffer-read-only nil))
  (kill-local-variable 'vc-mode)
  ;; Turn off backup files for certain file names.
  ;; Since this is a permanent local, the major mode won't eliminate it.
  (and buffer-file-name
       backup-enable-predicate
       (not (funcall backup-enable-predicate buffer-file-name))
       (progn
	 (make-local-variable 'backup-inhibited)
	 (setq backup-inhibited t)))
  (let ((oauto buffer-auto-save-file-name))
    ;; If auto-save was not already on, turn it on if appropriate.
    (if (not buffer-auto-save-file-name)
	(and buffer-file-name auto-save-default
	     (auto-save-mode t))
      ;; If auto save is on, start using a new name.
      ;; We deliberately don't rename or delete the old auto save
      ;; for the old visited file name.  This is because perhaps
      ;; the user wants to save the new state and then compare with the
      ;; previous state from the auto save file.
      (setq buffer-auto-save-file-name
	    (make-auto-save-file-name)))
    ;; Rename the old auto save file if any.
    (and oauto buffer-auto-save-file-name
	 (file-exists-p oauto)
	 (rename-file oauto buffer-auto-save-file-name t)))
  (and buffer-file-name
       (not along-with-file)
       (set-buffer-modified-p t))
  ;; Update the major mode, if the file name determines it.
  (condition-case nil
      ;; Don't change the mode if it is special.
      (or (not change-major-mode-with-file-name)
	  (get major-mode 'mode-class)
	  ;; Don't change the mode if the local variable list specifies it.
	  (hack-local-variables t)
	  (set-auto-mode t))
    (error nil)))

(defun write-file (filename &optional confirm)
  "Write current buffer into file FILENAME.
This makes the buffer visit that file, and marks it as not modified.

If you specify just a directory name as FILENAME, that means to use
the default file name but in that directory.  You can also yank
the default file name into the minibuffer to edit it, using \\<minibuffer-local-map>\\[next-history-element].

If the buffer is not already visiting a file, the default file name
for the output file is the buffer name.

If optional second arg CONFIRM is non-nil, this function
asks for confirmation before overwriting an existing file.
Interactively, confirmation is required unless you supply a prefix argument."
;;  (interactive "FWrite file: ")
  (interactive
   (list (if buffer-file-name
	     (read-file-name "Write file: "
			     nil nil nil nil)
	   (read-file-name "Write file: " default-directory
			   (expand-file-name
			    (file-name-nondirectory (buffer-name))
			    default-directory)
			   nil nil))
	 (not current-prefix-arg)))
  (or (null filename) (string-equal filename "")
      (progn
	;; If arg is just a directory,
	;; use the default file name, but in that directory.
	(if (file-directory-p filename)
	    (setq filename (concat (file-name-as-directory filename)
				   (file-name-nondirectory
				    (or buffer-file-name (buffer-name))))))
	(and confirm
	     (file-exists-p filename)
	     (or (y-or-n-p (format "File `%s' exists; overwrite? " filename))
		 (error "Canceled")))
	(set-visited-file-name filename (not confirm))))
  (set-buffer-modified-p t)
  ;; Make buffer writable if file is writable.
  (and buffer-file-name
       (file-writable-p buffer-file-name)
       (setq buffer-read-only nil))
  (save-buffer)
  ;; It's likely that the VC status at the new location is different from
  ;; the one at the old location.
  (vc-find-file-hook))

(defun backup-buffer ()
  "Make a backup of the disk file visited by the current buffer, if appropriate.
This is normally done before saving the buffer the first time.

A backup may be done by renaming or by copying; see documentation of
variable `make-backup-files'.  If it's done by renaming, then the file is
no longer accessible under its old name.

The value is non-nil after a backup was made by renaming.
It has the form (MODES SELINUXCONTEXT BACKUPNAME).
MODES is the result of `file-modes' on the original
file; this means that the caller, after saving the buffer, should change
the modes of the new file to agree with the old modes.
SELINUXCONTEXT is the result of `file-selinux-context' on the original
file; this means that the caller, after saving the buffer, should change
the SELinux context of the new file to agree with the old context.
BACKUPNAME is the backup file name, which is the old file renamed."
  (if (and make-backup-files (not backup-inhibited)
	   (not buffer-backed-up)
	   (file-exists-p buffer-file-name)
	   (memq (aref (elt (file-attributes buffer-file-name) 8) 0)
		 '(?- ?l)))
      (let ((real-file-name buffer-file-name)
	    backup-info backupname targets setmodes)
	;; If specified name is a symbolic link, chase it to the target.
	;; Thus we make the backups in the directory where the real file is.
	(setq real-file-name (file-chase-links real-file-name))
	(setq backup-info (find-backup-file-name real-file-name)
	      backupname (car backup-info)
	      targets (cdr backup-info))
	;; (if (file-directory-p buffer-file-name)
	;;     (error "Cannot save buffer in directory %s" buffer-file-name))
	(if backup-info
	    (condition-case ()
		(let ((delete-old-versions
		       ;; If have old versions to maybe delete,
		       ;; ask the user to confirm now, before doing anything.
		       ;; But don't actually delete til later.
		       (and targets
			    (or (eq delete-old-versions t) (eq delete-old-versions nil))
			    (or delete-old-versions
				(y-or-n-p (format "Delete excess backup versions of %s? "
						  real-file-name)))))
		      (modes (file-modes buffer-file-name))
		      (context (file-selinux-context buffer-file-name)))
		  ;; Actually write the back up file.
		  (condition-case ()
		      (if (or file-precious-flag
    ;			      (file-symlink-p buffer-file-name)
			      backup-by-copying
			      ;; Don't rename a suid or sgid file.
			      (and modes (< 0 (logand modes #o6000)))
			      (not (file-writable-p (file-name-directory real-file-name)))
			      (and backup-by-copying-when-linked
				   (> (file-nlinks real-file-name) 1))
			      (and (or backup-by-copying-when-mismatch
				       (integerp backup-by-copying-when-privileged-mismatch))
				   (let ((attr (file-attributes real-file-name)))
				     (and (or backup-by-copying-when-mismatch
					      (and (integerp (nth 2 attr))
						   (integerp backup-by-copying-when-privileged-mismatch)
						   (<= (nth 2 attr) backup-by-copying-when-privileged-mismatch)))
					  (or (nth 9 attr)
					      (not (file-ownership-preserved-p real-file-name)))))))
			  (backup-buffer-copy real-file-name backupname modes context)
			;; rename-file should delete old backup.
			(rename-file real-file-name backupname t)
			(setq setmodes (list modes context backupname)))
		    (file-error
		     ;; If trouble writing the backup, write it in ~.
		     (setq backupname (expand-file-name
				       (convert-standard-filename
					"~/%backup%~")))
		     (message "Cannot write backup file; backing up in %s"
			      backupname)
		     (sleep-for 1)
		     (backup-buffer-copy real-file-name backupname modes context)))
		  (setq buffer-backed-up t)
		  ;; Now delete the old versions, if desired.
		  (if delete-old-versions
		      (while targets
			(condition-case ()
			    (delete-file (car targets))
			  (file-error nil))
			(setq targets (cdr targets))))
		  setmodes)
	    (file-error nil))))))

(defun backup-buffer-copy (from-name to-name modes context)
  (let ((umask (default-file-modes)))
    (unwind-protect
	(progn
	  ;; Create temp files with strict access rights.  It's easy to
	  ;; loosen them later, whereas it's impossible to close the
	  ;; time-window of loose permissions otherwise.
	  (set-default-file-modes ?\700)
	  (when (condition-case nil
		    ;; Try to overwrite old backup first.
		    (copy-file from-name to-name t t t)
		  (error t))
	    (while (condition-case nil
		       (progn
			 (when (file-exists-p to-name)
			   (delete-file to-name))
			 (copy-file from-name to-name nil t t)
			 nil)
		     (file-already-exists t))
	      ;; The file was somehow created by someone else between
	      ;; `delete-file' and `copy-file', so let's try again.
	      ;; rms says "I think there is also a possible race
	      ;; condition for making backup files" (emacs-devel 20070821).
	      nil)))
      ;; Reset the umask.
      (set-default-file-modes umask)))
  (and modes
       (set-file-modes to-name (logand modes #o1777)))
  (and context
       (set-file-selinux-context to-name context)))

(defun file-name-sans-versions (name &optional keep-backup-version)
  "Return file NAME sans backup versions or strings.
This is a separate procedure so your site-init or startup file can
redefine it.
If the optional argument KEEP-BACKUP-VERSION is non-nil,
we do not remove backup version numbers, only true file version numbers."
  (let ((handler (find-file-name-handler name 'file-name-sans-versions)))
    (if handler
	(funcall handler 'file-name-sans-versions name keep-backup-version)
      (substring name 0
		 (if keep-backup-version
		     (length name)
		   (or (string-match "\\.~[-[:alnum:]:#@^._]+~\\'" name)
		       (string-match "~\\'" name)
		       (length name)))))))

(defun file-ownership-preserved-p (file)
  "Return t if deleting FILE and rewriting it would preserve the owner."
  (let ((handler (find-file-name-handler file 'file-ownership-preserved-p)))
    (if handler
	(funcall handler 'file-ownership-preserved-p file)
      (let ((attributes (file-attributes file)))
	;; Return t if the file doesn't exist, since it's true that no
	;; information would be lost by an (attempted) delete and create.
	(or (null attributes)
	    (= (nth 2 attributes) (user-uid)))))))

(defun file-name-sans-extension (filename)
  "Return FILENAME sans final \"extension\".
The extension, in a file name, is the part that follows the last `.',
except that a leading `.', if any, doesn't count."
  (save-match-data
    (let ((file (file-name-sans-versions (file-name-nondirectory filename)))
	  directory)
      (if (and (string-match "\\.[^.]*\\'" file)
	       (not (eq 0 (match-beginning 0))))
	  (if (setq directory (file-name-directory filename))
	      ;; Don't use expand-file-name here; if DIRECTORY is relative,
	      ;; we don't want to expand it.
	      (concat directory (substring file 0 (match-beginning 0)))
	    (substring file 0 (match-beginning 0)))
	filename))))

(defun file-name-extension (filename &optional period)
  "Return FILENAME's final \"extension\".
The extension, in a file name, is the part that follows the last `.',
excluding version numbers and backup suffixes,
except that a leading `.', if any, doesn't count.
Return nil for extensionless file names such as `foo'.
Return the empty string for file names such as `foo.'.

If PERIOD is non-nil, then the returned value includes the period
that delimits the extension, and if FILENAME has no extension,
the value is \"\"."
  (save-match-data
    (let ((file (file-name-sans-versions (file-name-nondirectory filename))))
      (if (and (string-match "\\.[^.]*\\'" file)
	       (not (eq 0 (match-beginning 0))))
          (substring file (+ (match-beginning 0) (if period 0 1)))
        (if period
            "")))))

(defcustom make-backup-file-name-function nil
  "A function to use instead of the default `make-backup-file-name'.
A value of nil gives the default `make-backup-file-name' behavior.

This could be buffer-local to do something special for specific
files.  If you define it, you may need to change `backup-file-name-p'
and `file-name-sans-versions' too.

See also `backup-directory-alist'."
  :group 'backup
  :type '(choice (const :tag "Default" nil)
		 (function :tag "Your function")))

(defcustom backup-directory-alist nil
  "Alist of filename patterns and backup directory names.
Each element looks like (REGEXP . DIRECTORY).  Backups of files with
names matching REGEXP will be made in DIRECTORY.  DIRECTORY may be
relative or absolute.  If it is absolute, so that all matching files
are backed up into the same directory, the file names in this
directory will be the full name of the file backed up with all
directory separators changed to `!' to prevent clashes.  This will not
work correctly if your filesystem truncates the resulting name.

For the common case of all backups going into one directory, the alist
should contain a single element pairing \".\" with the appropriate
directory name.

If this variable is nil, or it fails to match a filename, the backup
is made in the original file's directory.

On MS-DOS filesystems without long names this variable is always
ignored."
  :group 'backup
  :type '(repeat (cons (regexp :tag "Regexp matching filename")
		       (directory :tag "Backup directory name"))))

(defun normal-backup-enable-predicate (name)
  "Default `backup-enable-predicate' function.
Checks for files in `temporary-file-directory',
`small-temporary-file-directory', and /tmp."
  (not (or (let ((comp (compare-strings temporary-file-directory 0 nil
					name 0 nil)))
	     ;; Directory is under temporary-file-directory.
	     (and (not (eq comp t))
		  (< comp (- (length temporary-file-directory)))))
	   (let ((comp (compare-strings "/tmp" 0 nil
					name 0 nil)))
	     ;; Directory is under /tmp.
	     (and (not (eq comp t))
		  (< comp (- (length "/tmp")))))
	   (if small-temporary-file-directory
	       (let ((comp (compare-strings small-temporary-file-directory
					    0 nil
					    name 0 nil)))
		 ;; Directory is under small-temporary-file-directory.
		 (and (not (eq comp t))
		      (< comp (- (length small-temporary-file-directory)))))))))

(defun make-backup-file-name (file)
  "Create the non-numeric backup file name for FILE.
Normally this will just be the file's name with `~' appended.
Customization hooks are provided as follows.

If the variable `make-backup-file-name-function' is non-nil, its value
should be a function which will be called with FILE as its argument;
the resulting name is used.

Otherwise a match for FILE is sought in `backup-directory-alist'; see
the documentation of that variable.  If the directory for the backup
doesn't exist, it is created."
  (if make-backup-file-name-function
      (funcall make-backup-file-name-function file)
    (if (and (eq system-type 'ms-dos)
	     (not (msdos-long-file-names)))
	(let ((fn (file-name-nondirectory file)))
	  (concat (file-name-directory file)
		  (or (and (string-match "\\`[^.]+\\'" fn)
			   (concat (match-string 0 fn) ".~"))
		      (and (string-match "\\`[^.]+\\.\\(..?\\)?" fn)
			   (concat (match-string 0 fn) "~")))))
      (concat (make-backup-file-name-1 file) "~"))))

(defun make-backup-file-name-1 (file)
  "Subroutine of `make-backup-file-name' and `find-backup-file-name'."
  (let ((alist backup-directory-alist)
	elt backup-directory abs-backup-directory)
    (while alist
      (setq elt (pop alist))
      (if (string-match (car elt) file)
	  (setq backup-directory (cdr elt)
		alist nil)))
    ;; If backup-directory is relative, it should be relative to the
    ;; file's directory.  By expanding explicitly here, we avoid
    ;; depending on default-directory.
    (if backup-directory
	(setq abs-backup-directory
	      (expand-file-name backup-directory
				(file-name-directory file))))
    (if (and abs-backup-directory (not (file-exists-p abs-backup-directory)))
	(condition-case nil
	    (make-directory abs-backup-directory 'parents)
	  (file-error (setq backup-directory nil
			    abs-backup-directory nil))))
    (if (null backup-directory)
	file
      (if (file-name-absolute-p backup-directory)
	  (progn
	    (when (memq system-type '(windows-nt ms-dos cygwin))
	      ;; Normalize DOSish file names: downcase the drive
	      ;; letter, if any, and replace the leading "x:" with
	      ;; "/drive_x".
	      (or (file-name-absolute-p file)
		  (setq file (expand-file-name file))) ; make defaults explicit
	      ;; Replace any invalid file-name characters (for the
	      ;; case of backing up remote files).
	      (setq file (expand-file-name (convert-standard-filename file)))
	      (if (eq (aref file 1) ?:)
		  (setq file (concat "/"
				     "drive_"
				     (char-to-string (downcase (aref file 0)))
				     (if (eq (aref file 2) ?/)
					 ""
				       "/")
				     (substring file 2)))))
	    ;; Make the name unique by substituting directory
	    ;; separators.  It may not really be worth bothering about
	    ;; doubling `!'s in the original name...
	    (expand-file-name
	     (subst-char-in-string
	      ?/ ?!
	      (replace-regexp-in-string "!" "!!" file))
	     backup-directory))
	(expand-file-name (file-name-nondirectory file)
			  (file-name-as-directory abs-backup-directory))))))

(defun backup-file-name-p (file)
  "Return non-nil if FILE is a backup file name (numeric or not).
This is a separate function so you can redefine it for customization.
You may need to redefine `file-name-sans-versions' as well."
    (string-match "~\\'" file))

(defvar backup-extract-version-start)

;; This is used in various files.
;; The usage of backup-extract-version-start is not very clean,
;; but I can't see a good alternative, so as of now I am leaving it alone.
(defun backup-extract-version (fn)
  "Given the name of a numeric backup file, FN, return the backup number.
Uses the free variable `backup-extract-version-start', whose value should be
the index in the name where the version number begins."
  (if (and (string-match "[0-9]+~/?$" fn backup-extract-version-start)
	   (= (match-beginning 0) backup-extract-version-start))
      (string-to-number (substring fn backup-extract-version-start -1))
      0))

(defun find-backup-file-name (fn)
  "Find a file name for a backup file FN, and suggestions for deletions.
Value is a list whose car is the name for the backup file
and whose cdr is a list of old versions to consider deleting now.
If the value is nil, don't make a backup.
Uses `backup-directory-alist' in the same way as does
`make-backup-file-name'."
  (let ((handler (find-file-name-handler fn 'find-backup-file-name)))
    ;; Run a handler for this function so that ange-ftp can refuse to do it.
    (if handler
	(funcall handler 'find-backup-file-name fn)
      (if (or (eq version-control 'never)
	      ;; We don't support numbered backups on plain MS-DOS
	      ;; when long file names are unavailable.
	      (and (eq system-type 'ms-dos)
		   (not (msdos-long-file-names))))
	  (list (make-backup-file-name fn))
	(let* ((basic-name (make-backup-file-name-1 fn))
	       (base-versions (concat (file-name-nondirectory basic-name)
				      ".~"))
	       (backup-extract-version-start (length base-versions))
	       (high-water-mark 0)
	       (number-to-delete 0)
	       possibilities deserve-versions-p versions)
	  (condition-case ()
	      (setq possibilities (file-name-all-completions
				   base-versions
				   (file-name-directory basic-name))
		    versions (sort (mapcar #'backup-extract-version
					   possibilities)
				   #'<)
		    high-water-mark (apply 'max 0 versions)
		    deserve-versions-p (or version-control
					   (> high-water-mark 0))
		    number-to-delete (- (length versions)
					kept-old-versions
					kept-new-versions
					-1))
	    (file-error (setq possibilities nil)))
	  (if (not deserve-versions-p)
	      (list (make-backup-file-name fn))
	    (cons (format "%s.~%d~" basic-name (1+ high-water-mark))
		  (if (and (> number-to-delete 0)
			   ;; Delete nothing if there is overflow
			   ;; in the number of versions to keep.
			   (>= (+ kept-new-versions kept-old-versions -1) 0))
		      (mapcar (lambda (n)
				(format "%s.~%d~" basic-name n))
			      (let ((v (nthcdr kept-old-versions versions)))
				(rplacd (nthcdr (1- number-to-delete) v) ())
				v))))))))))

(defun file-nlinks (filename)
  "Return number of names file FILENAME has."
  (car (cdr (file-attributes filename))))

;; (defun file-relative-name (filename &optional directory)
;;   "Convert FILENAME to be relative to DIRECTORY (default: `default-directory').
;; This function returns a relative file name which is equivalent to FILENAME
;; when used with that default directory as the default.
;; If this is impossible (which can happen on MSDOS and Windows
;; when the file name and directory use different drive names)
;; then it returns FILENAME."
;;   (save-match-data
;;     (let ((fname (expand-file-name filename)))
;;       (setq directory (file-name-as-directory
;; 		       (expand-file-name (or directory default-directory))))
;;       ;; On Microsoft OSes, if FILENAME and DIRECTORY have different
;;       ;; drive names, they can't be relative, so return the absolute name.
;;       (if (and (or (eq system-type 'ms-dos)
;; 		   (eq system-type 'cygwin)
;; 		   (eq system-type 'windows-nt))
;; 	       (not (string-equal (substring fname  0 2)
;; 				  (substring directory 0 2))))
;; 	  filename
;; 	(let ((ancestor ".")
;; 	      (fname-dir (file-name-as-directory fname)))
;; 	  (while (and (not (string-match (concat "^" (regexp-quote directory)) fname-dir))
;; 		      (not (string-match (concat "^" (regexp-quote directory)) fname)))
;; 	    (setq directory (file-name-directory (substring directory 0 -1))
;; 		  ancestor (if (equal ancestor ".")
;; 			       ".."
;; 			     (concat "../" ancestor))))
;; 	  ;; Now ancestor is empty, or .., or ../.., etc.
;; 	  (if (string-match (concat "^" (regexp-quote directory)) fname)
;; 	      ;; We matched within FNAME's directory part.
;; 	      ;; Add the rest of FNAME onto ANCESTOR.
;; 	      (let ((rest (substring fname (match-end 0))))
;; 		(if (and (equal ancestor ".")
;; 			 (not (equal rest "")))
;; 		    ;; But don't bother with ANCESTOR if it would give us `./'.
;; 		    rest
;; 		  (concat (file-name-as-directory ancestor) rest)))
;; 	    ;; We matched FNAME's directory equivalent.
;; 	    ancestor))))))

(defun file-relative-name (filename &optional directory)
  "Convert FILENAME to be relative to DIRECTORY (default: `default-directory').
This function returns a relative file name which is equivalent to FILENAME
when used with that default directory as the default.
If FILENAME and DIRECTORY lie on different machines or on different drives
on a DOS/Windows machine, it returns FILENAME in expanded form."
  (save-match-data
    (setq directory
	  (file-name-as-directory (expand-file-name (or directory
							default-directory))))
    (setq filename (expand-file-name filename))
    (let ((fremote (file-remote-p filename))
          (dremote (file-remote-p directory)))
      (if ;; Conditions for separate trees
	  (or
	   ;; Test for different drives on DOS/Windows
	   (and
	    ;; Should `cygwin' really be included here?  --stef
	    (memq system-type '(ms-dos cygwin windows-nt))
	    (not (eq t (compare-strings filename 0 2 directory 0 2))))
	   ;; Test for different remote file system identification
	   (not (equal fremote dremote)))
	  filename
        (let ((ancestor ".")
	      (filename-dir (file-name-as-directory filename)))
          (while (not
		  (or
		   (eq t (compare-strings filename-dir nil (length directory)
					  directory nil nil case-fold-search))
		   (eq t (compare-strings filename nil (length directory)
					  directory nil nil case-fold-search))))
            (setq directory (file-name-directory (substring directory 0 -1))
		  ancestor (if (equal ancestor ".")
			       ".."
			     (concat "../" ancestor))))
          ;; Now ancestor is empty, or .., or ../.., etc.
          (if (eq t (compare-strings filename nil (length directory)
				     directory nil nil case-fold-search))
	      ;; We matched within FILENAME's directory part.
	      ;; Add the rest of FILENAME onto ANCESTOR.
	      (let ((rest (substring filename (length directory))))
		(if (and (equal ancestor ".") (not (equal rest "")))
		    ;; But don't bother with ANCESTOR if it would give us `./'.
		    rest
		  (concat (file-name-as-directory ancestor) rest)))
            ;; We matched FILENAME's directory equivalent.
            ancestor))))))

(defun save-buffer (&optional args)
  "Save current buffer in visited file if modified.
Variations are described below.

By default, makes the previous version into a backup file
 if previously requested or if this is the first save.
Prefixed with one \\[universal-argument], marks this version
 to become a backup when the next save is done.
Prefixed with two \\[universal-argument]'s,
 unconditionally makes the previous version into a backup file.
Prefixed with three \\[universal-argument]'s, marks this version
 to become a backup when the next save is done,
 and unconditionally makes the previous version into a backup file.

With a numeric argument of 0, never make the previous version
into a backup file.

If a file's name is FOO, the names of its numbered backup versions are
 FOO.~i~ for various integers i.  A non-numbered backup file is called FOO~.
Numeric backups (rather than FOO~) will be made if value of
 `version-control' is not the atom `never' and either there are already
 numeric versions of the file being backed up, or `version-control' is
 non-nil.
We don't want excessive versions piling up, so there are variables
 `kept-old-versions', which tells Emacs how many oldest versions to keep,
 and `kept-new-versions', which tells how many newest versions to keep.
 Defaults are 2 old versions and 2 new.
`dired-kept-versions' controls dired's clean-directory (.) command.
If `delete-old-versions' is nil, system will query user
 before trimming versions.  Otherwise it does it silently.

If `vc-make-backup-files' is nil, which is the default,
 no backup files are made for files managed by version control.
 (This is because the version control system itself records previous versions.)

See the subroutine `basic-save-buffer' for more information."
  (interactive "p")
  (let ((modp (buffer-modified-p))
	(make-backup-files (or (and make-backup-files (not (eq args 0)))
			       (memq args '(16 64)))))
    (and modp (memq args '(16 64)) (setq buffer-backed-up nil))
    ;; We used to display the message below only for files > 50KB, but
    ;; then Rmail-mbox never displays it due to buffer swapping.  If
    ;; the test is ever re-introduced, be sure to handle saving of
    ;; Rmail files.
    (if (and modp (buffer-file-name))
	(message "Saving file %s..." (buffer-file-name)))
    (basic-save-buffer)
    (and modp (memq args '(4 64)) (setq buffer-backed-up nil))))

(defun delete-auto-save-file-if-necessary (&optional force)
  "Delete auto-save file for current buffer if `delete-auto-save-files' is t.
Normally delete only if the file was written by this Emacs since
the last real save, but optional arg FORCE non-nil means delete anyway."
  (and buffer-auto-save-file-name delete-auto-save-files
       (not (string= buffer-file-name buffer-auto-save-file-name))
       (or force (recent-auto-save-p))
       (progn
	 (condition-case ()
	     (delete-file buffer-auto-save-file-name)
	   (file-error nil))
	 (set-buffer-auto-saved))))

(defvar auto-save-hook nil
  "Normal hook run just before auto-saving.")

(defcustom before-save-hook nil
  "Normal hook that is run before a buffer is saved to its file."
  :options '(copyright-update time-stamp)
  :type 'hook
  :group 'files)

(defcustom after-save-hook nil
  "Normal hook that is run after a buffer is saved to its file."
  :options '(executable-make-buffer-file-executable-if-script-p)
  :type 'hook
  :group 'files)

(defvar save-buffer-coding-system nil
  "If non-nil, use this coding system for saving the buffer.
More precisely, use this coding system in place of the
value of `buffer-file-coding-system', when saving the buffer.
Calling `write-region' for any purpose other than saving the buffer
will still use `buffer-file-coding-system'; this variable has no effect
in such cases.")

(make-variable-buffer-local 'save-buffer-coding-system)
(put 'save-buffer-coding-system 'permanent-local t)

(defun basic-save-buffer ()
  "Save the current buffer in its visited file, if it has been modified.
The hooks `write-contents-functions' and `write-file-functions' get a chance
to do the job of saving; if they do not, then the buffer is saved in
the visited file in the usual way.
Before and after saving the buffer, this function runs
`before-save-hook' and `after-save-hook', respectively."
  (interactive)
  (save-current-buffer
    ;; In an indirect buffer, save its base buffer instead.
    (if (buffer-base-buffer)
	(set-buffer (buffer-base-buffer)))
    (if (buffer-modified-p)
	(let ((recent-save (recent-auto-save-p))
	      setmodes)
	  ;; If buffer has no file name, ask user for one.
	  (or buffer-file-name
	      (let ((filename
		     (expand-file-name
		      (read-file-name "File to save in: ") nil)))
		(if (file-exists-p filename)
		    (if (file-directory-p filename)
			;; Signal an error if the user specified the name of an
			;; existing directory.
			(error "%s is a directory" filename)
		      (unless (y-or-n-p (format "File `%s' exists; overwrite? "
						filename))
			(error "Canceled")))
		  ;; Signal an error if the specified name refers to a
		  ;; non-existing directory.
		  (let ((dir (file-name-directory filename)))
		    (unless (file-directory-p dir)
		      (if (file-exists-p dir)
			  (error "%s is not a directory" dir)
			(error "%s: no such directory" dir)))))
		(set-visited-file-name filename)))
	  (or (verify-visited-file-modtime (current-buffer))
	      (not (file-exists-p buffer-file-name))
	      (yes-or-no-p
	       (format "%s has changed since visited or saved.  Save anyway? "
		       (file-name-nondirectory buffer-file-name)))
	      (error "Save not confirmed"))
	  (save-restriction
	    (widen)
	    (save-excursion
	      (and (> (point-max) (point-min))
		   (not find-file-literally)
		   (/= (char-after (1- (point-max))) ?\n)
		   (not (and (eq selective-display t)
			     (= (char-after (1- (point-max))) ?\r)))
		   (or (eq require-final-newline t)
		       (eq require-final-newline 'visit-save)
		       (and require-final-newline
			    (y-or-n-p
			     (format "Buffer %s does not end in newline.  Add one? "
				     (buffer-name)))))
		   (save-excursion
		     (goto-char (point-max))
		     (insert ?\n))))
	    ;; Support VC version backups.
	    (vc-before-save)
	    (run-hooks 'before-save-hook)
	    (or (run-hook-with-args-until-success 'write-contents-functions)
		(run-hook-with-args-until-success 'local-write-file-hooks)
		(run-hook-with-args-until-success 'write-file-functions)
		;; If a hook returned t, file is already "written".
		;; Otherwise, write it the usual way now.
		(setq setmodes (basic-save-buffer-1)))
	    ;; Now we have saved the current buffer.  Let's make sure
	    ;; that buffer-file-coding-system is fixed to what
	    ;; actually used for saving by binding it locally.
	    (if save-buffer-coding-system
		(setq save-buffer-coding-system last-coding-system-used)
	      (setq buffer-file-coding-system last-coding-system-used))
	    (setq buffer-file-number
		  (nthcdr 10 (file-attributes buffer-file-name)))
	    (if setmodes
		(condition-case ()
		    (progn
		      (set-file-modes buffer-file-name (car setmodes))
		      (set-file-selinux-context buffer-file-name (nth 1 setmodes)))
		  (error nil))))
	  ;; If the auto-save file was recent before this command,
	  ;; delete it now.
	  (delete-auto-save-file-if-necessary recent-save)
	  ;; Support VC `implicit' locking.
	  (vc-after-save)
	  (run-hooks 'after-save-hook))
      (message "(No changes need to be saved)"))))

;; This does the "real job" of writing a buffer into its visited file
;; and making a backup file.  This is what is normally done
;; but inhibited if one of write-file-functions returns non-nil.
;; It returns a value (MODES SELINUXCONTEXT BACKUPNAME), like backup-buffer.
(defun basic-save-buffer-1 ()
  (prog1
      (if save-buffer-coding-system
	  (let ((coding-system-for-write save-buffer-coding-system))
	    (basic-save-buffer-2))
	(basic-save-buffer-2))
    (if buffer-file-coding-system-explicit
	(setcar buffer-file-coding-system-explicit last-coding-system-used)
      (setq buffer-file-coding-system-explicit
	    (cons last-coding-system-used nil)))))

;; This returns a value (MODES SELINUXCONTEXT BACKUPNAME), like backup-buffer.
(defun basic-save-buffer-2 ()
  (let (tempsetmodes setmodes)
    (if (not (file-writable-p buffer-file-name))
	(let ((dir (file-name-directory buffer-file-name)))
	  (if (not (file-directory-p dir))
	      (if (file-exists-p dir)
		  (error "%s is not a directory" dir)
		(error "%s: no such directory" dir))
	    (if (not (file-exists-p buffer-file-name))
		(error "Directory %s write-protected" dir)
	      (if (yes-or-no-p
		   (format "File %s is write-protected; try to save anyway? "
			   (file-name-nondirectory
			    buffer-file-name)))
		  (setq tempsetmodes t)
		(error "Attempt to save to a file which you aren't allowed to write"))))))
    (or buffer-backed-up
	(setq setmodes (backup-buffer)))
    (let* ((dir (file-name-directory buffer-file-name))
           (dir-writable (file-writable-p dir)))
      (if (or (and file-precious-flag dir-writable)
              (and break-hardlink-on-save
                   (> (file-nlinks buffer-file-name) 1)
                   (or dir-writable
                       (error (concat (format
                                       "Directory %s write-protected; " dir)
                                      "cannot break hardlink when saving")))))
	  ;; Write temp name, then rename it.
	  ;; This requires write access to the containing dir,
	  ;; which is why we don't try it if we don't have that access.
	  (let ((realname buffer-file-name)
		tempname succeed
		(umask (default-file-modes))
		(old-modtime (visited-file-modtime)))
	    ;; Create temp files with strict access rights.  It's easy to
	    ;; loosen them later, whereas it's impossible to close the
	    ;; time-window of loose permissions otherwise.
	    (unwind-protect
		(progn
		  (clear-visited-file-modtime)
		  (set-default-file-modes ?\700)
		  ;; Try various temporary names.
		  ;; This code follows the example of make-temp-file,
		  ;; but it calls write-region in the appropriate way
		  ;; for saving the buffer.
		  (while (condition-case ()
			     (progn
			       (setq tempname
				     (make-temp-name
				      (expand-file-name "tmp" dir)))
                               ;; Pass in nil&nil rather than point-min&max
                               ;; cause we're saving the whole buffer.
                               ;; write-region-annotate-functions may use it.
			       (write-region nil nil
					     tempname nil  realname
					     buffer-file-truename 'excl)
			       nil)
			   (file-already-exists t))
		    ;; The file was somehow created by someone else between
		    ;; `make-temp-name' and `write-region', let's try again.
		    nil)
		  (setq succeed t))
	      ;; Reset the umask.
	      (set-default-file-modes umask)
	      ;; If we failed, restore the buffer's modtime.
	      (unless succeed
		(set-visited-file-modtime old-modtime)))
	    ;; Since we have created an entirely new file,
	    ;; make sure it gets the right permission bits set.
	    (setq setmodes (or setmodes
 			       (list (or (file-modes buffer-file-name)
					 (logand ?\666 umask))
				     (file-selinux-context buffer-file-name)
				     buffer-file-name)))
	    ;; We succeeded in writing the temp file,
	    ;; so rename it.
	    (rename-file tempname buffer-file-name t))
	;; If file not writable, see if we can make it writable
	;; temporarily while we write it.
	;; But no need to do so if we have just backed it up
	;; (setmodes is set) because that says we're superseding.
	(cond ((and tempsetmodes (not setmodes))
	       ;; Change the mode back, after writing.
	       (setq setmodes (list (file-modes buffer-file-name)
				    (file-selinux-context buffer-file-name)
				    buffer-file-name))
	       (set-file-modes buffer-file-name (logior (car setmodes) 128))
	       (set-file-selinux-context buffer-file-name (nth 1 setmodes)))))
	(let (success)
	  (unwind-protect
	      (progn
                ;; Pass in nil&nil rather than point-min&max to indicate
                ;; we're saving the buffer rather than just a region.
                ;; write-region-annotate-functions may make us of it.
		(write-region nil nil
			      buffer-file-name nil t buffer-file-truename)
		(setq success t))
	    ;; If we get an error writing the new file, and we made
	    ;; the backup by renaming, undo the backing-up.
	    (and setmodes (not success)
		 (progn
		   (rename-file (nth 2 setmodes) buffer-file-name t)
		   (setq buffer-backed-up nil))))))
    setmodes))

(defun diff-buffer-with-file (&optional buffer)
  "View the differences between BUFFER and its associated file.
This requires the external program `diff' to be in your `exec-path'."
  (interactive "bBuffer: ")
  (with-current-buffer (get-buffer (or buffer (current-buffer)))
    (if (and buffer-file-name
	     (file-exists-p buffer-file-name))
	(let ((tempfile (make-temp-file "buffer-content-")))
	  (unwind-protect
	      (progn
		(write-region nil nil tempfile nil 'nomessage)
		(diff buffer-file-name tempfile nil t)
		(sit-for 0))
	    (when (file-exists-p tempfile)
	      (delete-file tempfile))))
      (message "Buffer %s has no associated file on disc" (buffer-name))
      ;; Display that message for 1 second so that user can read it
      ;; in the minibuffer.
      (sit-for 1)))
  ;; return always nil, so that save-buffers-kill-emacs will not move
  ;; over to the next unsaved buffer when calling `d'.
  nil)

(defvar save-some-buffers-action-alist
  `((?\C-r
     ,(lambda (buf)
        (if (not enable-recursive-minibuffers)
            (progn (display-buffer buf)
                   (setq other-window-scroll-buffer buf))
          (view-buffer buf (lambda (_) (exit-recursive-edit)))
          (recursive-edit))
        ;; Return nil to ask about BUF again.
        nil)
     ,(purecopy "view this buffer"))
    (?d ,(lambda (buf)
           (if (null (buffer-file-name buf))
               (message "Not applicable: no file")
             (save-window-excursion (diff-buffer-with-file buf))
             (if (not enable-recursive-minibuffers)
                 (progn (display-buffer (get-buffer-create "*Diff*"))
                        (setq other-window-scroll-buffer "*Diff*"))
               (view-buffer (get-buffer-create "*Diff*")
                            (lambda (_) (exit-recursive-edit)))
               (recursive-edit)))
           ;; Return nil to ask about BUF again.
           nil)
	,(purecopy "view changes in this buffer")))
  "ACTION-ALIST argument used in call to `map-y-or-n-p'.")
(put 'save-some-buffers-action-alist 'risky-local-variable t)

(defvar buffer-save-without-query nil
  "Non-nil means `save-some-buffers' should save this buffer without asking.")
(make-variable-buffer-local 'buffer-save-without-query)

(defun save-some-buffers (&optional arg pred)
  "Save some modified file-visiting buffers.  Asks user about each one.
You can answer `y' to save, `n' not to save, `C-r' to look at the
buffer in question with `view-buffer' before deciding or `d' to
view the differences using `diff-buffer-with-file'.

Optional argument (the prefix) non-nil means save all with no questions.
Optional second argument PRED determines which buffers are considered:
If PRED is nil, all the file-visiting buffers are considered.
If PRED is t, then certain non-file buffers will also be considered.
If PRED is a zero-argument function, it indicates for each buffer whether
to consider it or not when called with that buffer current.

See `save-some-buffers-action-alist' if you want to
change the additional actions you can take on files."
  (interactive "P")
  (save-window-excursion
    (let* (queried some-automatic
	   files-done abbrevs-done)
      (dolist (buffer (buffer-list))
	;; First save any buffers that we're supposed to save unconditionally.
	;; That way the following code won't ask about them.
	(with-current-buffer buffer
	  (when (and buffer-save-without-query (buffer-modified-p))
	    (setq some-automatic t)
	    (save-buffer))))
      ;; Ask about those buffers that merit it,
      ;; and record the number thus saved.
      (setq files-done
	    (map-y-or-n-p
             (lambda (buffer)
	       ;; Note that killing some buffers may kill others via
	       ;; hooks (e.g. Rmail and its viewing buffer).
	       (and (buffer-live-p buffer)
		    (buffer-modified-p buffer)
                    (not (buffer-base-buffer buffer))
                    (or
                     (buffer-file-name buffer)
                     (and pred
                          (progn
                            (set-buffer buffer)
                            (and buffer-offer-save (> (buffer-size) 0)))))
                    (or (not (functionp pred))
                        (with-current-buffer buffer (funcall pred)))
                    (if arg
                        t
                      (setq queried t)
                      (if (buffer-file-name buffer)
                          (format "Save file %s? "
                                  (buffer-file-name buffer))
                        (format "Save buffer %s? "
                                (buffer-name buffer))))))
             (lambda (buffer)
               (with-current-buffer buffer
                 (save-buffer)))
             (buffer-list)
	     '("buffer" "buffers" "save")
	     save-some-buffers-action-alist))
      ;; Maybe to save abbrevs, and record whether
      ;; we either saved them or asked to.
      (and save-abbrevs abbrevs-changed
	   (progn
	     (if (or arg
		     (eq save-abbrevs 'silently)
		     (y-or-n-p (format "Save abbrevs in %s? "
				       abbrev-file-name)))
		 (write-abbrev-file nil))
	     ;; Don't keep bothering user if he says no.
	     (setq abbrevs-changed nil)
	     (setq abbrevs-done t)))
      (or queried (> files-done 0) abbrevs-done
	  (message (if some-automatic
		       "(Some special files were saved without asking)"
		     "(No files need saving)"))))))

(defun not-modified (&optional arg)
  "Mark current buffer as unmodified, not needing to be saved.
With prefix ARG, mark buffer as modified, so \\[save-buffer] will save.

It is not a good idea to use this function in Lisp programs, because it
prints a message in the minibuffer.  Instead, use `set-buffer-modified-p'."
  (interactive "P")
  (message (if arg "Modification-flag set"
	       "Modification-flag cleared"))
  (set-buffer-modified-p arg))

(defun toggle-read-only (&optional arg)
  "Change whether this buffer is read-only.
With prefix argument ARG, make the buffer read-only if ARG is
positive, otherwise make it writable.  If buffer is read-only
and `view-read-only' is non-nil, enter view mode."
  (interactive "P")
  (if (and arg
           (if (> (prefix-numeric-value arg) 0) buffer-read-only
             (not buffer-read-only)))  ; If buffer-read-only is set correctly,
      nil			       ; do nothing.
    ;; Toggle.
    (cond
     ((and buffer-read-only view-mode)
      (View-exit-and-edit)
      (make-local-variable 'view-read-only)
      (setq view-read-only t))		; Must leave view mode.
     ((and (not buffer-read-only) view-read-only
	   ;; If view-mode is already active, `view-mode-enter' is a nop.
	   (not view-mode)
           (not (eq (get major-mode 'mode-class) 'special)))
      (view-mode-enter))
     (t (setq buffer-read-only (not buffer-read-only))
        (force-mode-line-update)))
    (if (vc-backend buffer-file-name)
        (message "%s" (substitute-command-keys
                  (concat "File is under version-control; "
                          "use \\[vc-next-action] to check in/out"))))))

(defun insert-file (filename)
  "Insert contents of file FILENAME into buffer after point.
Set mark after the inserted text.

This function is meant for the user to run interactively.
Don't call it from programs!  Use `insert-file-contents' instead.
\(Its calling sequence is different; see its documentation)."
  (interactive "*fInsert file: ")
  (insert-file-1 filename #'insert-file-contents))

(defun append-to-file (start end filename)
  "Append the contents of the region to the end of file FILENAME.
When called from a function, expects three arguments,
START, END and FILENAME.  START and END are normally buffer positions
specifying the part of the buffer to write.
If START is nil, that means to use the entire buffer contents.
If START is a string, then output that string to the file
instead of any buffer contents; END is ignored.

This does character code conversion and applies annotations
like `write-region' does."
  (interactive "r\nFAppend to file: ")
  (write-region start end filename t))

(defun file-newest-backup (filename)
  "Return most recent backup file for FILENAME or nil if no backups exist."
  ;; `make-backup-file-name' will get us the right directory for
  ;; ordinary or numeric backups.  It might create a directory for
  ;; backups as a side-effect, according to `backup-directory-alist'.
  (let* ((filename (file-name-sans-versions
		    (make-backup-file-name (expand-file-name filename))))
	 (file (file-name-nondirectory filename))
	 (dir  (file-name-directory    filename))
	 (comp (file-name-all-completions file dir))
         (newest nil)
         tem)
    (while comp
      (setq tem (pop comp))
      (cond ((and (backup-file-name-p tem)
                  (string= (file-name-sans-versions tem) file))
             (setq tem (concat dir tem))
             (if (or (null newest)
                     (file-newer-than-file-p tem newest))
                 (setq newest tem)))))
    newest))

(defun rename-uniquely ()
  "Rename current buffer to a similar name not already taken.
This function is useful for creating multiple shell process buffers
or multiple mail buffers, etc."
  (interactive)
  (save-match-data
    (let ((base-name (buffer-name)))
      (and (string-match "<[0-9]+>\\'" base-name)
	   (not (and buffer-file-name
		     (string= base-name
			      (file-name-nondirectory buffer-file-name))))
	   ;; If the existing buffer name has a <NNN>,
	   ;; which isn't part of the file name (if any),
	   ;; then get rid of that.
	   (setq base-name (substring base-name 0 (match-beginning 0))))
      (rename-buffer (generate-new-buffer-name base-name))
      (force-mode-line-update))))

(defun make-directory (dir &optional parents)
  "Create the directory DIR and optionally any nonexistent parent dirs.
If DIR already exists as a directory, signal an error, unless
PARENTS is non-nil.

Interactively, the default choice of directory to create is the
current buffer's default directory.  That is useful when you have
visited a file in a nonexistent directory.

Noninteractively, the second (optional) argument PARENTS, if
non-nil, says whether to create parent directories that don't
exist.  Interactively, this happens by default."
  (interactive
   (list (read-file-name "Make directory: " default-directory default-directory
			 nil nil)
	 t))
  ;; If default-directory is a remote directory,
  ;; make sure we find its make-directory handler.
  (setq dir (expand-file-name dir))
  (let ((handler (find-file-name-handler dir 'make-directory)))
    (if handler
	(funcall handler 'make-directory dir parents)
      (if (not parents)
	  (make-directory-internal dir)
	(let ((dir (directory-file-name (expand-file-name dir)))
	      create-list)
	  (while (and (not (file-exists-p dir))
		      ;; If directory is its own parent, then we can't
		      ;; keep looping forever
		      (not (equal dir
				  (directory-file-name
				   (file-name-directory dir)))))
	    (setq create-list (cons dir create-list)
		  dir (directory-file-name (file-name-directory dir))))
	  (while create-list
	    (make-directory-internal (car create-list))
	    (setq create-list (cdr create-list))))))))

(defconst directory-files-no-dot-files-regexp
  "^\\([^.]\\|\\.\\([^.]\\|\\..\\)\\).*"
  "Regexp matching any file name except \".\" and \"..\".")

(defun delete-directory (directory &optional recursive trash)
  "Delete the directory named DIRECTORY.  Does not follow symlinks.
If RECURSIVE is non-nil, all files in DIRECTORY are deleted as well.
TRASH non-nil means to trash the directory instead, provided
`delete-by-moving-to-trash' is non-nil.

When called interactively, TRASH is t if no prefix argument is
given.  With a prefix argument, TRASH is nil."
  (interactive
   (let* ((trashing (and delete-by-moving-to-trash
			 (null current-prefix-arg)))
	  (dir (expand-file-name
		(read-file-name
		 (if trashing
		     "Move directory to trash: "
		   "Delete directory: ")
		 default-directory default-directory nil nil))))
     (list dir
	   (if (directory-files	dir nil directory-files-no-dot-files-regexp)
	       (y-or-n-p
		(format "Directory `%s' is not empty, really %s? "
			dir (if trashing "trash" "delete")))
	     nil)
	   (null current-prefix-arg))))
  ;; If default-directory is a remote directory, make sure we find its
  ;; delete-directory handler.
  (setq directory (directory-file-name (expand-file-name directory)))
  (let ((handler (find-file-name-handler directory 'delete-directory)))
    (cond
     (handler
      (funcall handler 'delete-directory directory recursive))
     ((and delete-by-moving-to-trash trash)
      ;; Only move non-empty dir to trash if recursive deletion was
      ;; requested.  This mimics the non-`delete-by-moving-to-trash'
      ;; case, where the operation fails in delete-directory-internal.
      ;; As `move-file-to-trash' trashes directories (empty or
      ;; otherwise) as a unit, we do not need to recurse here.
      (if (and (not recursive)
	       ;; Check if directory is empty apart from "." and "..".
	       (directory-files
		directory 'full directory-files-no-dot-files-regexp))
	  (error "Directory is not empty, not moving to trash")
	(move-file-to-trash directory)))
     ;; Otherwise, call outselves recursively if needed.
     (t
      (if (and recursive (not (file-symlink-p directory)))
	  (mapc (lambda (file)
		  ;; This test is equivalent to
		  ;; (and (file-directory-p fn) (not (file-symlink-p fn)))
		  ;; but more efficient
		  (if (eq t (car (file-attributes file)))
		      (delete-directory file recursive nil)
		    (delete-file file nil)))
		;; We do not want to delete "." and "..".
		(directory-files
		 directory 'full directory-files-no-dot-files-regexp)))
      (delete-directory-internal directory)))))

(defun copy-directory (directory newname &optional keep-time parents)
  "Copy DIRECTORY to NEWNAME.  Both args must be strings.
If NEWNAME names an existing directory, copy DIRECTORY as subdirectory there.

This function always sets the file modes of the output files to match
the corresponding input file.

The third arg KEEP-TIME non-nil means give the output files the same
last-modified time as the old ones.  (This works on only some systems.)

A prefix arg makes KEEP-TIME non-nil.

Noninteractively, the last argument PARENTS says whether to
create parent directories if they don't exist.  Interactively,
this happens by default."
  (interactive
   (let ((dir (read-directory-name
	       "Copy directory: " default-directory default-directory t nil)))
     (list dir
	   (read-file-name
	    (format "Copy directory %s to: " dir)
	    default-directory default-directory nil nil)
	   current-prefix-arg t)))
  ;; If default-directory is a remote directory, make sure we find its
  ;; copy-directory handler.
  (let ((handler (or (find-file-name-handler directory 'copy-directory)
		     (find-file-name-handler newname 'copy-directory))))
    (if handler
	(funcall handler 'copy-directory directory newname keep-time parents)

      ;; Compute target name.
      (setq directory (directory-file-name (expand-file-name directory))
	    newname   (directory-file-name (expand-file-name newname)))
      (if (not (file-directory-p newname)) (make-directory newname parents))

      ;; Copy recursively.
      (mapc
       (lambda (file)
	 (let ((target (expand-file-name
			(file-name-nondirectory file) newname))
	       (attrs (file-attributes file)))
	   (cond ((file-directory-p file)
		  (copy-directory file target keep-time parents))
		 ((stringp (car attrs)) ; Symbolic link
		  (make-symbolic-link (car attrs) target t))
		 (t
		  (copy-file file target t keep-time)))))
       ;; We do not want to copy "." and "..".
       (directory-files	directory 'full directory-files-no-dot-files-regexp))

      ;; Set directory attributes.
      (set-file-modes newname (file-modes directory))
      (if keep-time
	  (set-file-times newname (nth 5 (file-attributes directory)))))))

(put 'revert-buffer-function 'permanent-local t)
(defvar revert-buffer-function nil
  "Function to use to revert this buffer, or nil to do the default.
The function receives two arguments IGNORE-AUTO and NOCONFIRM,
which are the arguments that `revert-buffer' received.")

(put 'revert-buffer-insert-file-contents-function 'permanent-local t)
(defvar revert-buffer-insert-file-contents-function nil
  "Function to use to insert contents when reverting this buffer.
Gets two args, first the nominal file name to use,
and second, t if reading the auto-save file.

The function you specify is responsible for updating (or preserving) point.")

(defvar buffer-stale-function nil
  "Function to check whether a non-file buffer needs reverting.
This should be a function with one optional argument NOCONFIRM.
Auto Revert Mode passes t for NOCONFIRM.  The function should return
non-nil if the buffer should be reverted.  A return value of
`fast' means that the need for reverting was not checked, but
that reverting the buffer is fast.  The buffer is current when
this function is called.

The idea behind the NOCONFIRM argument is that it should be
non-nil if the buffer is going to be reverted without asking the
user.  In such situations, one has to be careful with potentially
time consuming operations.

For more information on how this variable is used by Auto Revert mode,
see Info node `(emacs)Supporting additional buffers'.")

(defvar before-revert-hook nil
  "Normal hook for `revert-buffer' to run before reverting.
If `revert-buffer-function' is used to override the normal revert
mechanism, this hook is not used.")

(defvar after-revert-hook nil
  "Normal hook for `revert-buffer' to run after reverting.
Note that the hook value that it runs is the value that was in effect
before reverting; that makes a difference if you have buffer-local
hook functions.

If `revert-buffer-function' is used to override the normal revert
mechanism, this hook is not used.")

(defvar revert-buffer-internal-hook)

(defun revert-buffer (&optional ignore-auto noconfirm preserve-modes)
  "Replace current buffer text with the text of the visited file on disk.
This undoes all changes since the file was visited or saved.
With a prefix argument, offer to revert from latest auto-save file, if
that is more recent than the visited file.

This command also implements an interface for special buffers
that contain text which doesn't come from a file, but reflects
some other data instead (e.g. Dired buffers, `buffer-list'
buffers).  This is done via the variable `revert-buffer-function'.
In these cases, it should reconstruct the buffer contents from the
appropriate data.

When called from Lisp, the first argument is IGNORE-AUTO; only offer
to revert from the auto-save file when this is nil.  Note that the
sense of this argument is the reverse of the prefix argument, for the
sake of backward compatibility.  IGNORE-AUTO is optional, defaulting
to nil.

Optional second argument NOCONFIRM means don't ask for confirmation
at all.  \(The variable `revert-without-query' offers another way to
revert buffers without querying for confirmation.)

Optional third argument PRESERVE-MODES non-nil means don't alter
the files modes.  Normally we reinitialize them using `normal-mode'.

If the value of `revert-buffer-function' is non-nil, it is called to
do all the work for this command.  Otherwise, the hooks
`before-revert-hook' and `after-revert-hook' are run at the beginning
and the end, and if `revert-buffer-insert-file-contents-function' is
non-nil, it is called instead of rereading visited file contents."

  ;; I admit it's odd to reverse the sense of the prefix argument, but
  ;; there is a lot of code out there which assumes that the first
  ;; argument should be t to avoid consulting the auto-save file, and
  ;; there's no straightforward way to encourage authors to notice a
  ;; reversal of the argument sense.  So I'm just changing the user
  ;; interface, but leaving the programmatic interface the same.
  (interactive (list (not current-prefix-arg)))
  (if revert-buffer-function
      (funcall revert-buffer-function ignore-auto noconfirm)
    (with-current-buffer (or (buffer-base-buffer (current-buffer))
			     (current-buffer))
      (let* ((auto-save-p (and (not ignore-auto)
			       (recent-auto-save-p)
			       buffer-auto-save-file-name
			       (file-readable-p buffer-auto-save-file-name)
			       (y-or-n-p
     "Buffer has been auto-saved recently.  Revert from auto-save file? ")))
	     (file-name (if auto-save-p
			    buffer-auto-save-file-name
			  buffer-file-name)))
	(cond ((null file-name)
	       (error "Buffer does not seem to be associated with any file"))
	      ((or noconfirm
		   (and (not (buffer-modified-p))
			(catch 'found
			  (dolist (regexp revert-without-query)
			    (when (string-match regexp file-name)
			      (throw 'found t)))))
		   (yes-or-no-p (format "Revert buffer from file %s? "
					file-name)))
	       (run-hooks 'before-revert-hook)
	       ;; If file was backed up but has changed since,
	       ;; we should make another backup.
	       (and (not auto-save-p)
		    (not (verify-visited-file-modtime (current-buffer)))
		    (setq buffer-backed-up nil))
	       ;; Effectively copy the after-revert-hook status,
	       ;; since after-find-file will clobber it.
	       (let ((global-hook (default-value 'after-revert-hook))
		     (local-hook (when (local-variable-p 'after-revert-hook)
				   after-revert-hook))
		     (inhibit-read-only t))
		 (cond
		  (revert-buffer-insert-file-contents-function
		   (unless (eq buffer-undo-list t)
		     ;; Get rid of all undo records for this buffer.
		     (setq buffer-undo-list nil))
		   ;; Don't make undo records for the reversion.
		   (let ((buffer-undo-list t))
		     (funcall revert-buffer-insert-file-contents-function
			      file-name auto-save-p)))
		  ((not (file-exists-p file-name))
		   (error (if buffer-file-number
			      "File %s no longer exists!"
			    "Cannot revert nonexistent file %s")
			  file-name))
		  ((not (file-readable-p file-name))
		   (error (if buffer-file-number
			      "File %s no longer readable!"
			    "Cannot revert unreadable file %s")
			  file-name))
		  (t
		   ;; Bind buffer-file-name to nil
		   ;; so that we don't try to lock the file.
		   (let ((buffer-file-name nil))
		     (or auto-save-p
			 (unlock-buffer)))
		   (widen)
		   (let ((coding-system-for-read
			  ;; Auto-saved file should be read by Emacs'
			  ;; internal coding.
			  (if auto-save-p 'auto-save-coding
			    (or coding-system-for-read
				(and
				 buffer-file-coding-system-explicit
				 (car buffer-file-coding-system-explicit))))))
		     (if (and (not enable-multibyte-characters)
			      coding-system-for-read
			      (not (memq (coding-system-base
					  coding-system-for-read)
					 '(no-conversion raw-text))))
			 ;; As a coding system suitable for multibyte
			 ;; buffer is specified, make the current
			 ;; buffer multibyte.
			 (set-buffer-multibyte t))

		     ;; This force after-insert-file-set-coding
		     ;; (called from insert-file-contents) to set
		     ;; buffer-file-coding-system to a proper value.
		     (kill-local-variable 'buffer-file-coding-system)

		     ;; Note that this preserves point in an intelligent way.
		     (if preserve-modes
			 (let ((buffer-file-format buffer-file-format))
			   (insert-file-contents file-name (not auto-save-p)
						 nil nil t))
		       (insert-file-contents file-name (not auto-save-p)
					     nil nil t)))))
		 ;; Recompute the truename in case changes in symlinks
		 ;; have changed the truename.
		 (setq buffer-file-truename
		       (abbreviate-file-name (file-truename buffer-file-name)))
		 (after-find-file nil nil t t preserve-modes)
		 ;; Run after-revert-hook as it was before we reverted.
		 (setq-default revert-buffer-internal-hook global-hook)
		 (if local-hook
		     (set (make-local-variable 'revert-buffer-internal-hook)
			  local-hook)
		   (kill-local-variable 'revert-buffer-internal-hook))
		 (run-hooks 'revert-buffer-internal-hook))
	       t))))))

(defun recover-this-file ()
  "Recover the visited file--get contents from its last auto-save file."
  (interactive)
  (recover-file buffer-file-name))

(defun recover-file (file)
  "Visit file FILE, but get contents from its last auto-save file."
  ;; Actually putting the file name in the minibuffer should be used
  ;; only rarely.
  ;; Not just because users often use the default.
  (interactive "FRecover file: ")
  (setq file (expand-file-name file))
  (if (auto-save-file-name-p (file-name-nondirectory file))
      (error "%s is an auto-save file" (abbreviate-file-name file)))
  (let ((file-name (let ((buffer-file-name file))
		     (make-auto-save-file-name))))
    (cond ((if (file-exists-p file)
	       (not (file-newer-than-file-p file-name file))
	     (not (file-exists-p file-name)))
	   (error "Auto-save file %s not current"
		  (abbreviate-file-name file-name)))
	  ((save-window-excursion
	     (with-output-to-temp-buffer "*Directory*"
	       (buffer-disable-undo standard-output)
	       (save-excursion
		 (let ((switches dired-listing-switches))
		   (if (file-symlink-p file)
		       (setq switches (concat switches "L")))
		   (set-buffer standard-output)
		   ;; Use insert-directory-safely, not insert-directory,
		   ;; because these files might not exist.  In particular,
		   ;; FILE might not exist if the auto-save file was for
		   ;; a buffer that didn't visit a file, such as "*mail*".
		   ;; The code in v20.x called `ls' directly, so we need
		   ;; to emulate what `ls' did in that case.
		   (insert-directory-safely file switches)
		   (insert-directory-safely file-name switches))))
	     (yes-or-no-p (format "Recover auto save file %s? " file-name)))
	   (switch-to-buffer (find-file-noselect file t))
	   (let ((inhibit-read-only t)
		 ;; Keep the current buffer-file-coding-system.
		 (coding-system buffer-file-coding-system)
		 ;; Auto-saved file should be read with special coding.
		 (coding-system-for-read 'auto-save-coding))
	     (erase-buffer)
	     (insert-file-contents file-name nil)
	     (set-buffer-file-coding-system coding-system))
	   (after-find-file nil nil t))
	  (t (error "Recover-file cancelled")))))

(defun recover-session ()
  "Recover auto save files from a previous Emacs session.
This command first displays a Dired buffer showing you the
previous sessions that you could recover from.
To choose one, move point to the proper line and then type C-c C-c.
Then you'll be asked about a number of files to recover."
  (interactive)
  (if (null auto-save-list-file-prefix)
      (error "You set `auto-save-list-file-prefix' to disable making session files"))
  (let ((dir (file-name-directory auto-save-list-file-prefix)))
    (unless (file-directory-p dir)
      (make-directory dir t))
    (unless (directory-files dir nil
			     (concat "\\`" (regexp-quote
					    (file-name-nondirectory
					     auto-save-list-file-prefix)))
			     t)
      (error "No previous sessions to recover")))
  (let ((ls-lisp-support-shell-wildcards t))
    (dired (concat auto-save-list-file-prefix "*")
	   (concat dired-listing-switches "t")))
  (save-excursion
    (goto-char (point-min))
    (or (looking-at " Move to the session you want to recover,")
	(let ((inhibit-read-only t))
	  ;; Each line starts with a space
	  ;; so that Font Lock mode won't highlight the first character.
	  (insert " Move to the session you want to recover,\n"
		  " then type C-c C-c to select it.\n\n"
		  " You can also delete some of these files;\n"
		  " type d on a line to mark that file for deletion.\n\n"))))
  (use-local-map (nconc (make-sparse-keymap) (current-local-map)))
  (define-key (current-local-map) "\C-c\C-c" 'recover-session-finish))

(defun recover-session-finish ()
  "Choose one saved session to recover auto-save files from.
This command is used in the special Dired buffer created by
\\[recover-session]."
  (interactive)
  ;; Get the name of the session file to recover from.
  (let ((file (dired-get-filename))
	files
	(buffer (get-buffer-create " *recover*")))
    (dired-unmark 1)
    (dired-do-flagged-delete t)
    (unwind-protect
	(with-current-buffer buffer
	  ;; Read in the auto-save-list file.
	  (erase-buffer)
	  (insert-file-contents file)
	  ;; Loop thru the text of that file
	  ;; and get out the names of the files to recover.
	  (while (not (eobp))
	    (let (thisfile autofile)
	      (if (eolp)
		  ;; This is a pair of lines for a non-file-visiting buffer.
		  ;; Get the auto-save file name and manufacture
		  ;; a "visited file name" from that.
		  (progn
		    (forward-line 1)
		    ;; If there is no auto-save file name, the
		    ;; auto-save-list file is probably corrupted.
		    (unless (eolp)
		      (setq autofile
			    (buffer-substring-no-properties
			     (point)
			     (line-end-position)))
		      (setq thisfile
			    (expand-file-name
			     (substring
			      (file-name-nondirectory autofile)
			      1 -1)
			     (file-name-directory autofile))))
		    (forward-line 1))
		;; This pair of lines is a file-visiting
		;; buffer.  Use the visited file name.
		(progn
		  (setq thisfile
			(buffer-substring-no-properties
			 (point) (progn (end-of-line) (point))))
		  (forward-line 1)
		  (setq autofile
			(buffer-substring-no-properties
			 (point) (progn (end-of-line) (point))))
		  (forward-line 1)))
	      ;; Ignore a file if its auto-save file does not exist now.
	      (if (and autofile (file-exists-p autofile))
		  (setq files (cons thisfile files)))))
	  (setq files (nreverse files))
	  ;; The file contains a pair of line for each auto-saved buffer.
	  ;; The first line of the pair contains the visited file name
	  ;; or is empty if the buffer was not visiting a file.
	  ;; The second line is the auto-save file name.
	  (if files
	      (map-y-or-n-p  "Recover %s? "
			     (lambda (file)
			       (condition-case nil
				   (save-excursion (recover-file file))
				 (error
				  "Failed to recover `%s'" file)))
			     files
			     '("file" "files" "recover"))
	    (message "No files can be recovered from this session now")))
      (kill-buffer buffer))))

(defun kill-buffer-ask (buffer)
  "Kill BUFFER if confirmed."
  (when (yes-or-no-p
         (format "Buffer %s %s.  Kill? " (buffer-name buffer)
                 (if (buffer-modified-p buffer)
                     "HAS BEEN EDITED" "is unmodified")))
    (kill-buffer buffer)))

(defun kill-some-buffers (&optional list)
  "Kill some buffers.  Asks the user whether to kill each one of them.
Non-interactively, if optional argument LIST is non-nil, it
specifies the list of buffers to kill, asking for approval for each one."
  (interactive)
  (if (null list)
      (setq list (buffer-list)))
  (while list
    (let* ((buffer (car list))
	   (name (buffer-name buffer)))
      (and name				; Can be nil for an indirect buffer
					; if we killed the base buffer.
	   (not (string-equal name ""))
	   (/= (aref name 0) ?\s)
	   (kill-buffer-ask buffer)))
    (setq list (cdr list))))

(defun kill-matching-buffers (regexp &optional internal-too)
  "Kill buffers whose name matches the specified REGEXP.
The optional second argument indicates whether to kill internal buffers too."
  (interactive "sKill buffers matching this regular expression: \nP")
  (dolist (buffer (buffer-list))
    (let ((name (buffer-name buffer)))
      (when (and name (not (string-equal name ""))
                 (or internal-too (/= (aref name 0) ?\s))
                 (string-match regexp name))
        (kill-buffer-ask buffer)))))


(defun rename-auto-save-file ()
  "Adjust current buffer's auto save file name for current conditions.
Also rename any existing auto save file, if it was made in this session."
  (let ((osave buffer-auto-save-file-name))
    (setq buffer-auto-save-file-name
	  (make-auto-save-file-name))
    (if (and osave buffer-auto-save-file-name
	     (not (string= buffer-auto-save-file-name buffer-file-name))
	     (not (string= buffer-auto-save-file-name osave))
	     (file-exists-p osave)
	     (recent-auto-save-p))
	(rename-file osave buffer-auto-save-file-name t))))

(defun make-auto-save-file-name ()
  "Return file name to use for auto-saves of current buffer.
Does not consider `auto-save-visited-file-name' as that variable is checked
before calling this function.  You can redefine this for customization.
See also `auto-save-file-name-p'."
  (if buffer-file-name
      (let ((handler (find-file-name-handler buffer-file-name
					     'make-auto-save-file-name)))
	(if handler
	    (funcall handler 'make-auto-save-file-name)
	  (let ((list auto-save-file-name-transforms)
		(filename buffer-file-name)
		result uniq)
	    ;; Apply user-specified translations
	    ;; to the file name.
	    (while (and list (not result))
	      (if (string-match (car (car list)) filename)
		  (setq result (replace-match (cadr (car list)) t nil
					      filename)
			uniq (car (cddr (car list)))))
	      (setq list (cdr list)))
	    (if result
		(if uniq
		    (setq filename (concat
				    (file-name-directory result)
				    (subst-char-in-string
				     ?/ ?!
				     (replace-regexp-in-string "!" "!!"
							       filename))))
		  (setq filename result)))
	    (setq result
		  (if (and (eq system-type 'ms-dos)
			   (not (msdos-long-file-names)))
		      ;; We truncate the file name to DOS 8+3 limits
		      ;; before doing anything else, because the regexp
		      ;; passed to string-match below cannot handle
		      ;; extensions longer than 3 characters, multiple
		      ;; dots, and other atrocities.
		      (let ((fn (dos-8+3-filename
				 (file-name-nondirectory buffer-file-name))))
			(string-match
			 "\\`\\([^.]+\\)\\(\\.\\(..?\\)?.?\\|\\)\\'"
			 fn)
			(concat (file-name-directory buffer-file-name)
				"#" (match-string 1 fn)
				"." (match-string 3 fn) "#"))
		    (concat (file-name-directory filename)
			    "#"
			    (file-name-nondirectory filename)
			    "#")))
	    ;; Make sure auto-save file names don't contain characters
	    ;; invalid for the underlying filesystem.
	    (if (and (memq system-type '(ms-dos windows-nt cygwin))
		     ;; Don't modify remote (ange-ftp) filenames
		     (not (string-match "^/\\w+@[-A-Za-z0-9._]+:" result)))
		(convert-standard-filename result)
	      result))))

    ;; Deal with buffers that don't have any associated files.  (Mail
    ;; mode tends to create a good number of these.)

    (let ((buffer-name (buffer-name))
	  (limit 0)
	  file-name)
      ;; Restrict the characters used in the file name to those which
      ;; are known to be safe on all filesystems, url-encoding the
      ;; rest.
      ;; We do this on all platforms, because even if we are not
      ;; running on DOS/Windows, the current directory may be on a
      ;; mounted VFAT filesystem, such as a USB memory stick.
      (while (string-match "[^A-Za-z0-9-_.~#+]" buffer-name limit)
	(let* ((character (aref buffer-name (match-beginning 0)))
	       (replacement
                ;; For multibyte characters, this will produce more than
                ;; 2 hex digits, so is not true URL encoding.
                (format "%%%02X" character)))
	  (setq buffer-name (replace-match replacement t t buffer-name))
	  (setq limit (1+ (match-end 0)))))
      ;; Generate the file name.
      (setq file-name
	    (make-temp-file
	     (let ((fname
		    (expand-file-name
		     (format "#%s#" buffer-name)
		     ;; Try a few alternative directories, to get one we can
		     ;; write it.
		     (cond
		      ((file-writable-p default-directory) default-directory)
		      ((file-writable-p "/var/tmp/") "/var/tmp/")
		      ("~/")))))
	       (if (and (memq system-type '(ms-dos windows-nt cygwin))
			;; Don't modify remote (ange-ftp) filenames
			(not (string-match "^/\\w+@[-A-Za-z0-9._]+:" fname)))
		   ;; The call to convert-standard-filename is in case
		   ;; buffer-name includes characters not allowed by the
		   ;; DOS/Windows filesystems.  make-temp-file writes to the
		   ;; file it creates, so we must fix the file name _before_
		   ;; make-temp-file is called.
		   (convert-standard-filename fname)
		 fname))
	     nil "#"))
      ;; make-temp-file creates the file,
      ;; but we don't want it to exist until we do an auto-save.
      (condition-case ()
	  (delete-file file-name)
	(file-error nil))
      file-name)))

(defun auto-save-file-name-p (filename)
  "Return non-nil if FILENAME can be yielded by `make-auto-save-file-name'.
FILENAME should lack slashes.  You can redefine this for customization."
  (string-match "^#.*#$" filename))

(defun wildcard-to-regexp (wildcard)
  "Given a shell file name pattern WILDCARD, return an equivalent regexp.
The generated regexp will match a filename only if the filename
matches that wildcard according to shell rules.  Only wildcards known
by `sh' are supported."
  (let* ((i (string-match "[[.*+\\^$?]" wildcard))
	 ;; Copy the initial run of non-special characters.
	 (result (substring wildcard 0 i))
	 (len (length wildcard)))
    ;; If no special characters, we're almost done.
    (if i
	(while (< i len)
	  (let ((ch (aref wildcard i))
		j)
	    (setq
	     result
	     (concat result
		     (cond
		      ((and (eq ch ?\[)
			    (< (1+ i) len)
			    (eq (aref wildcard (1+ i)) ?\]))
		       "\\[")
		      ((eq ch ?\[)	; [...] maps to regexp char class
		       (progn
			 (setq i (1+ i))
			 (concat
			  (cond
			   ((eq (aref wildcard i) ?!) ; [!...] -> [^...]
			    (progn
			      (setq i (1+ i))
			      (if (eq (aref wildcard i) ?\])
				  (progn
				    (setq i (1+ i))
				    "[^]")
				"[^")))
			   ((eq (aref wildcard i) ?^)
			    ;; Found "[^".  Insert a `\0' character
			    ;; (which cannot happen in a filename)
			    ;; into the character class, so that `^'
			    ;; is not the first character after `[',
			    ;; and thus non-special in a regexp.
			    (progn
			      (setq i (1+ i))
			      "[\000^"))
			   ((eq (aref wildcard i) ?\])
			    ;; I don't think `]' can appear in a
			    ;; character class in a wildcard, but
			    ;; let's be general here.
			    (progn
			      (setq i (1+ i))
			      "[]"))
			   (t "["))
			  (prog1	; copy everything upto next `]'.
			      (substring wildcard
					 i
					 (setq j (string-match
						  "]" wildcard i)))
			    (setq i (if j (1- j) (1- len)))))))
		      ((eq ch ?.)  "\\.")
		      ((eq ch ?*)  "[^\000]*")
		      ((eq ch ?+)  "\\+")
		      ((eq ch ?^)  "\\^")
		      ((eq ch ?$)  "\\$")
		      ((eq ch ?\\) "\\\\") ; probably cannot happen...
		      ((eq ch ??)  "[^\000]")
		      (t (char-to-string ch)))))
	    (setq i (1+ i)))))
    ;; Shell wildcards should match the entire filename,
    ;; not its part.  Make the regexp say so.
    (concat "\\`" result "\\'")))

(defcustom list-directory-brief-switches
  (purecopy "-CF")
  "Switches for `list-directory' to pass to `ls' for brief listing."
  :type 'string
  :group 'dired)

(defcustom list-directory-verbose-switches
    (purecopy "-l")
  "Switches for `list-directory' to pass to `ls' for verbose listing."
  :type 'string
  :group 'dired)

(defun file-expand-wildcards (pattern &optional full)
  "Expand wildcard pattern PATTERN.
This returns a list of file names which match the pattern.

If PATTERN is written as an absolute file name,
the values are absolute also.

If PATTERN is written as a relative file name, it is interpreted
relative to the current default directory, `default-directory'.
The file names returned are normally also relative to the current
default directory.  However, if FULL is non-nil, they are absolute."
  (save-match-data
    (let* ((nondir (file-name-nondirectory pattern))
	   (dirpart (file-name-directory pattern))
	   ;; A list of all dirs that DIRPART specifies.
	   ;; This can be more than one dir
	   ;; if DIRPART contains wildcards.
	   (dirs (if (and dirpart
			  (string-match "[[*?]"
					(or (file-remote-p dirpart 'localname)
					    dirpart)))
		     (mapcar 'file-name-as-directory
			     (file-expand-wildcards (directory-file-name dirpart)))
		   (list dirpart)))
	   contents)
      (while dirs
	(when (or (null (car dirs))	; Possible if DIRPART is not wild.
		  (file-directory-p (directory-file-name (car dirs))))
	  (let ((this-dir-contents
		 ;; Filter out "." and ".."
		 (delq nil
		       (mapcar #'(lambda (name)
				   (unless (string-match "\\`\\.\\.?\\'"
							 (file-name-nondirectory name))
				     name))
			       (directory-files (or (car dirs) ".") full
						(wildcard-to-regexp nondir))))))
	    (setq contents
		  (nconc
		   (if (and (car dirs) (not full))
		       (mapcar (function (lambda (name) (concat (car dirs) name)))
			       this-dir-contents)
		     this-dir-contents)
		   contents))))
	(setq dirs (cdr dirs)))
      contents)))

;; Let Tramp know that `file-expand-wildcards' does not need an advice.
(provide 'files '(remote-wildcards))

(defun list-directory (dirname &optional verbose)
  "Display a list of files in or matching DIRNAME, a la `ls'.
DIRNAME is globbed by the shell if necessary.
Prefix arg (second arg if noninteractive) means supply -l switch to `ls'.
Actions controlled by variables `list-directory-brief-switches'
and `list-directory-verbose-switches'."
  (interactive (let ((pfx current-prefix-arg))
		 (list (read-file-name (if pfx "List directory (verbose): "
					 "List directory (brief): ")
				       nil default-directory nil)
		       pfx)))
  (let ((switches (if verbose list-directory-verbose-switches
		    list-directory-brief-switches))
	buffer)
    (or dirname (setq dirname default-directory))
    (setq dirname (expand-file-name dirname))
    (with-output-to-temp-buffer "*Directory*"
      (setq buffer standard-output)
      (buffer-disable-undo standard-output)
      (princ "Directory ")
      (princ dirname)
      (terpri)
      (with-current-buffer "*Directory*"
	(let ((wildcard (not (file-directory-p dirname))))
	  (insert-directory dirname switches wildcard (not wildcard)))))
    ;; Finishing with-output-to-temp-buffer seems to clobber default-directory.
    (with-current-buffer buffer
      (setq default-directory
	    (if (file-directory-p dirname)
		(file-name-as-directory dirname)
	      (file-name-directory dirname))))))

(defun shell-quote-wildcard-pattern (pattern)
  "Quote characters special to the shell in PATTERN, leave wildcards alone.

PATTERN is assumed to represent a file-name wildcard suitable for the
underlying filesystem.  For Unix and GNU/Linux, each character from the
set [ \\t\\n;<>&|()'\"#$] is quoted with a backslash; for DOS/Windows, all
the parts of the pattern which don't include wildcard characters are
quoted with double quotes.

This function leaves alone existing quote characters (\\ on Unix and \"
on Windows), so PATTERN can use them to quote wildcard characters that
need to be passed verbatim to shell commands."
  (save-match-data
    (cond
     ((memq system-type '(ms-dos windows-nt cygwin))
      ;; DOS/Windows don't allow `"' in file names.  So if the
      ;; argument has quotes, we can safely assume it is already
      ;; quoted by the caller.
      (if (or (string-match "[\"]" pattern)
	      ;; We quote [&()#$'] in case their shell is a port of a
	      ;; Unixy shell.  We quote [,=+] because stock DOS and
	      ;; Windows shells require that in some cases, such as
	      ;; passing arguments to batch files that use positional
	      ;; arguments like %1.
	      (not (string-match "[ \t;&()#$',=+]" pattern)))
	  pattern
	(let ((result "\"")
	      (beg 0)
	      end)
	  (while (string-match "[*?]+" pattern beg)
	    (setq end (match-beginning 0)
		  result (concat result (substring pattern beg end)
				 "\""
				 (substring pattern end (match-end 0))
				 "\"")
		  beg (match-end 0)))
	  (concat result (substring pattern beg) "\""))))
     (t
      (let ((beg 0))
	(while (string-match "[ \t\n;<>&|()'\"#$]" pattern beg)
	  (setq pattern
		(concat (substring pattern 0 (match-beginning 0))
			"\\"
			(substring pattern (match-beginning 0)))
		beg (1+ (match-end 0)))))
      pattern))))


(defvar insert-directory-program (purecopy "ls")
  "Absolute or relative name of the `ls' program used by `insert-directory'.")

(defcustom directory-free-space-program (purecopy "df")
  "Program to get the amount of free space on a file system.
We assume the output has the format of `df'.
The value of this variable must be just a command name or file name;
if you want to specify options, use `directory-free-space-args'.

A value of nil disables this feature.

If the function `file-system-info' is defined, it is always used in
preference to the program given by this variable."
  :type '(choice (string :tag "Program") (const :tag "None" nil))
  :group 'dired)

(defcustom directory-free-space-args
  (purecopy (if (eq system-type 'darwin) "-k" "-Pk"))
  "Options to use when running `directory-free-space-program'."
  :type 'string
  :group 'dired)

(defun get-free-disk-space (dir)
  "Return the amount of free space on directory DIR's file system.
The result is a string that gives the number of free 1KB blocks,
or nil if the system call or the program which retrieve the information
fail.  It returns also nil when DIR is a remote directory.

This function calls `file-system-info' if it is available, or invokes the
program specified by `directory-free-space-program' if that is non-nil."
  (unless (file-remote-p dir)
    ;; Try to find the number of free blocks.  Non-Posix systems don't
    ;; always have df, but might have an equivalent system call.
    (if (fboundp 'file-system-info)
	(let ((fsinfo (file-system-info dir)))
	  (if fsinfo
	      (format "%.0f" (/ (nth 2 fsinfo) 1024))))
      (setq dir (expand-file-name dir))
      (save-match-data
	(with-temp-buffer
	  (when (and directory-free-space-program
		     ;; Avoid failure if the default directory does
		     ;; not exist (Bug#2631, Bug#3911).
		     (let ((default-directory "/"))
		       (eq (call-process directory-free-space-program
					 nil t nil
					 directory-free-space-args
					 dir)
			   0)))
	    ;; Usual format is a header line followed by a line of
	    ;; numbers.
	    (goto-char (point-min))
	    (forward-line 1)
	    (if (not (eobp))
		(progn
		  ;; Move to the end of the "available blocks" number.
		  (skip-chars-forward "^ \t")
		  (forward-word 3)
		  ;; Copy it into AVAILABLE.
		  (let ((end (point)))
		    (forward-word -1)
		    (buffer-substring (point) end))))))))))

;; The following expression replaces `dired-move-to-filename-regexp'.
(defvar directory-listing-before-filename-regexp
  (let* ((l "\\([A-Za-z]\\|[^\0-\177]\\)")
	 (l-or-quote "\\([A-Za-z']\\|[^\0-\177]\\)")
	 ;; In some locales, month abbreviations are as short as 2 letters,
	 ;; and they can be followed by ".".
	 ;; In Breton, a month name  can include a quote character.
	 (month (concat l-or-quote l-or-quote "+\\.?"))
	 (s " ")
	 (yyyy "[0-9][0-9][0-9][0-9]")
	 (dd "[ 0-3][0-9]")
	 (HH:MM "[ 0-2][0-9][:.][0-5][0-9]")
	 (seconds "[0-6][0-9]\\([.,][0-9]+\\)?")
	 (zone "[-+][0-2][0-9][0-5][0-9]")
	 (iso-mm-dd "[01][0-9]-[0-3][0-9]")
	 (iso-time (concat HH:MM "\\(:" seconds "\\( ?" zone "\\)?\\)?"))
	 (iso (concat "\\(\\(" yyyy "-\\)?" iso-mm-dd "[ T]" iso-time
		      "\\|" yyyy "-" iso-mm-dd "\\)"))
	 (western (concat "\\(" month s "+" dd "\\|" dd "\\.?" s month "\\)"
			  s "+"
			  "\\(" HH:MM "\\|" yyyy "\\)"))
	 (western-comma (concat month s "+" dd "," s "+" yyyy))
	 ;; Japanese MS-Windows ls-lisp has one-digit months, and
	 ;; omits the Kanji characters after month and day-of-month.
	 ;; On Mac OS X 10.3, the date format in East Asian locales is
	 ;; day-of-month digits followed by month digits.
	 (mm "[ 0-1]?[0-9]")
	 (east-asian
	  (concat "\\(" mm l "?" s dd l "?" s "+"
		  "\\|" dd s mm s "+" "\\)"
		  "\\(" HH:MM "\\|" yyyy l "?" "\\)")))
	 ;; The "[0-9]" below requires the previous column to end in a digit.
	 ;; This avoids recognizing `1 may 1997' as a date in the line:
	 ;; -r--r--r--   1 may      1997        1168 Oct 19 16:49 README

	 ;; The "[BkKMGTPEZY]?" below supports "ls -alh" output.

	 ;; For non-iso date formats, we add the ".*" in order to find
	 ;; the last possible match.  This avoids recognizing
	 ;; `jservice 10 1024' as a date in the line:
	 ;; drwxr-xr-x  3 jservice  10  1024 Jul  2  1997 esg-host

         ;; vc dired listings provide the state or blanks between file
         ;; permissions and date.  The state is always surrounded by
         ;; parantheses:
         ;; -rw-r--r-- (modified) 2005-10-22 21:25 files.el
         ;; This is not supported yet.
    (purecopy (concat "\\([0-9][BkKMGTPEZY]? " iso
		      "\\|.*[0-9][BkKMGTPEZY]? "
		      "\\(" western "\\|" western-comma "\\|" east-asian "\\)"
		      "\\) +")))
  "Regular expression to match up to the file name in a directory listing.
The default value is designed to recognize dates and times
regardless of the language.")

(defvar insert-directory-ls-version 'unknown)

;; insert-directory
;; - must insert _exactly_one_line_ describing FILE if WILDCARD and
;;   FULL-DIRECTORY-P is nil.
;;   The single line of output must display FILE's name as it was
;;   given, namely, an absolute path name.
;; - must insert exactly one line for each file if WILDCARD or
;;   FULL-DIRECTORY-P is t, plus one optional "total" line
;;   before the file lines, plus optional text after the file lines.
;;   Lines are delimited by "\n", so filenames containing "\n" are not
;;   allowed.
;;   File lines should display the basename.
;; - must be consistent with
;;   - functions dired-move-to-filename, (these two define what a file line is)
;;   		 dired-move-to-end-of-filename,
;;		 dired-between-files, (shortcut for (not (dired-move-to-filename)))
;;   		 dired-insert-headerline
;;   		 dired-after-subdir-garbage (defines what a "total" line is)
;;   - variable dired-subdir-regexp
;; - may be passed "--dired" as the first argument in SWITCHES.
;;   Filename handlers might have to remove this switch if their
;;   "ls" command does not support it.
(defun insert-directory (file switches &optional wildcard full-directory-p)
  "Insert directory listing for FILE, formatted according to SWITCHES.
Leaves point after the inserted text.
SWITCHES may be a string of options, or a list of strings
representing individual options.
Optional third arg WILDCARD means treat FILE as shell wildcard.
Optional fourth arg FULL-DIRECTORY-P means file is a directory and
switches do not contain `d', so that a full listing is expected.

This works by running a directory listing program
whose name is in the variable `insert-directory-program'.
If WILDCARD, it also runs the shell specified by `shell-file-name'.

When SWITCHES contains the long `--dired' option, this function
treats it specially, for the sake of dired.  However, the
normally equivalent short `-D' option is just passed on to
`insert-directory-program', as any other option."
  ;; We need the directory in order to find the right handler.
  (let ((handler (find-file-name-handler (expand-file-name file)
					 'insert-directory)))
    (if handler
	(funcall handler 'insert-directory file switches
		 wildcard full-directory-p)
	(let (result (beg (point)))

	  ;; Read the actual directory using `insert-directory-program'.
	  ;; RESULT gets the status code.
	  (let* (;; We at first read by no-conversion, then after
		 ;; putting text property `dired-filename, decode one
		 ;; bunch by one to preserve that property.
		 (coding-system-for-read 'no-conversion)
		 ;; This is to control encoding the arguments in call-process.
		 (coding-system-for-write
		  (and enable-multibyte-characters
		       (or file-name-coding-system
			   default-file-name-coding-system))))
	    (setq result
		  (if wildcard
		      ;; Run ls in the directory part of the file pattern
		      ;; using the last component as argument.
		      (let ((default-directory
			      (if (file-name-absolute-p file)
				  (file-name-directory file)
				(file-name-directory (expand-file-name file))))
			    (pattern (file-name-nondirectory file)))
			(call-process
			 shell-file-name nil t nil
			 "-c"
			 (concat (if (memq system-type '(ms-dos windows-nt))
				     ""
				   "\\") ; Disregard Unix shell aliases!
				 insert-directory-program
				 " -d "
				 (if (stringp switches)
				     switches
				   (mapconcat 'identity switches " "))
				 " -- "
				 ;; Quote some characters that have
				 ;; special meanings in shells; but
				 ;; don't quote the wildcards--we want
				 ;; them to be special.  We also
				 ;; currently don't quote the quoting
				 ;; characters in case people want to
				 ;; use them explicitly to quote
				 ;; wildcard characters.
				 (shell-quote-wildcard-pattern pattern))))
		    ;; SunOS 4.1.3, SVr4 and others need the "." to list the
		    ;; directory if FILE is a symbolic link.
 		    (unless full-directory-p
 		      (setq switches
 			    (if (stringp switches)
 				(concat switches " -d")
 			      (add-to-list 'switches "-d" 'append))))
		    (apply 'call-process
			   insert-directory-program nil t nil
			   (append
			    (if (listp switches) switches
			      (unless (equal switches "")
				;; Split the switches at any spaces so we can
				;; pass separate options as separate args.
				(split-string switches)))
			    ;; Avoid lossage if FILE starts with `-'.
			    '("--")
			    (progn
			      (if (string-match "\\`~" file)
				  (setq file (expand-file-name file)))
			      (list
			       (if full-directory-p
				   (concat (file-name-as-directory file) ".")
				 file))))))))

	  ;; If we got "//DIRED//" in the output, it means we got a real
	  ;; directory listing, even if `ls' returned nonzero.
	  ;; So ignore any errors.
	  (when (if (stringp switches)
		    (string-match "--dired\\>" switches)
		  (member "--dired" switches))
	    (save-excursion
	      (forward-line -2)
	      (when (looking-at "//SUBDIRED//")
		(forward-line -1))
	      (if (looking-at "//DIRED//")
		  (setq result 0))))

	  (when (and (not (eq 0 result))
		     (eq insert-directory-ls-version 'unknown))
	    ;; The first time ls returns an error,
	    ;; find the version numbers of ls,
	    ;; and set insert-directory-ls-version
	    ;; to > if it is more than 5.2.1, < if it is less, nil if it
	    ;; is equal or if the info cannot be obtained.
	    ;; (That can mean it isn't GNU ls.)
	    (let ((version-out
		   (with-temp-buffer
		     (call-process "ls" nil t nil "--version")
		     (buffer-string))))
	      (if (string-match "ls (.*utils) \\([0-9.]*\\)$" version-out)
		  (let* ((version (match-string 1 version-out))
			 (split (split-string version "[.]"))
			 (numbers (mapcar 'string-to-number split))
			 (min '(5 2 1))
			 comparison)
		    (while (and (not comparison) (or numbers min))
		      (cond ((null min)
			     (setq comparison '>))
			    ((null numbers)
			     (setq comparison '<))
			    ((> (car numbers) (car min))
			     (setq comparison '>))
			    ((< (car numbers) (car min))
			     (setq comparison '<))
			    (t
			     (setq numbers (cdr numbers)
				   min (cdr min)))))
		    (setq insert-directory-ls-version (or comparison '=)))
		(setq insert-directory-ls-version nil))))

	  ;; For GNU ls versions 5.2.2 and up, ignore minor errors.
	  (when (and (eq 1 result) (eq insert-directory-ls-version '>))
	    (setq result 0))

	  ;; If `insert-directory-program' failed, signal an error.
	  (unless (eq 0 result)
	    ;; Delete the error message it may have output.
	    (delete-region beg (point))
	    ;; On non-Posix systems, we cannot open a directory, so
	    ;; don't even try, because that will always result in
	    ;; the ubiquitous "Access denied".  Instead, show the
	    ;; command line so the user can try to guess what went wrong.
	    (if (and (file-directory-p file)
		     (memq system-type '(ms-dos windows-nt)))
		(error
		 "Reading directory: \"%s %s -- %s\" exited with status %s"
		 insert-directory-program
		 (if (listp switches) (concat switches) switches)
		 file result)
	      ;; Unix.  Access the file to get a suitable error.
	      (access-file file "Reading directory")
	      (error "Listing directory failed but `access-file' worked")))

	  (when (if (stringp switches)
		    (string-match "--dired\\>" switches)
		  (member "--dired" switches))
	    ;; The following overshoots by one line for an empty
	    ;; directory listed with "--dired", but without "-a"
	    ;; switch, where the ls output contains a
	    ;; "//DIRED-OPTIONS//" line, but no "//DIRED//" line.
	    ;; We take care of that case later.
	    (forward-line -2)
            (when (looking-at "//SUBDIRED//")
              (delete-region (point) (progn (forward-line 1) (point)))
              (forward-line -1))
	    (if (looking-at "//DIRED//")
		(let ((end (line-end-position))
		      (linebeg (point))
		      error-lines)
		  ;; Find all the lines that are error messages,
		  ;; and record the bounds of each one.
		  (goto-char beg)
		  (while (< (point) linebeg)
		    (or (eql (following-char) ?\s)
			(push (list (point) (line-end-position)) error-lines))
		    (forward-line 1))
		  (setq error-lines (nreverse error-lines))
		  ;; Now read the numeric positions of file names.
		  (goto-char linebeg)
		  (forward-word 1)
		  (forward-char 3)
		  (while (< (point) end)
		    (let ((start (insert-directory-adj-pos
				  (+ beg (read (current-buffer)))
				  error-lines))
			  (end (insert-directory-adj-pos
				(+ beg (read (current-buffer)))
				error-lines)))
		      (if (memq (char-after end) '(?\n ?\s))
			  ;; End is followed by \n or by " -> ".
			  (put-text-property start end 'dired-filename t)
			;; It seems that we can't trust ls's output as to
			;; byte positions of filenames.
			(put-text-property beg (point) 'dired-filename nil)
			(end-of-line))))
		  (goto-char end)
		  (beginning-of-line)
		  (delete-region (point) (progn (forward-line 1) (point))))
	      ;; Take care of the case where the ls output contains a
	      ;; "//DIRED-OPTIONS//"-line, but no "//DIRED//"-line
	      ;; and we went one line too far back (see above).
	      (forward-line 1))
	    (if (looking-at "//DIRED-OPTIONS//")
		(delete-region (point) (progn (forward-line 1) (point)))))

	  ;; Now decode what read if necessary.
	  (let ((coding (or coding-system-for-read
			    file-name-coding-system
			    default-file-name-coding-system
			    'undecided))
		coding-no-eol
		val pos)
	    (when (and enable-multibyte-characters
		       (not (memq (coding-system-base coding)
				  '(raw-text no-conversion))))
	      ;; If no coding system is specified or detection is
	      ;; requested, detect the coding.
	      (if (eq (coding-system-base coding) 'undecided)
		  (setq coding (detect-coding-region beg (point) t)))
	      (if (not (eq (coding-system-base coding) 'undecided))
		  (save-restriction
		    (setq coding-no-eol
			  (coding-system-change-eol-conversion coding 'unix))
		    (narrow-to-region beg (point))
		    (goto-char (point-min))
		    (while (not (eobp))
		      (setq pos (point)
			    val (get-text-property (point) 'dired-filename))
		      (goto-char (next-single-property-change
				  (point) 'dired-filename nil (point-max)))
		      ;; Force no eol conversion on a file name, so
		      ;; that CR is preserved.
		      (decode-coding-region pos (point)
					    (if val coding-no-eol coding))
		      (if val
			  (put-text-property pos (point)
					     'dired-filename t)))))))

	  (if full-directory-p
	      ;; Try to insert the amount of free space.
	      (save-excursion
		(goto-char beg)
		;; First find the line to put it on.
		(when (re-search-forward "^ *\\(total\\)" nil t)
		  (let ((available (get-free-disk-space ".")))
		    (when available
		      ;; Replace "total" with "used", to avoid confusion.
		      (replace-match "total used in directory" nil nil nil 1)
		      (end-of-line)
		      (insert " available " available))))))))))

(defun insert-directory-adj-pos (pos error-lines)
  "Convert `ls --dired' file name position value POS to a buffer position.
File name position values returned in ls --dired output
count only stdout; they don't count the error messages sent to stderr.
So this function converts to them to real buffer positions.
ERROR-LINES is a list of buffer positions of error message lines,
of the form (START END)."
  (while (and error-lines (< (caar error-lines) pos))
    (setq pos (+ pos (- (nth 1 (car error-lines)) (nth 0 (car error-lines)))))
    (pop error-lines))
  pos)

(defun insert-directory-safely (file switches
				     &optional wildcard full-directory-p)
  "Insert directory listing for FILE, formatted according to SWITCHES.

Like `insert-directory', but if FILE does not exist, it inserts a
message to that effect instead of signaling an error."
  (if (file-exists-p file)
      (insert-directory file switches wildcard full-directory-p)
    ;; Simulate the message printed by `ls'.
    (insert (format "%s: No such file or directory\n" file))))

(defvar kill-emacs-query-functions nil
  "Functions to call with no arguments to query about killing Emacs.
If any of these functions returns nil, killing Emacs is cancelled.
`save-buffers-kill-emacs' calls these functions, but `kill-emacs',
the low level primitive, does not.  See also `kill-emacs-hook'.")

(defcustom confirm-kill-emacs nil
  "How to ask for confirmation when leaving Emacs.
If nil, the default, don't ask at all.  If the value is non-nil, it should
be a predicate function such as `yes-or-no-p'."
  :type '(choice (const :tag "Ask with yes-or-no-p" yes-or-no-p)
		 (const :tag "Ask with y-or-n-p" y-or-n-p)
		 (const :tag "Don't confirm" nil))
  :group 'convenience
  :version "21.1")

(defun save-buffers-kill-emacs (&optional arg)
  "Offer to save each buffer, then kill this Emacs process.
With prefix ARG, silently save all file-visiting buffers, then kill."
  (interactive "P")
  (save-some-buffers arg t)
  (and (or (not (memq t (mapcar (function
				  (lambda (buf) (and (buffer-file-name buf)
						     (buffer-modified-p buf))))
				(buffer-list))))
	   (yes-or-no-p "Modified buffers exist; exit anyway? "))
       (or (not (fboundp 'process-list))
	   ;; process-list is not defined on MSDOS.
	   (let ((processes (process-list))
		 active)
	     (while processes
	       (and (memq (process-status (car processes)) '(run stop open listen))
		    (process-query-on-exit-flag (car processes))
		    (setq active t))
	       (setq processes (cdr processes)))
	     (or (not active)
		 (list-processes t)
		 (yes-or-no-p "Active processes exist; kill them and exit anyway? "))))
       ;; Query the user for other things, perhaps.
       (run-hook-with-args-until-failure 'kill-emacs-query-functions)
       (or (null confirm-kill-emacs)
	   (funcall confirm-kill-emacs "Really exit Emacs? "))
       (kill-emacs)))

(defun save-buffers-kill-terminal (&optional arg)
  "Offer to save each buffer, then kill the current connection.
If the current frame has no client, kill Emacs itself.

With prefix ARG, silently save all file-visiting buffers, then kill.

If emacsclient was started with a list of filenames to edit, then
only these files will be asked to be saved."
  (interactive "P")
  (if (frame-parameter (selected-frame) 'client)
      (server-save-buffers-kill-terminal arg)
    (save-buffers-kill-emacs arg)))

;; We use /: as a prefix to "quote" a file name
;; so that magic file name handlers will not apply to it.

(setq file-name-handler-alist
      (cons (cons (purecopy "\\`/:") 'file-name-non-special)
	    file-name-handler-alist))

;; We depend on being the last handler on the list,
;; so that anything else which does need handling
;; has been handled already.
;; So it is safe for us to inhibit *all* magic file name handlers.

(defun file-name-non-special (operation &rest arguments)
  (let ((file-name-handler-alist nil)
	(default-directory
	  (if (eq operation 'insert-directory)
	      (directory-file-name
	       (expand-file-name
		(unhandled-file-name-directory default-directory)))
	    default-directory))
	;; Get a list of the indices of the args which are file names.
	(file-arg-indices
	 (cdr (or (assq operation
			;; The first six are special because they
			;; return a file name.  We want to include the /:
			;; in the return value.
			;; So just avoid stripping it in the first place.
			'((expand-file-name . nil)
			  (file-name-directory . nil)
			  (file-name-as-directory . nil)
			  (directory-file-name . nil)
			  (file-name-sans-versions . nil)
			  (find-backup-file-name . nil)
			  ;; `identity' means just return the first arg
			  ;; not stripped of its quoting.
			  (substitute-in-file-name identity)
			  ;; `add' means add "/:" to the result.
			  (file-truename add 0)
			  ;; `quote' means add "/:" to buffer-file-name.
			  (insert-file-contents quote 0)
			  ;; `unquote-then-quote' means set buffer-file-name
			  ;; temporarily to unquoted filename.
			  (verify-visited-file-modtime unquote-then-quote)
			  ;; List the arguments which are filenames.
			  (file-name-completion 1)
			  (file-name-all-completions 1)
			  (write-region 2 5)
			  (rename-file 0 1)
			  (copy-file 0 1)
			  (make-symbolic-link 0 1)
			  (add-name-to-file 0 1)))
		  ;; For all other operations, treat the first argument only
		  ;; as the file name.
		  '(nil 0))))
	method
	;; Copy ARGUMENTS so we can replace elements in it.
	(arguments (copy-sequence arguments)))
    (if (symbolp (car file-arg-indices))
	(setq method (pop file-arg-indices)))
    ;; Strip off the /: from the file names that have it.
    (save-match-data
      (while (consp file-arg-indices)
	(let ((pair (nthcdr (car file-arg-indices) arguments)))
	  (and (car pair)
	       (string-match "\\`/:" (car pair))
	       (setcar pair
		       (if (= (length (car pair)) 2)
			   "/"
			 (substring (car pair) 2)))))
	(setq file-arg-indices (cdr file-arg-indices))))
    (cond ((eq method 'identity)
	   (car arguments))
	  ((eq method 'add)
	   (concat "/:" (apply operation arguments)))
	  ((eq method 'quote)
	   (unwind-protect
	       (apply operation arguments)
	     (setq buffer-file-name (concat "/:" buffer-file-name))))
	  ((eq method 'unquote-then-quote)
	   (let (res)
	     (setq buffer-file-name (substring buffer-file-name 2))
	     (setq res (apply operation arguments))
	     (setq buffer-file-name (concat "/:" buffer-file-name))
	     res))
	  (t
	   (apply operation arguments)))))

;; Symbolic modes and read-file-modes.

(defun file-modes-char-to-who (char)
  "Convert CHAR to a numeric bit-mask for extracting mode bits.
CHAR is in [ugoa] and represents the category of users (Owner, Group,
Others, or All) for whom to produce the mask.
The bit-mask that is returned extracts from mode bits the access rights
for the specified category of users."
  (cond ((= char ?u) #o4700)
	((= char ?g) #o2070)
	((= char ?o) #o1007)
	((= char ?a) #o7777)
	(t (error "%c: bad `who' character" char))))

(defun file-modes-char-to-right (char &optional from)
  "Convert CHAR to a numeric value of mode bits.
CHAR is in [rwxXstugo] and represents symbolic access permissions.
If CHAR is in [Xugo], the value is taken from FROM (or 0 if omitted)."
  (or from (setq from 0))
  (cond ((= char ?r) #o0444)
	((= char ?w) #o0222)
	((= char ?x) #o0111)
	((= char ?s) #o1000)
	((= char ?t) #o6000)
	;; Rights relative to the previous file modes.
	((= char ?X) (if (= (logand from #o111) 0) 0 #o0111))
	((= char ?u) (let ((uright (logand #o4700 from)))
		       (+ uright (/ uright #o10) (/ uright #o100))))
	((= char ?g) (let ((gright (logand #o2070 from)))
		       (+ gright (/ gright #o10) (* gright #o10))))
	((= char ?o) (let ((oright (logand #o1007 from)))
		       (+ oright (* oright #o10) (* oright #o100))))
	(t (error "%c: bad right character" char))))

(defun file-modes-rights-to-number (rights who-mask &optional from)
  "Convert a symbolic mode string specification to an equivalent number.
RIGHTS is the symbolic mode spec, it should match \"([+=-][rwxXstugo]*)+\".
WHO-MASK is the bit-mask specifying the category of users to which to
apply the access permissions.  See `file-modes-char-to-who'.
FROM (or 0 if nil) gives the mode bits on which to base permissions if
RIGHTS request to add, remove, or set permissions based on existing ones,
as in \"og+rX-w\"."
  (let* ((num-rights (or from 0))
	 (list-rights (string-to-list rights))
	 (op (pop list-rights)))
    (while (memq op '(?+ ?- ?=))
      (let ((num-right 0)
	    char-right)
	(while (memq (setq char-right (pop list-rights))
		     '(?r ?w ?x ?X ?s ?t ?u ?g ?o))
	  (setq num-right
		(logior num-right
			(file-modes-char-to-right char-right num-rights))))
	(setq num-right (logand who-mask num-right)
	      num-rights
	      (cond ((= op ?+) (logior num-rights num-right))
		    ((= op ?-) (logand num-rights (lognot num-right)))
		    (t (logior (logand num-rights (lognot who-mask)) num-right)))
	      op char-right)))
    num-rights))

(defun file-modes-symbolic-to-number (modes &optional from)
  "Convert symbolic file modes to numeric file modes.
MODES is the string to convert, it should match
\"[ugoa]*([+-=][rwxXstugo]*)+,...\".
See (info \"(coreutils)File permissions\") for more information on this
notation.
FROM (or 0 if nil) gives the mode bits on which to base permissions if
MODES request to add, remove, or set permissions based on existing ones,
as in \"og+rX-w\"."
  (save-match-data
    (let ((case-fold-search nil)
	  (num-modes (or from 0)))
      (while (/= (string-to-char modes) 0)
	(if (string-match "^\\([ugoa]*\\)\\([+=-][rwxXstugo]*\\)+\\(,\\|\\)" modes)
	    (let ((num-who (apply 'logior 0
				  (mapcar 'file-modes-char-to-who
					  (match-string 1 modes)))))
	      (when (= num-who 0)
		(setq num-who (default-file-modes)))
	      (setq num-modes
		    (file-modes-rights-to-number (substring modes (match-end 1))
						 num-who num-modes)
		    modes (substring modes (match-end 3))))
	  (error "Parse error in modes near `%s'" (substring modes 0))))
      num-modes)))

(defun read-file-modes (&optional prompt orig-file)
  "Read file modes in octal or symbolic notation and return its numeric value.
PROMPT is used as the prompt, default to `File modes (octal or symbolic): '.
ORIG-FILE is the name of a file on whose mode bits to base returned
permissions if what user types requests to add, remove, or set permissions
based on existing mode bits, as in \"og+rX-w\"."
  (let* ((modes (or (if orig-file (file-modes orig-file) 0)
		    (error "File not found")))
	 (modestr (and (stringp orig-file)
		       (nth 8 (file-attributes orig-file))))
	 (default
	   (and (stringp modestr)
		(string-match "^.\\(...\\)\\(...\\)\\(...\\)$" modestr)
		(replace-regexp-in-string
		 "-" ""
		 (format "u=%s,g=%s,o=%s"
			 (match-string 1 modestr)
			 (match-string 2 modestr)
			 (match-string 3 modestr)))))
	 (value (read-string (or prompt "File modes (octal or symbolic): ")
			     nil nil default)))
    (save-match-data
      (if (string-match "^[0-7]+" value)
	  (string-to-number value 8)
	(file-modes-symbolic-to-number value modes)))))


;; Trashcan handling.
(defcustom trash-directory nil
  "Directory for `move-file-to-trash' to move files and directories to.
This directory is only used when the function `system-move-file-to-trash'
is not defined.
Relative paths are interpreted relative to `default-directory'.
If the value is nil, Emacs uses a freedesktop.org-style trashcan."
  :type  '(choice (const nil) directory)
  :group 'auto-save
  :version "23.2")

(defvar trash--hexify-table)

(declare-function system-move-file-to-trash "w32fns.c" (filename))

(defun move-file-to-trash (filename)
  "Move the file (or directory) named FILENAME to the trash.
When `delete-by-moving-to-trash' is non-nil, this function is
called by `delete-file' and `delete-directory' instead of
deleting files outright.

If the function `system-move-file-to-trash' is defined, call it
 with FILENAME as an argument.
Otherwise, if `trash-directory' is non-nil, move FILENAME to that
 directory.
Otherwise, trash FILENAME using the freedesktop.org conventions,
 like the GNOME, KDE and XFCE desktop environments.  Emacs only
 moves files to \"home trash\", ignoring per-volume trashcans."
  (interactive "fMove file to trash: ")
  (cond (trash-directory
	 ;; If `trash-directory' is non-nil, move the file there.
	 (let* ((trash-dir   (expand-file-name trash-directory))
		(fn          (directory-file-name (expand-file-name filename)))
		(new-fn      (expand-file-name (file-name-nondirectory fn)
					       trash-dir)))
	   ;; We can't trash a parent directory of trash-directory.
	   (if (string-match fn trash-dir)
	       (error "Trash directory `%s' is a subdirectory of `%s'"
		      trash-dir filename))
	   (unless (file-directory-p trash-dir)
	     (make-directory trash-dir t))
	   ;; Ensure that the trashed file-name is unique.
	   (if (file-exists-p new-fn)
	       (let ((version-control t)
		     (backup-directory-alist nil))
		 (setq new-fn (car (find-backup-file-name new-fn)))))
	   (let (delete-by-moving-to-trash)
	     (rename-file fn new-fn))))
	;; If `system-move-file-to-trash' is defined, use it.
	((fboundp 'system-move-file-to-trash)
	 (system-move-file-to-trash filename))
	;; Otherwise, use the freedesktop.org method, as specified at
	;; http://freedesktop.org/wiki/Specifications/trash-spec
	(t
	 (let* ((xdg-data-dir
		 (directory-file-name
		  (expand-file-name "Trash"
				    (or (getenv "XDG_DATA_HOME")
					"~/.local/share"))))
		(trash-files-dir (expand-file-name "files" xdg-data-dir))
		(trash-info-dir (expand-file-name "info" xdg-data-dir))
		(fn (directory-file-name (expand-file-name filename))))

	   ;; Check if we have permissions to delete.
	   (unless (file-writable-p (directory-file-name
				     (file-name-directory fn)))
	     (error "Cannot move %s to trash: Permission denied" filename))
	   ;; The trashed file cannot be the trash dir or its parent.
	   (if (string-match fn trash-files-dir)
	       (error "The trash directory %s is a subdirectory of %s"
		      trash-files-dir filename))
	   (if (string-match fn trash-info-dir)
	       (error "The trash directory %s is a subdirectory of %s"
		      trash-info-dir filename))

	   ;; Ensure that the trash directory exists; otherwise, create it.
	   (let ((saved-default-file-modes (default-file-modes)))
	     (set-default-file-modes ?\700)
	     (unless (file-exists-p trash-files-dir)
	       (make-directory trash-files-dir t))
	     (unless (file-exists-p trash-info-dir)
	       (make-directory trash-info-dir t))
	     (set-default-file-modes saved-default-file-modes))

	   ;; Try to move to trash with .trashinfo undo information
	   (save-excursion
	     (with-temp-buffer
	       (set-buffer-file-coding-system 'utf-8-unix)
	       (insert "[Trash Info]\nPath=")
	       ;; Perform url-encoding on FN.  For compatibility with
	       ;; other programs (e.g. XFCE Thunar), allow literal "/"
	       ;; for path separators.
	       (unless (boundp 'trash--hexify-table)
		 (setq trash--hexify-table (make-vector 256 nil))
		 (let ((unreserved-chars
			(list ?/ ?a ?b ?c ?d ?e ?f ?g ?h ?i ?j ?k ?l ?m
			      ?n ?o ?p ?q ?r ?s ?t ?u ?v ?w ?x ?y ?z ?A
			      ?B ?C ?D ?E ?F ?G ?H ?I ?J ?K ?L ?M ?N ?O
			      ?P ?Q ?R ?S ?T ?U ?V ?W ?X ?Y ?Z ?0 ?1 ?2
			      ?3 ?4 ?5 ?6 ?7 ?8 ?9 ?- ?_ ?. ?! ?~ ?* ?'
			      ?\( ?\))))
		   (dotimes (byte 256)
		     (aset trash--hexify-table byte
			   (if (memq byte unreserved-chars)
			       (char-to-string byte)
			     (format "%%%02x" byte))))))
	       (mapc (lambda (byte)
		       (insert (aref trash--hexify-table byte)))
		     (if (multibyte-string-p fn)
			 (encode-coding-string fn 'utf-8)
		       fn))
	       (insert "\nDeletionDate="
		       (format-time-string "%Y-%m-%dT%T")
		       "\n")

	       ;; Attempt to make .trashinfo file, trying up to 5
	       ;; times.  The .trashinfo file is opened with O_EXCL,
	       ;; as per trash-spec 0.7, even if that can be a problem
	       ;; on old NFS versions...
	       (let* ((tries 5)
		      (base-fn (expand-file-name
				(file-name-nondirectory fn)
				trash-files-dir))
		      (new-fn base-fn)
		      success info-fn)
		 (while (> tries 0)
		   (setq info-fn (expand-file-name
				  (concat (file-name-nondirectory new-fn)
					  ".trashinfo")
				  trash-info-dir))
		   (unless (condition-case nil
			       (progn
				 (write-region nil nil info-fn nil
					       'quiet info-fn 'excl)
				 (setq tries 0 success t))
			     (file-already-exists nil))
		     (setq tries (1- tries))
		     ;; Uniqify new-fn.  (Some file managers do not
		     ;; like Emacs-style backup file names---e.g. bug
		     ;; 170956 in Konqueror bug tracker.)
		     (setq new-fn (make-temp-name (concat base-fn "_")))))
		 (unless success
		   (error "Cannot move %s to trash: Lock failed" filename))

		 ;; Finally, try to move the file to the trashcan.
		 (let ((delete-by-moving-to-trash nil))
		   (rename-file fn new-fn)))))))))


(define-key ctl-x-map "\C-f" 'find-file)
(define-key ctl-x-map "\C-r" 'find-file-read-only)
(define-key ctl-x-map "\C-v" 'find-alternate-file)
(define-key ctl-x-map "\C-s" 'save-buffer)
(define-key ctl-x-map "s" 'save-some-buffers)
(define-key ctl-x-map "\C-w" 'write-file)
(define-key ctl-x-map "i" 'insert-file)
(define-key esc-map "~" 'not-modified)
(define-key ctl-x-map "\C-d" 'list-directory)
(define-key ctl-x-map "\C-c" 'save-buffers-kill-terminal)
(define-key ctl-x-map "\C-q" 'toggle-read-only)

(define-key ctl-x-4-map "f" 'find-file-other-window)
(define-key ctl-x-4-map "r" 'find-file-read-only-other-window)
(define-key ctl-x-4-map "\C-f" 'find-file-other-window)
(define-key ctl-x-4-map "b" 'switch-to-buffer-other-window)
(define-key ctl-x-4-map "\C-o" 'display-buffer)

(define-key ctl-x-5-map "b" 'switch-to-buffer-other-frame)
(define-key ctl-x-5-map "f" 'find-file-other-frame)
(define-key ctl-x-5-map "\C-f" 'find-file-other-frame)
(define-key ctl-x-5-map "r" 'find-file-read-only-other-frame)
(define-key ctl-x-5-map "\C-o" 'display-buffer-other-frame)

;; arch-tag: bc68d3ea-19ca-468b-aac6-3a4a7766101f
;;; files.el ends here<|MERGE_RESOLUTION|>--- conflicted
+++ resolved
@@ -2805,7 +2805,6 @@
 
 (mapc (lambda (pair)
 	(put (car pair) 'safe-local-variable (cdr pair)))
-<<<<<<< HEAD
       '((buffer-read-only        . booleanp)   ;; C source code
 	(default-directory       . stringp)    ;; C source code
 	(fill-column             . integerp)   ;; C source code
@@ -2814,21 +2813,11 @@
 	(no-update-autoloads     . booleanp)
 	(tab-width               . integerp)   ;; C source code
 	(truncate-lines          . booleanp)   ;; C source code
+	(word-wrap               . booleanp) ;; C source code
 	(bidi-display-reordering . booleanp))) ;; C source code
 
 (put 'bidi-paragraph-direction 'safe-local-variable
      (lambda (v) (memq v '(nil right-to-left left-to-right))))
-=======
-      '((buffer-read-only     . booleanp)   ;; C source code
-	(default-directory    . stringp)    ;; C source code
-	(fill-column          . integerp)   ;; C source code
-	(indent-tabs-mode     . booleanp)   ;; C source code
-	(left-margin          . integerp)   ;; C source code
-	(no-update-autoloads  . booleanp)
-	(tab-width            . integerp)   ;; C source code
-	(truncate-lines       . booleanp)   ;; C source code
-	(word-wrap            . booleanp))) ;; C source code
->>>>>>> bc7d7ea6
 
 (put 'c-set-style 'safe-local-eval-function t)
 
