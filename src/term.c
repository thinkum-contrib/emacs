--- conflicted
+++ resolved
@@ -627,21 +627,11 @@
    Set CODING->produced to the byte-length of the resulting byte
    sequence, and return a pointer to that byte sequence.  */
 
-<<<<<<< HEAD
-int
-encode_terminal_code (struct coding_system *coding,
-                      struct glyph *src,
-                      unsigned char *dst,
-                      int src_len,
-                      int dst_len,
-                      int *consumed)
-=======
 unsigned char *
 encode_terminal_code (src, src_len, coding)
      struct glyph *src;
      int src_len;
      struct coding_system *coding;
->>>>>>> b11e8823
 {
   struct glyph *src_start = src, *src_end = src + src_len;
   register GLYPH g;
@@ -649,16 +639,6 @@
   int nchars, nbytes, required;
   register int tlen = GLYPH_TABLE_LENGTH;
   register Lisp_Object *tbase = GLYPH_TABLE_BASE;
-<<<<<<< HEAD
-  int result;
-
-  /* If the specified coding does any conversion, use it, otherwise use
-     safe_terminal_coding.  We can't use CODING_REQUIRE_ENCODING here
-     because it always returns 1 if the member src_multibyte is 1.  */
-  coding = (coding->common_flags & CODING_REQUIRE_ENCODING_MASK
-	    ? coding
-	    : &safe_terminal_coding);
-=======
 
   /* Allocate sufficient size of buffer to store all characters in
      multibyte-form.  But, it may be enlarged on demand if
@@ -672,7 +652,6 @@
       else
 	encode_terminal_buf = xrealloc (encode_terminal_buf, required);
     }
->>>>>>> b11e8823
 
   buf = encode_terminal_buf;
   nchars = 0;
@@ -757,6 +736,7 @@
   return encode_terminal_buf + nbytes;
 }
 
+
 /* Output LEN glyphs starting at STRING at the nominal cursor position.
    Advance the nominal cursor over the text.  */
 
@@ -772,16 +752,8 @@
 void
 tty_write_glyphs (struct frame *f, struct glyph *string, int len)
 {
-<<<<<<< HEAD
-  int produced, consumed;
-  unsigned char conversion_buffer[1024];
-  int conversion_buffer_size = sizeof conversion_buffer;
-=======
-  struct frame *sf = XFRAME (selected_frame);
-  struct frame *f = updating_frame ? updating_frame : sf;
   unsigned char *conversion_buffer;
   struct coding_system *coding;
->>>>>>> b11e8823
 
   struct tty_display_info *tty = FRAME_TTY (f);
 
@@ -803,15 +775,11 @@
   /* If terminal_coding does any conversion, use it, otherwise use
      safe_terminal_coding.  We can't use CODING_REQUIRE_ENCODING here
      because it always return 1 if the member src_multibyte is 1.  */
-  coding = (terminal_coding.common_flags & CODING_REQUIRE_ENCODING_MASK
-	    ? &terminal_coding : &safe_terminal_coding);
+  coding = (FRAME_TERMINAL_CODING (f)->common_flags & CODING_REQUIRE_ENCODING_MASK
+	    ? FRAME_TERMINAL_CODING (f) : &safe_terminal_coding);
   /* The mode bit CODING_MODE_LAST_BLOCK should be set to 1 only at
      the tail.  */
-<<<<<<< HEAD
-  FRAME_TERMINAL_CODING (f)->mode &= ~CODING_MODE_LAST_BLOCK;
-=======
   coding->mode &= ~CODING_MODE_LAST_BLOCK;
->>>>>>> b11e8823
 
   while (len > 0)
     {
@@ -833,34 +801,11 @@
       conversion_buffer = encode_terminal_code (string, n, coding);
       if (coding->produced > 0)
 	{
-<<<<<<< HEAD
-	  /* We use a fixed size (1024 bytes) of conversion buffer.
-	     Usually it is sufficient, but if not, we just repeat the
-	     loop.  */
-	  produced = encode_terminal_code (FRAME_TERMINAL_CODING (f),
-                                           string, conversion_buffer,
-					   n, conversion_buffer_size,
-					   &consumed);
-	  if (produced > 0)
-	    {
-	      fwrite (conversion_buffer, 1, produced,
-                      tty->output);
-	      if (ferror (tty->output))
-		clearerr (tty->output);
-	      if (tty->termscript)
-		fwrite (conversion_buffer, 1, produced,
-                        tty->termscript);
-	    }
-	  len -= consumed;
-	  n -= consumed;
-	  string += consumed;
-=======
-	  fwrite (conversion_buffer, 1, coding->produced, stdout);
-	  if (ferror (stdout))
-	    clearerr (stdout);
-	  if (termscript)
-	    fwrite (conversion_buffer, 1, coding->produced, termscript);
->>>>>>> b11e8823
+	  fwrite (conversion_buffer, 1, coding->produced, tty->output);
+	  if (ferror (tty->output))
+	    clearerr (tty->output);
+	  if (tty->termscript)
+	    fwrite (conversion_buffer, 1, coding->produced, tty->termscript);
 	}
       len -= n;
       string += n;
@@ -870,31 +815,7 @@
       turn_off_highlight (tty);
     }
 
-<<<<<<< HEAD
-  /* We may have to output some codes to terminate the writing.  */
-  if (CODING_REQUIRE_FLUSHING (FRAME_TERMINAL_CODING (f)))
-    {
-      FRAME_TERMINAL_CODING (f)->mode |= CODING_MODE_LAST_BLOCK;
-      encode_coding (FRAME_TERMINAL_CODING (f), "",
-                     conversion_buffer, 0, conversion_buffer_size);
-      if (FRAME_TERMINAL_CODING (f)->produced > 0)
-	{
-	  fwrite (conversion_buffer, 1,
-                  FRAME_TERMINAL_CODING (f)->produced,
-                  tty->output);
-	  if (ferror (tty->output))
-	    clearerr (tty->output);
-	  if (tty->termscript)
-	    fwrite (conversion_buffer, 1,
-                    FRAME_TERMINAL_CODING (f)->produced,
-		    tty->termscript);
-	}
-    }
-
   cmcheckmagic (tty);
-=======
-  cmcheckmagic ();
->>>>>>> b11e8823
 }
 
 /* Insert LEN glyphs from START at the nominal cursor position.
@@ -904,30 +825,23 @@
 void
 insert_glyphs (struct frame *f, struct glyph *start, int len)
 {
-<<<<<<< HEAD
-=======
+  if (len <= 0)
+    return;
+
+  if (FRAME_DISPLAY (f)->insert_glyphs_hook)
+    (*FRAME_DISPLAY (f)->insert_glyphs_hook) (f, start, len);
+}
+
+/* An implementation of insert_glyphs for termcap frames. */
+
+void
+tty_insert_glyphs (struct frame *f, struct glyph *start, int len)
+{
   char *buf;
   struct glyph *glyph = NULL;
-  struct frame *f, *sf;
   unsigned char *conversion_buffer;
   unsigned char space[1];
   struct coding_system *coding;
-
->>>>>>> b11e8823
-  if (len <= 0)
-    return;
-
-  if (FRAME_DISPLAY (f)->insert_glyphs_hook)
-    (*FRAME_DISPLAY (f)->insert_glyphs_hook) (f, start, len);
-}
-
-/* An implementation of insert_glyphs for termcap frames. */
-
-void
-tty_insert_glyphs (struct frame *f, struct glyph *start, int len)
-{
-  char *buf;
-  struct glyph *glyph = NULL;
 
   struct tty_display_info *tty = FRAME_TTY (f);
 
@@ -941,21 +855,8 @@
       return;
     }
 
-<<<<<<< HEAD
   turn_on_insert (tty);
   cmplus (tty, len);
-  /* The bit CODING_MODE_LAST_BLOCK should be set to 1 only at the tail.  */
-  FRAME_TERMINAL_CODING (f)->mode &= ~CODING_MODE_LAST_BLOCK;
-  while (len-- > 0)
-    {
-      int produced, consumed;
-      unsigned char conversion_buffer[1024];
-      int conversion_buffer_size = sizeof conversion_buffer;
-
-      OUTPUT1_IF (tty, tty->TS_ins_char);
-=======
-  turn_on_insert ();
-  cmplus (len);
 
   if (! start)
     space[0] = SPACEGLYPH;
@@ -963,16 +864,15 @@
   /* If terminal_coding does any conversion, use it, otherwise use
      safe_terminal_coding.  We can't use CODING_REQUIRE_ENCODING here
      because it always return 1 if the member src_multibyte is 1.  */
-  coding = (terminal_coding.common_flags & CODING_REQUIRE_ENCODING_MASK
-	    ? &terminal_coding : &safe_terminal_coding);
+  coding = (FRAME_TERMINAL_CODING (f)->common_flags & CODING_REQUIRE_ENCODING_MASK
+	    ? FRAME_TERMINAL_CODING (f) : &safe_terminal_coding);
   /* The mode bit CODING_MODE_LAST_BLOCK should be set to 1 only at
      the tail.  */
   coding->mode &= ~CODING_MODE_LAST_BLOCK;
 
   while (len-- > 0)
     {
-      OUTPUT1_IF (TS_ins_char);
->>>>>>> b11e8823
+      OUTPUT1_IF (tty, tty->TS_ins_char);
       if (!start)
 	{
 	  conversion_buffer = space;
@@ -994,38 +894,18 @@
 
 	  if (len <= 0)
 	    /* This is the last glyph.  */
-<<<<<<< HEAD
-	    FRAME_TERMINAL_CODING (f)->mode |= CODING_MODE_LAST_BLOCK;
-
-	  /* The size of conversion buffer (1024 bytes) is surely
-	     sufficient for just one glyph.  */
-	  produced = encode_terminal_code (FRAME_TERMINAL_CODING (f),
-                                           glyph, conversion_buffer, 1,
-					   conversion_buffer_size, &consumed);
-=======
 	    coding->mode |= CODING_MODE_LAST_BLOCK;
 
-	  conversion_buffer = encode_terminal_code (glyph, 1, coding);
->>>>>>> b11e8823
+          conversion_buffer = encode_terminal_code (glyph, 1, coding);
 	}
 
       if (coding->produced > 0)
 	{
-<<<<<<< HEAD
-	  fwrite (conversion_buffer, 1, produced,
-                  tty->output);
+	  fwrite (conversion_buffer, 1, coding->produced, tty->output);
 	  if (ferror (tty->output))
 	    clearerr (tty->output);
 	  if (tty->termscript)
-	    fwrite (conversion_buffer, 1, produced,
-                    tty->termscript);
-=======
-	  fwrite (conversion_buffer, 1, coding->produced, stdout);
-	  if (ferror (stdout))
-	    clearerr (stdout);
-	  if (termscript)
-	    fwrite (conversion_buffer, 1, coding->produced, termscript);
->>>>>>> b11e8823
+	    fwrite (conversion_buffer, 1, coding->produced, tty->termscript);
 	}
 
       OUTPUT1_IF (tty, tty->TS_pad_inserted_char);
