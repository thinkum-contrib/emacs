<<<<<<< HEAD
2014-08-10  Eli Zaretskii  <eliz@gnu.org>

	* config.bat: Fix some confusing wording.

2014-08-09  Eli Zaretskii  <eliz@gnu.org>

	* config.bat: Fix EOL format in lines modified by last commit.

2014-08-09  Reuben Thomas  <rrt@sc3d.org>

	* make-dist (files): Remove msdos/is_exec.c and sigaction.c.
	* config.bat: Require DJGPP 2.02 or later.

2014-08-09  Paul Eggert  <eggert@cs.ucla.edu>

	Merge from gnulib, incorporating:
	2014-08-07 getdtablesize: fall back on sysconf (_SC_OPEN_MAX)
	2014-08-05 sys_select: fix FD_ZERO problem on Solaris 10
	* lib/getdtablesize.c, lib/sys_select.in.h: Update from gnulib.

2014-08-07  Reuben Thomas  <rrt@sc3d.org>

	* README: ``MSDOG'' becomes ``MS-DOS''.

2014-08-04  Paul Eggert  <eggert@cs.ucla.edu>

	Merge from gnulib, incorporating:
	2014-08-04 extern-inline: port to FreeBSD, DragonFly
	* lib/gnulib.mk: Regenerate (comment change only).
	* m4/extern-inline.m4: Update from gnulib.

2014-08-02  Paul Eggert  <eggert@cs.ucla.edu>

	* configure.ac (HAVE_TIMERFD): Also check for TFD_NONBLOCK,
	since the code is using TFD_NONBLOCK now.

2014-07-31  Paul Eggert  <eggert@cs.ucla.edu>

	Simplify timerfd configuration and fix some minor glitches.
	* configure.ac (HAVE_TIMERFD): Define only if TFD_CLOEXEC works,
	since the code leaked file descriptors to children when !TFD_CLOEXEC.
	(HAVE_TIMERFD_CLOEXEC): Remove; no longer used.
	* m4/clock_time.m4 (gl_CLOCK_TIME): Don't check for clock_getres.
	This reverts the previous change to this file, so it matches
	gnulib again.

2014-07-28  Dmitry Antipov  <dmantipov@yandex.ru>

	* configure.ac (toplevel): Check whether GNU/Linux-specific
	timerfd functions and macros are available.
	* m4/clock_time.m4 (gl_CLOCK_TIME): Check for clock_getres as well.

2014-07-13  Paul Eggert  <eggert@cs.ucla.edu>

	Improve behavior of 'bzr up; cd src; make -k'.
	* Makefile.in (ACLOCAL_INPUTS): Add all m4/*.m4 files.

2014-07-12  Paul Eggert  <eggert@cs.ucla.edu>

	Merge from gnulib, incorporating:
	2014-06-27 mktime: merge #if/#ifdef usage from glibc
	* lib/mktime.c: Update from gnulib.
=======
2014-08-10  Paul Eggert  <eggert@cs.ucla.edu>

	Don't prevent random file systems from being unmounted (Bug#18232).
	This fix relies on having the 'fchdir' function, and on having
	"." be searchable (or at least readable, on platforms lacking O_SEARCH),
	but that's good enough to handle the vast majority of cases and the
	remaining folks can just live with the annoyance of file systems
	that occasionally can't be unmounted.
	* configure.ac (fchdir): New function to check for.
	* lib/save-cwd.c: Copy from gnulib, except omit the part that
	allocates memory, since that can cause problems in Emacs.
	* lib/save-cwd.h: Copy from gnulib.

2014-07-11  Paul Eggert  <eggert@cs.ucla.edu>
>>>>>>> f314e84f

	* Makefile.in (install-arch-indep): Avoid readdir race (Bug#17971).

2014-07-10  Dmitry Antipov  <dmantipov@yandex.ru>

	* configure.ac: Check whether sys/sysinfo.h provides
	Linux 'sysinfo' function and 'struct sysinfo' type.

2014-06-28  Glenn Morris  <rgm@gnu.org>

	* configure.ac (lwlib_deps_frag, oldxmenu_deps_frag): New output files.
	* make-dist (lwlib, oldXMenu): Distribute *.mk.

2014-06-27  Glenn Morris  <rgm@gnu.org>

	* Makefile.in (src): No more need to pass BOOTSTRAPEMACS.

	* make-dist: Exclude test/automated/*.log.

2014-06-26  Glenn Morris  <rgm@gnu.org>

	* Makefile.in (mostlyclean, clean): Maybe clean test/automated.

2014-06-21  Paul Eggert  <eggert@cs.ucla.edu>

	* configure.ac: Warn about --enable-link-time-optimization's issues
	in --help message (Bug#17806).

	Port to GCC 4.9.0 with link time optimization (Bug#17806).
	* configure.ac (CFLAGS): With link time optimization,
	use -ffat-lto-objects if supported; otherwise Emacs won't
	build with GCC 4.9.0.

2014-06-20  Paul Eggert  <eggert@cs.ucla.edu>

	Diagnose failures due to colons in directory names (Bug#17278).
	* Makefile.in (epaths-force): Don't allow ':' in directories whose
	names go into a colon-separated path.
	* configure.ac: Fail if submake fails.

2014-06-17  Paul Eggert  <eggert@cs.ucla.edu>

	Omit redundant extern decls.
	Most of this patch is from Dmitry Antipov, in:
	http://lists.gnu.org/archive/html/emacs-devel/2014-06/msg00263.html
	* configure.ac (WERROR_CFLAGS): Add -Wredundant-decls.

	Merge from gnulib, incorporating:
	2014-06-17 acl: port to gcc -Wredundant-decls
	2014-06-01 gnulib-common.m4: Fix typo in _GL_UNUSED_LABEL.
	* lib/acl.h, m4/gnulib-common.m4: Update from gnulib.

2014-06-15  Glenn Morris  <rgm@gnu.org>

	* Makefile.in: Use `make -C' rather than `cd && make' throughout.

	* Makefile.in: Parallelize clean rules using GNU make features.
	(submake_template): New definition.
	(mostlyclean_dirs, clean_dirs, distclean_dirs, maintainer_clean_dirs):
	New variables.
	(mostlyclean, clean, distclean, bootstrap-clean, maintainer-clean)
	(extraclean): Define using each subdirectory as a prequisite.
	* lib/Makefile.am (bootstrap-clean): New.

2014-06-15  Paul Eggert  <eggert@cs.ucla.edu>

	Port part of the AIX fix to Solaris (Bug#17598).
	* configure.ac (_REENTRANT): Define on Solaris if HAVE_PTHREAD.
	This ports part of the recent AIX fixes to Solaris.  It is needed
	for the same reason that _THREAD_SAFE is needed on AIX, e.g., to
	make sure that each thread has its own 'errno'.

2014-06-13  Glenn Morris  <rgm@gnu.org>

	* Makefile.in (CC, CFLAGS, LDFLAGS, CPPFLAGS, abs_top_srcdir):
	Remove, no longer used.
	(lib, lib-src, lisp, nt, src, blessmail, install-arch-dep)
	(install-nt, install-strip, uninstall, uninstall-nt)
	(mostlyclean, clean, distclean, bootstrap-clean)
	(maintainer-clean, extraclean, TAGS, tags, check, $(DOCS)):
	($(INSTALL_DOC), $(UNINSTALL_DOC), info, bootstrap, check-declare):
	GNU make automatically passes command-line arguments to sub-makes.

2014-06-11  Paul Eggert  <eggert@cs.ucla.edu>

	Use a shell function in configure.ac to cut down on code duplication.
	* configure.ac (emacs_check_gnu_make): New shell function.
	Use it to avoid duplication when checking for GNU Make.
	It's OK for 'configure' to use shell functions these days,
	as long as we follow the advice in the 'Shell Functions'
	section of the Autoconf manual.

2014-06-11  Glenn Morris  <rgm@gnu.org>

	* configure.ac: Require at least version 3.81 of GNU make.

2014-06-10  Paul Eggert  <eggert@cs.ucla.edu>

	Rely on AC_CANONICAL_HOST to detect whether we're using mingw.
	See the thread containing:
	http://lists.gnu.org/archive/html/emacs-devel/2014-06/msg00206.html
	* configure.ac (AC_CANONICAL_HOST): Invoke this as early as we
	can, which is just after AM_INIT_AUTOMAKE.  Then check for mingw
	just after that.

2014-06-10  Glenn Morris  <rgm@gnu.org>

	* Makefile.in (AUTOCONF, AUTOMAKE, AUTOHEADER, ACLOCAL):
	New, set by configure.  Use throughout where appropriate.

	* Makefile.in (INFO_EXT): Remove and replace by ".info" throughout.
	* configure.ac (INFO_EXT, INFO_OPTS): Remove output variables.

2014-06-08  Paul Eggert  <eggert@cs.ucla.edu>

	Port better to AIX (Bug#17598).
	* configure.ac (with_xpm_set): New shell var.
	(_THREAD_SAFE): Define on AIX if HAVE_PTHREAD.
	(with_xpm): Default to 'no' on AIX.
	(LIBXPM): Append -lXpm if -lXaw is also used, as the latter
	requires the former on AIX.

2014-06-05  Paul Eggert  <eggert@cs.ucla.edu>

	Try harder to find GNU Make when configuring.
	* configure.ac (AC_PROG_MAKE_SET): Define a dummy.
	(MAKE): Set it to GNU Make, if one can be found.
	Search PATH for 'make', 'gmake', 'gnumake'.
	This works better on platforms like AIX, where GNU Make
	might be in /opt/freeware/bin/make, and reside
	behind /usr/bin/make in the PATH.

2014-06-05  Dmitry Antipov  <dmantipov@yandex.ru>

	* configure.ac (POLL_FOR_INPUT): Define with HAVE_WINDOW_SYSTEM.
	* INSTALL: Mention SVG image support.

2014-06-05  Paul Eggert  <eggert@cs.ucla.edu>

	* configure.ac: --without-all now implies --without-xft, --disable-acl.
	* INSTALL: Remove apparently unmaintained documentation about what
	--without-all exactly means.

2014-06-03  Eli Zaretskii  <eliz@gnu.org>

	* configure.ac (C_HEAP_SWITCH): Remove.

2014-06-02  Paul Eggert  <eggert@cs.ucla.edu>

	Fix port to 32-bit AIX with xlc (Bug#17598).
	This doesn't fix Bug#17598, but it does fix a regression since Emacs
	built with xlc until recently, and perhaps it'll help us fix Bug#17598.
	* configure.ac (GC_SETJMP_WORKS): Define for AIX, too.
	Merge from gnulib, incorporating:
	2014-05-30 ftoastr: work around compiler bug in IBM xlc 12.1
	* lib/ftoastr.c: Update from gnulib.

2014-06-01  Paul Eggert  <eggert@cs.ucla.edu>

	Merge from gnulib, incorporating:
	2014-06-02 acl: apply pure attribute to two functions
	2014-06-01 gnulib-common.m4: add _GL_UNUSED_LABEL
	2014-05-31 dup2, fcntl, fcntl-h: port to AIX 7.1
	2014-05-30 ftoastr: work around compiler bug in IBM xlc 12.1
	* lib/acl-internal.h, lib/fcntl.in.h, lib/ftoastr.h:
	* m4/dup2.m4, m4/fcntl.m4, m4/gnulib-common.m4:
	Update from gnulib.

2014-06-01  Juanma Barranquero  <lekktu@gmail.com>

	* configure.ac (C_HEAP_SWITCH): Raise HEAPSIZE value for 32-bit
	builds on Windows.

2014-05-29  Paul Eggert  <eggert@cs.ucla.edu>

	* configure.ac (pthread_sigmask): Look in LIB_PTHREAD too (Bug#17561).
	Fixes configuration glitch found in <http://bugs.gnu.org/17561#59>.

2014-05-29  Eli Zaretskii  <eliz@gnu.org>

	* configure.ac (ADDSECTION, TEMACS_POST_LINK): Don't compute,
	unused.

2014-05-29  Paul Eggert  <eggert@cs.ucla.edu>

	Don't substitute sigprocmask for pthread_sigmask (Bug#17561).
	sigprocmask isn't portable in a multithreaded process.
	* configure.ac (gl_THREADLIB): Remove dummy.
	Merge from gnulib, incorporating:
	2014-05-28 pthread_sigmask, timer-time: use gl_THREADLIB only if needed
	* m4/pthread_sigmask.m4, m4/timer_time.m4: Update from gnulib.

2014-05-29  Glenn Morris  <rgm@gnu.org>

	* configure.ac: Explicitly drop some ancient Solaris versions.

2014-05-27  Fabrice Popineau  <fabrice.popineau@gmail.com>

	* configure.ac (C_HEAP_SWITCH): Define for different values of
	dumped heap size depending on 32/64bits arch on Windows.
	Don't check for pthreads.h on MinGW32/64, it gets in the way.
	Use mmap(2) for buffers and system malloc for MinGW32/64.

2014-05-27  Paul Eggert  <eggert@cs.ucla.edu>

	Merge from gnulib, incorporating:
	2014-05-21 fchdir: port 'open' and 'close' redefinitions to AIX 7.1
	* lib/openat-proc.c: Update from gnulib.

2014-05-26  Paul Eggert  <eggert@cs.ucla.edu>

	Fix port to 32-bit AIX (Bug#17540).
	* configure.ac (opsys): On Power Architecture, treat release 7 of
	AIX like releases 5 and 6.

2014-05-19  Paul Eggert  <eggert@cs.ucla.edu>

	Remove dependencies on getdelim and getline.
	* configure.ac (getdelim, getline): Remove.

2014-05-18  Glenn Morris  <rgm@gnu.org>

	* configure.ac: Do not bother testing for png in non-graphical builds.

2014-05-18  Paul Eggert  <eggert@cs.ucla.edu>

	Port ctags+etags build to Sun C 5.12.
	* .bzrignore: Remove lib-src/ctags.c.

	Port recent libpng changes to hosts with missing png.h.
	* configure.ac (HAVE_PNG): Port to platforms where libpng-config
	succeeds but png.h is absent, by testing libpng-config's output
	rather than trusting it.  I ran into this problem when building
	Emacs trunk on a Solaris 10 host.

2014-05-17  Paul Eggert  <eggert@cs.ucla.edu>

	Assume C99 or later (Bug#17487).
	* lib/stdarg.in.h, lib/stdbool.in.h, m4/stdarg.m4, m4/stdbool.m4:
	Remove.
	* configure.ac (_AC_PROG_CC_C89): Define a dummy, to keep 'configure'
	smaller.
	(gl_PROG_CC_C99): Use this to get C99 or later.
	* lib/gnulib.mk, m4/gnulib-comp.m4: Regenerate.

2014-05-16  Paul Eggert  <eggert@cs.ucla.edu>

	Don't require pkg-config when building from repository.
	* INSTALL: Prefer './configure FOO=BAR' to 'FOO=BAR ./configure'.
	* INSTALL.REPO: pkg-config is no longer required to build from
	the repository.
	* autogen.sh: Don't check for pkg-config.
	(progs): Remove pkg-config.
	(pkg_config_min, AUTORECONF_ENV, env_space, ACLOCAL_PATH):
	Remove.  All uses removed.
	* m4/pkg.m4: New file, built by admin/merge-pkg-config.
	* configure.ac: Remove unnecessary m4_pattern_forbid of ^PKG_ and
	an AC_ARG_VAR of PKG_CONFIG_PATH.  pkg.m4 does that for us.
	(EMACS_CHECK_MODULES): Remove workaround for old pkg-config bug,
	as we use pkg.m4 from a newer pkg-config.

2014-05-15  Jan Djärv  <jan.h.d@swipnet.se>

	* configure.ac (LIBPNG): Do not test for libpng if NS_IMPL_COCOA.

2014-05-13  Dmitry Antipov  <dmantipov@yandex.ru>

	* configure.ac (HAVE_XFIXES): Define if available.
	(XFIXES_CFLAGS, XFIXES_LIBS): New AC_SUBSTs.
	(--enable-link-time-optimization): Add clang support.
	* INSTALL: Mention it.

2014-05-12  Katsumi Yamaoka  <yamaoka@jpl.org>

	* configure.ac (EMACS_CHECK_MODULES): Fix typo in previous change.

2014-05-11  Paul Eggert  <eggert@cs.ucla.edu>

	Work around bug in pkg-config before 0.26 (Bug#17438).
	* configure.ac (EMACS_CHECK_MODULES): Check for failed exit status
	of pkg-config, on older pkg-config versions that don't do it
	properly.

2014-05-07  Glenn Morris  <rgm@gnu.org>

	* autogen.sh: Check for failing aclocal.

2014-05-05  Glenn Morris  <rgm@gnu.org>

	* autogen.sh: Check any pre-existing ACLOCAL_PATH.

2014-05-04  Paul Eggert  <eggert@cs.ucla.edu>

	Consult libpng-config more consistently (Bug#17339).
	This is mainly for simplicity, but it should also avoid
	some future problems like the ones we recently had with NetBSD.
	* configure.ac (LIBPNG): Configure after LIBZ.  Use libpng-config
	for cflags, too.  Append -lz if we're not already doing that with
	LIBZ.  Do not bother appending -lm, since we always append that.
	Coalesce some duplicate code.

	* autogen.sh: Use ‘"’ to quote a message that often contains ‘'’.

	Require ImageMagick >= 6.3.5, due to PixelSetMagickColor (Bug#17339).
	* configure.ac (IMAGEMAGICK_MODULE): Bump prereq from 6.2.8 to 6.3.5.
	A more-complicated fix would be to remove uses of PixelSetMagickColor,
	introduced in ImageMagick 6.3.5 (Sept. 2007).

2014-05-04  Glenn Morris  <rgm@gnu.org>

	* configure.ac (LIBPNG): Consult libpng-config for the precise
	form of "-lpng" to use.  (Bug#17339)

2014-05-03  Glenn Morris  <rgm@gnu.org>

	* autogen.sh: If all else fails, try using pkg-config to find pkg.m4.

2014-05-03  Paul Eggert  <eggert@cs.ucla.edu>

	Get --enable-gcc-warnings to work after touching configure.ac.
	Preserve ACLOCAL_PATH in later builds, so that by default it has
	the same value as it did in the first build after initial checkout.
	* Makefile.in (ACLOCAL_PATH): New macro.
	($(srcdir)/aclocal.m4): Use it.
	* configure.ac (ACLOCAL_PATH): AC_SUBST it.
	* autogen.sh (env_space): New var.
	Tell user what variables, if any, to pass to 'configure'.

	Get --enable-gcc-warnings working again.
	The recent changes to configure.ac removed the transliteration of
	-I to -isystem in CFLAGS, which is needed for --enable-gcc-warnings.
	Bring this back while keeping the spirit of the recent changes.
	* configure.ac (edit_cflags): Restore this shell var, and put it
	at the top level, where it'll be useful when emacs-24 is next merged.
	(EMACS_CHECK_MODULES): New macro.  All uses of PKG_CHECK_MODULES
	changed to use it.

	Make it easier on maintainers who use their own Automake.
	* autogen.sh (ACLOCAL_PATH, AUTORECONF_ENV): New vars.
	Set them to avoid problems when maintainers prepend their own
	Automake installations to their PATH.  Report an error if pkg.m4
	can't be found.

2014-05-02  Glenn Morris  <rgm@gnu.org>

	* configure.ac (PKG_CONFIG_PATH): Declare with AC_ARG_VAR.

	* configure.ac (--with-pkg-config-prog): Remove.
	Use the PKG_CONFIG environment variable instead if you need it.

	* configure.ac: Use pkg-config's pkg.m4, rather than reinventing it.
	Add explicit AC_SUBST's where needed.
	* autogen.sh (progs): Add pkg-config.
	(pkg_config_min): New variable.

	* configure.ac (AC_CONFIG_MACRO_DIR): Use it.

	* autogen.sh (get_version): Handle no leading whitespace.
	(check_version, main): Handle program names with hyphens.

2014-04-30  Glenn Morris  <rgm@gnu.org>

	* configure.ac: Treat MirBSD as OpenBSD.  (Bug#17339)

2014-04-21  Daniel Colascione  <dancol@dancol.org>

	* .bzrignore: Add a.out to bzr ignore list (a test generates this
	file).

2014-04-19  Paul Eggert  <eggert@cs.ucla.edu>

	Link to glib-using libraries when checking for glib (Bug#17289).
	* configure.ac (XGSELOBJ): Include GTK_LIBS, RSVG_LIBS, etc.
	when testing whether Glib is linked in.  Similarly for CFLAGS.

2014-04-17  Paul Eggert  <eggert@cs.ucla.edu>

	* GNUmakefile: Speed up 'make bootstrap' in fresh checkout.
	(ORDINARY_GOALS): New macro, which excludes 'bootstrap'.
	(bootstrap, .PHONY): New rules.
	* INSTALL.REPO: Document current procedure better.
	Move copyright notice to just before license notice.

	* Makefile.in (FRC, force-info): Remove.
	All uses removed.  This hack is no longer needed here
	now that we can assume GNU Make's .PHONY feature works.
	(bootstrap): No need to make 'info', since 'all' now implies 'info'.

2014-04-16  Eli Zaretskii  <eliz@gnu.org>

	* config.bat: Update for Emacs 24.4.

2014-04-16  Paul Eggert  <eggert@cs.ucla.edu>

	Port to IRIX 6.5 (Bug#9684).
	This port requires IRIX cc, as I did not have time to get
	undump working with the old GCC on the system I had access to,
	but that's better than nothing.
	* configure.ac (gl_GCC_VERSION_IFELSE): Remove unused macro
	that wouldn't have worked anyway, with IRIX cc.
	(emacs_cv_clang, emacs_cv_sanitize_address)
	(ns_osx_have_104, ns_osx_have_105):
	Don't assume '#error' makes the compiler fail,
	as this doesn't work with IRIX cc.
	(CFLAGS, LIBS): Don't let the GnuTLS results infect later 'configure'
	checks.  This runs afoul of an IRIX configuration where GnuTLS is
	in an optional library that also contains getdelim, and causes
	a later 'configure' to incorrectly think getdelim is supported.

2014-04-16  Eli Zaretskii  <eliz@gnu.org>

	* configure.ac (LN_S_FILEONLY, LN_S): Use "/bin/ln" on MinGW, to
	ensure the MSYS ln.exe is invoked.

2014-04-15  Paul Eggert  <eggert@cs.ucla.edu>

	Remove DATA_SEG_BITS.
	* configure.ac (DATA_SEG_BITS): Remove.  All uses removed.

2014-04-14  Paul Eggert  <eggert@cs.ucla.edu>

	* autogen.sh: Use autoreconf's -f option (Bug#17258).

	Clean up configure-time library handling a bit.
	This patch was inspired by emacs-24 bzr 116961, which fixed
	a bug due to sloppy library handling in 'configure'.
	* configure.ac (LIB_MATH, LIB_PTHREAD, LIBXMU):
	Use AC_SEARCH_LIBS instead of AC_CHECK_LIB as per Autoconf manual.
	(LIB_MATH, LIB_PTHREAD, HAVE_X11, IMAGEMAGICK_LIBS, GTK_LIBS)
	(DBUS_LIBS, LIBXMU, XFT_LIBS, LIBXSM, LIBXML2_LIBS, LIBS_MAIL)
	(with_kerberos):
	Don't let the library choice infect $LIBS.
	(dnet_ntoa, cma_open): Remove obsolete tests.
	(emacs_pthread_function): Probe for pthread_kill, not pthread_self,
	as that's a bit more selective on GNU/Linux.
	(LIBXEXT): Remove.
	(touchlock): Test for existence when $LIBS_MAIL is in use.
	(AC_CHECK_FUNCS): Use only $LIB_MATH in addition to $LIBS
	when testing for typical functions like accept4, lrand48.
	(random, rint): Remove obsolete HP-UX 9 A.09.05 test.

2014-04-11  Glenn Morris  <rgm@gnu.org>

	* make-dist: Do not distribute generated admin/grammars/Makefile.
	Do distribute lib-src/update-game-score.exe.manifest.

2014-04-11  Ken Brown  <kbrown@cornell.edu>

	* configure.ac (EMACS_MANIFEST): Revert last change (but leave
	UPDATE_MANIFEST empty).

2014-04-07  Ken Brown  <kbrown@cornell.edu>

	* configure.ac (EMACS_MANIFEST, UPDATE_MANIFEST): Leave these
	variables empty on Cygwin.  (Bug#17176)

2014-04-03  Glenn Morris  <rgm@gnu.org>

	* make-dist: Further update AC_INIT regexp.

2014-04-02  Glenn Morris  <rgm@gnu.org>

	* configure.ac: Make the final "Does Emacs use Gsettings" message
	consistent with src/config.h.

2014-03-31  Jan Djärv  <jan.h.d@swipnet.se>

	* configure.ac: Fix errors from previous checkin (GSettings check).

2014-03-29  Jan Djärv  <jan.h.d@swipnet.se>

	* configure.ac: Add check that GSettings is in libgio (Bug#17118).

2014-03-28  Glenn Morris  <rgm@gnu.org>

	* configure.ac (AC_INIT): Add "GNU" in package, add bug address.
	(PACKAGE_BUGREPORT): Use it.
	(make-dist): Update AC_INIT regexp.

	* configure.ac (ACL_SUMMARY): Rename from acl_summary, for consistency.
	(EMACS_CONFIG_FEATURES): New define.

2014-03-27  Paul Eggert  <eggert@cs.ucla.edu>

	* configure.ac: Suggest './configure MAKE=gmake' in diagnostic.
	This tends to work better than 'MAKE=gmake ./configure' if later
	builds run config.status etc.

2014-03-27  Glenn Morris  <rgm@gnu.org>

	* configure.ac: Require GNU make.
	(HAVE_GNU_MAKE): Remove.

2014-03-26  Paul Eggert  <eggert@cs.ucla.edu>

	Merge from gnulib, incorporating:
	2014-03-26 strftime: wrap macros in "do {...} while(0)"
	* lib/strftime.c: Update from gnulib.

2014-03-26  Glenn Morris  <rgm@gnu.org>

	* configure.ac (CLASH_DETECTION): Remove option.  Every platform
	supports it, and the runtime option `create-lockfiles' replaces it.

2014-03-23  Daniel Colascione  <dancol@dancol.org>

	* configure.ac: (Bug#17069) Include GFILENOTIFY objects in glib check.

2014-03-22  Glenn Morris  <rgm@gnu.org>

	* make-dist: Do not distribute lib-src/testfile.

2014-03-21  Eli Zaretskii  <eliz@gnu.org>

	* configure.ac: Bump version to 24.4.50.

2014-03-21  Glenn Morris  <rgm@gnu.org>

	* Makefile.in (all): Depend on `info'.  (Bug#16626)

2014-03-07  Paul Eggert  <eggert@cs.ucla.edu>

	Merge from gnulib, incorporating:
	2014-03-04 stdint: fix missing SIZE_MAX on Android
	2013-03-02 sys_types: avoid autoconf warning about gl_SYS_TYPES_H
	* lib/gnulib.mk, m4/gnulib-comp.m4: Regenerate.
	* lib/stdint.in.h, lib/sys_types.in.h, m4/sys_types_h.m4:
	Update from gnulib.

2014-03-05  Glenn Morris  <rgm@gnu.org>

	* configure.ac: Tweak the "unported" error message.

2014-03-05  Paul Eggert  <eggert@cs.ucla.edu>

	Fix configuration bug on Solaris 2.5.1 (Bug#16905).
	* configure.ac: Fix a bug in shell pattern matching that caused
	'configure' to treat Solaris 2.5.1 as if it were Solaris 10 or later.

2014-02-25  Paul Eggert  <eggert@penguin.cs.ucla.edu>

	Merge from gnulib (Bug#16825).
	2014-02-25 unistd: port readlink to Mac OS X 10.3.9

2014-02-24  Paul Eggert  <eggert@cs.ucla.edu>

	Merge from gnulib, incorporating:
	2014-02-21 timer: fix uClibc detection of threading
	2014-02-21 maintainer-makefiles: provide AC_PROG_SED for older autoconf

2014-02-18  Mirek Kaim  <mirek.kaim@outlook.com>  (tiny change)

	* configure.ac [HAVE_W32]: Test for ImageMagick.  (Bug#16754)

2014-02-14  Paul Eggert  <eggert@cs.ucla.edu>

	* Makefile.in (install-arch-indep): Allow ' ' in destdir (Bug#16717).
	This fixes a bug in the previous change.  Also, use $(SHELL)
	rather than sh, as that's more likely to be portable.

2014-02-13  Paul Eggert  <eggert@cs.ucla.edu>

	* Makefile.in (install-arch-indep): Simplify (Bug#16717).
	This should make it more reliable, and hopefully more portable to
	non-GNU 'make' implementations such as HP-UX 'make'.

2014-02-13  Juanma Barranquero  <lekktu@gmail.com>

	* Makefile.in (install-nt): Also pass datadir.

2014-02-05  Paul Eggert  <eggert@cs.ucla.edu>

	Merge from gnulib, incorporating:
	2014-01-23 pthread: work around winpthread header pollution on mingw
	* lib/time.in.h: Update from gnulib.

2014-01-23  Paul Eggert  <eggert@cs.ucla.edu>

	Merge from gnulib, incorporating:
	2014-01-22 qacl: check for fchmod
	* m4/acl.m4: Update from gnulib.

2014-01-22  Paul Eggert  <eggert@cs.ucla.edu>

	Fix miscellaneous update-game-score bugs.
	* configure.ac (difftime): Remove.

2014-01-20  Paul Eggert  <eggert@cs.ucla.edu>

	Merge from gnulib, incorporating:
	2014-01-20 stdalign: port to HP-UX compilers
	2014-01-16 strtoimax: port to platforms lacking 'long long'
	2014-01-16 update from texinfo
	* lib/stdalign.in.h, lib/strtoimax.c: Update from gnulib.

2014-01-12  Glenn Morris  <rgm@gnu.org>

	* README: Replace reference to etc/MAILINGLISTS.

2014-01-11  Fabrice Popineau  <fabrice.popineau@gmail.com>

	* configure.ac: Read $srcdir/nt/mingw-cfg.site when $MSYSTEM is
	"MINGW64" as well.

2014-01-11  Paul Eggert  <eggert@cs.ucla.edu>

	Merge from gnulib, incorporating:
	2014-01-07 update from texinfo
	2014-01-06 md5, sha1, sha256, sha512: support older autoconf

2014-01-09  Eric S. Raymond  <esr@thyrsus.com>

	* INSTALL, configure.ac, etc/CONTRIBUTE, nt/INSTALL: Remove
	unnecessarily specific references to Bazaar that could better
	simply be to the repository.

2014-01-08  Eric S. Raymond  <esr@thyrsus.com>

	* INSTALL.BZR: Rename to INSTALL.REPO.  Remove refs to specific VCS.
	* INSTALL, autogen.sh: Update for above change.

2014-01-05  Paul Eggert  <eggert@cs.ucla.edu>

	Port to GNU/Linux with recent grsecurity/PaX patches (Bug#16343).
	Problem and proposed patch reported by Ulrich Mueller;
	this patch uses a somewhat-different approach.
	* configure.ac (SETFATTR): New variable.

2014-01-03  Paul Eggert  <eggert@cs.ucla.edu>

	Merge from gnulib, incorporating:
	2014-01-02 manywarnings: remove -Wmudflap
	This ports better to GCC 4.9-to-be.

2013-12-31  Fabrice Popineau  <fabrice.popineau@supelec.fr>

	* configure.ac (canonical, C_SWITCH_SYSTEM): Support a 64-bit
	MinGW64 build on MS-Windows.

2013-12-29  Jan Djärv  <jan.h.d@swipnet.se>

	* configure.ac (xcsdkdir): Only set if using xcrun.

2013-12-29  Paul Eggert  <eggert@cs.ucla.edu>

	* configure.ac (LIBXML2_CFLAGS): Fix xcrun-related quoting problem.
	Reported by YAMAMOTO Mitsuharu in:
	http://lists.gnu.org/archive/html/emacs-devel/2013-12/msg00995.html

2013-12-28  Jan Djärv  <jan.h.d@swipnet.se>

	* configure.ac: Fix CC detection for xcrun case.

2013-12-28  Paul Eggert  <eggert@cs.ucla.edu>

	Fix problem with MAKE and xcrun configuration.
	* configure.ac: Don't set MAKE unless 'make' doesn't work.
	Set it only in the environment, not in the makefile.
	Problem reported by Glenn Morris in:
	http://lists.gnu.org/archive/html/emacs-devel/2013-12/msg00969.html

2013-12-27  Paul Eggert  <eggert@cs.ucla.edu>

	Port xcrun configuration to GNU/Linux.
	* configure.ac (xcsdkdir): Default to empty.
	(XCRUN): Don't require Darwin for xcrun.  Move xcrun checking to
	just before AM_INIT_AUTOMAKE, to make the dependency between it
	and automake clearer.
	(CC): Don't use AC_PROG_CC twice; only the first use expands to the
	shell code that is wanted, which breaks 'configure' on non-Darwin
	platforms.  Instead, fix CC by hand if it's not found.

2013-12-27  Jan Djärv  <jan.h.d@swipnet.se>

	* configure.ac: Detect xcrun on OSX and use it for make, gcc and
	libxml.

2013-12-26  Paul Eggert  <eggert@cs.ucla.edu>

	Fix core dumps with gcc -fsanitize=address and GNU/Linux.
	* configure.ac: Check whether addresses are sanitized.
	(CANNOT_DUMP): Warn if addresses are sanitized and not CANNOT_DUMP.
	(DOUG_LEA_MALLOC): Do not define if addresses are sanitized.
	(SYSTEM_MALLOC): Define if addresses are sanitized.

2013-12-24  Paul Eggert  <eggert@cs.ucla.edu>

	Automate the procedure for updating copyright year.
	* build-aux/update-copyright: New file.
	* make-dist: Distribute it.
	* lib/gnulib.mk, m4/gnulib-comp.m4: Regenerate.

2013-12-23  Andreas Schwab  <schwab@linux-m68k.org>

	* configure.ac: Replace obsolete macro AC_CONFIG_HEADER by
	AC_CONFIG_HEADERS.

2013-12-19  Rüdiger Sonderfeld  <ruediger@c-plusplus.de>

	* .gitignore: Ignore refcard temporaries and info/*.info files.

2013-12-17  Paul Eggert  <eggert@cs.ucla.edu>

	Merge from gnulib, incorporating:
	2013-12-17 gettimeofday: port recent C++ fix to Emacs
	2013-12-17 gettimeofday: fix C++ crosscompilation
	2013-12-17 qacl: port to Windows better
	* lib/file-has-acl.c, lib/time.in.h, m4/gettimeofday.m4, m4/time_h.m4:
	Update from gnulib.
	* lib/gnulib.mk: Regenerate.

2013-12-16  Paul Eggert  <eggert@cs.ucla.edu>

	* INSTALL: Clarify treatment of image libraries.

2013-12-14  Paul Eggert  <eggert@cs.ucla.edu>

	Use bool for boolean, focusing on headers.
	* configure.ac (PTY_OPEN, GC_MARK_SECONDARY_STACK):
	Use bool for boolean.

2013-12-14  Dani Moncayo  <dmoncayo@gmail.com>

	* configure.ac (srcdir) [MINGW32]: If it is an absolute path,
	force the format "/c/foo/bar" to simplify conversions to native
	windows format.

2013-12-13  Glenn Morris  <rgm@gnu.org>

	* INSTALL: No longer mention load-path and site-init/site-load.

2013-12-12  Glenn Morris  <rgm@gnu.org>

	* Makefile.in (install-info): Handle missing info/dir.
	(info_dir_deps): New variable.
	(${srcdir}/info/dir): Depend on .texi files rather than .info files.
	(check-info): Update topics.
	* build-aux/make-info-dir: Use .texi files rather than .info files.
	Update topics.

	* Makefile.in (install-info): Remove some useless subshells.

	Stop keeping info/dir in the repository.
	* build-aux/dir_top: Move here from admin/.
	* build-aux/make-info-dir: New script.
	* Makefile.in (bootstrap-clean): Delete info/.
	(info-dir, ${srcdir}/info/dir): New rules.
	(info): Also make info-dir.
	(check-info): Rename from check-info-dir.
	Instead of info/dir entries, check @dircategory in info/*.info.
	* make-dist: Use `info' rule rather than `info-real'.
	No more info/COPYING (not even the right license for info/ files).
	Distribute new build-aux files.

	* info/: Remove from repository.

2013-12-11  Glenn Morris  <rgm@gnu.org>

	* info/dir: Add octave-mode.

2013-12-11  Paul Eggert  <eggert@cs.ucla.edu>

	Remove the option of using libcrypto.
	This scorches the earth and waits for spring;
	see Ted Zlatanov and Stefan Monnier in
	<http://lists.gnu.org/archive/html/emacs-devel/2013-12/msg00323.html>.
	* configure.ac (with_openssl_default, HAVE_LIB_CRYPTO): Remove.
	Do not say whether Emacs is configured to use a crypto library,
	since it's no longer an option.
	(gl_CRYPTO_CHECK): Define a dummy.
	* lib/gl_openssl.h, m4/gl-openssl.m4: Remove.

2013-12-10  Paul Eggert  <eggert@cs.ucla.edu>

	* configure.ac: Disable libcrypto by default.

	Merge from gnulib, incorporating:
	2013-12-07 md5, sha1, sha256, sha512: fix link error with partial lib
	* m4/gl-openssl.m4: Update from gnulib.

2013-12-08  Eli Zaretskii  <eliz@gnu.org>

	* configure.ac (HAVE_RSVG) [mingw32]: Don't link against librsvg
	statically.

2013-12-08  Paul Eggert  <eggert@cs.ucla.edu>

	* configure.ac: Simplify supression of GTK deprecation warning.
	Move -DGDK_DISABLE_DEPRECATION_WARNINGS out of the command line
	and into config.h, to shorten the command line when doing 'make'.
	Don't AC_SUBST GTK_CFLAGS, as this is not needed.

	Use libcrypto's checksum implementations if available, for speed.
	On commonly used platform libcrypto uses architecture-specific
	assembly code, which is significantly faster than the C code we
	were using.  See Pádraig Brady's note in
	<http://lists.gnu.org/archive/html/bug-gnulib/2013-12/msg00000.html>.
	Merge from gnulib, incorporating:
	2013-12-07 md5, sha1, sha256, sha512: add gl_SET_CRYPTO_CHECK_DEFAULT
	2013-12-07 md5, sha1, sha256, sha512: add 'auto', and set-default method
	2013-12-04 include_next: minimize code duplication
	2013-12-03 md5, sha1, sha256, sha512: support mandating use of openssl
	2013-12-02 md5, sha1, sha256, sha512: use openssl routines if available
	* configure.ac (--without-all): Set with_openssl_default too.
	Use gl_SET_CRYPTO_CHECK_DEFAULT to default to 'auto'.
	(HAVE_LIB_CRYPTO): New var.
	Say whether Emacs is configured to use a crypto library.
	* lib/gl_openssl.h, m4/absolute-header.m4, m4/gl-openssl.m4:
	New files, copied from gnulib.
	* lib/gnulib.mk, m4/gnulib-comp.m4: Regenerate.
	* lib/md5.c, lib/md5.h, lib/sha1.c, lib/sha1.h:
	* lib/sha256.c, lib/sha256.h, lib/sha512.c, lib/sha512.h:
	* m4/include_next.m4, m4/md5.m4, m4/sha1.m4, m4/sha256.m4, m4/sha512.m4:
	Update from gnulib.

2013-12-01  Dmitry Gutov  <dgutov@yandex.ru>

	* .dir-locals.el (log-edit-move): Add the "Author: " header.

2013-11-30  Dani Moncayo  <dmoncayo@gmail.com>

	* build-aux/msys-to-w32 (w32pathlist): Do not translate paths
	starting with %emacs_dir%.

2013-11-30  Glenn Morris  <rgm@gnu.org>

	Stop keeping (most) generated cedet grammar files in the repository.
	* configure.ac (SUBDIR_MAKEFILES, AC_CONFIG_FILES):
	Add admin/grammars Makefile.
	* Makefile.in (distclean, bootstrap-clean, maintainer-clean):
	Also clean admin/grammars, if present.

2013-11-29  Dani Moncayo  <dmoncayo@gmail.com>

	* Makefile.in (epaths-force-w32): Fix 2013-11-20 typo.

2013-11-29  Stefan Monnier  <monnier@iro.umontreal.ca>

	* configure.ac (HAVE_MENUS): Remove.

2013-11-28  Glenn Morris  <rgm@gnu.org>

	* configure.ac (PATH_SEP): Replace with pre-existing SEPCHAR.

2013-11-28  Eli Zaretskii  <eliz@gnu.org>

	* GNUmakefile (Makefile): Don't use $(CFG).
	(CFG): Don't compute.

	* configure.ac (PATH_SEP): Set and AC_SUBST.

2013-11-27  Paul Eggert  <eggert@cs.ucla.edu>

	Merge from gnulib, incorporating:
	2013-11-13 getgroups: work around _DARWIN_C_SOURCE problem
	* lib/getgroups.c: Update from gnulib.

2013-11-27  Glenn Morris  <rgm@gnu.org>

	Move ja-dic, quail, leim-list.el from leim to lisp/leim.
	* Makefile.in (abs_builddir, leimdir): Remove.
	(buildlisppath, SUBDIR, COPYDIR, COPYDESTS): No more leim directory.
	(epaths-force-w32): No longer set BLD.
	(leim): Remove.
	(install-arch-indep): No longer run or install leim.
	(mostlyclean, clean): No longer run leim rule.
	(bootstrap-clean): Change leim target.
	(maintainer-clean): Add leim.
	(check-declare): Remove leim.
	* README: Update for leim changes.
	* configure.ac (leimdir): Remove.
	(standardlisppath): No more leimdir.

	* make-dist: Update for files from leim/ now being in lisp/leim/.

2013-11-26  Glenn Morris  <rgm@gnu.org>

	Preload leim-list.el.
	* Makefile.in (abs_builddir): New, set by configure.
	(buildlisppath): Add leim/.
	(epaths-force-w32): Set BLD.

2013-11-21  Paul Eggert  <eggert@cs.ucla.edu>

	Fix some dependency problems that cause unnecessary recompiles.
	* configure.ac (OLDXMENU_TARGET, OLDXMENU, OLDXMENU_DEPS):
	Remove.
	(LIBXMENU): Now is always either empty or a file name,
	so that it can be used as a dependency.

2013-11-20  Glenn Morris  <rgm@gnu.org>

	* make-dist: Distribute build-aux/msys-to-w32.

2013-11-20  Dani Moncayo  <dmoncayo@gmail.com>

	* build-aux/msys-to-w32: New file.
	* Makefile.in (msys_to_w32, msys_lisppath_to_w32): Remove.
	(msys_w32prefix_subst): Rename from msys_prefix_subst.
	Operate on w32prefixpattern.
	(epaths-force-w32): Use build-aux/msys-to-w32.

2013-11-17  Paul Eggert  <eggert@cs.ucla.edu>

	* configure.ac (DEBUGGER_SEES_C_MACROS): Remove.
	It apparently doesn't work for GCC 3, and I suppose it's more
	trouble than it's worth to worry about this.

2013-11-15  Paul Eggert  <eggert@cs.ucla.edu>

	* configure.ac (DEBUGGER_SEES_C_MACROS): New macro.

2013-11-14  Paul Eggert  <eggert@cs.ucla.edu>

	Simplify, port and tune bool vector implementation.
	* configure.ac (BITSIZEOF_SIZE_T, SIZEOF_SIZE_T): Remove.

2013-11-13  Paul Eggert  <eggert@cs.ucla.edu>

	* Makefile.in (ACLOCAL_INPUTS): Add configure.ac.

2013-11-12  Dani Moncayo  <dmoncayo@gmail.com>

	* configure.ac [MINGW32]: Source nt/mingw-cfg.site.
	* make-dist: Don't distribute nt/msysconfig.sh.

	* Makefile.in (epaths-force-w32): Simplify w32srcdir computation.

2013-11-08  Paul Eggert  <eggert@cs.ucla.edu>

	Merge from gnulib, incorporating:
	2013-11-08 extern-inline: port better to OS X 10.9
	2013-11-08 fpending: fix regression on DragonFly BSD
	* lib/fpending.h, m4/extern-inline.m4, m4/fpending.m4:
	Update from gnulib.

2013-11-07  Paul Eggert  <eggert@cs.ucla.edu>

	Port to C11 aligned_alloc.
	* configure.ac (GMALLOC_OBJ): Initialize to empty if !system_malloc
	and doug_lea_malloc.
	(aligned_alloc): Test for existence if !GMALLOC_OBJ and not darwin.
	(posix_memalign): Test for existence only if !GMALLOC_OBJ and
	not darwin and !aligned_alloc.

2013-11-05  Glenn Morris  <rgm@gnu.org>

	* configure.ac (abs_srcdir) [MINGW32]: No point setting it here,
	config.status computes it.
	* Makefile.in (epaths-force-w32): Move srcdir tweak here.

	* autogen/: Remove directory.  Move update_autogen to admin/.
	* autogen.sh: Remove reference to copy_autogen.
	* GNUmakefile (configure):
	* Makefile.in (bootstrap): Do not try to run copy_autogen.
	* config.bat: Use msdos/autogen rather than autogen.

2013-11-05  Paul Eggert  <eggert@cs.ucla.edu>

	Simplify and port recent bool vector changes.
	* configure.ac (BITSIZEOF_SIZE_T, SIZEOF_SIZE_T):
	New symbols to configure.

2013-11-04  Eli Zaretskii  <eliz@gnu.org>

	* configure.ac: Don't disallow builds in non-ASCII directories.
	(Bug#15260)

2013-11-04  Paul Eggert  <eggert@cs.ucla.edu>

	Port to stricter C99 platforms.
	Merge from gnulib, incorporating:
	2013-11-03 intprops: port to Oracle Studio c99
	* lib/intprops.h: Update from gnulib.

2013-11-02  Glenn Morris  <rgm@gnu.org>

	* Makefile.in (check): Depend on all.

2013-10-31  Glenn Morris  <rgm@gnu.org>

	* configure.ac: Use [!...] rather than [^...], for ksh.  (Bug#15769)

2013-10-30  Glenn Morris  <rgm@gnu.org>

	* Makefile.in (distclean, bootstrap-clean, maintainer-clean):
	Also clean admin/unidata, if present.

2013-10-27  Glenn Morris  <rgm@gnu.org>

	* configure.ac: It seems installing in non-ASCII is not, in fact, ok.

2013-10-25  Glenn Morris  <rgm@gnu.org>

	* configure.ac: It seems _installing_ in non-ASCII is ok, not building.

2013-10-24  Glenn Morris  <rgm@gnu.org>

	* configure.ac:
	* Makefile.in (install-arch-indep, install-etcdoc, install-info):
	Avoid non-portable "`\" nesting.

	* configure.ac (CPPFLAGS) [mingw32]: Use abs_top_srcdir.

	* Makefile.in (abs_top_srcdir): New, set by configure.

2013-10-23  Glenn Morris  <rgm@gnu.org>

	* configure.ac: Explicit error for non-ASCII directories.  (Bug#15260)

	Progress towards allowing installation in directories with whitespace.
	* Makefile.in (COPYDESTS, write_subdir, install-arch-dep)
	(install-arch-indep, install-etcdoc, install-info, install-man)
	(install-etc, uninstall, install-nt, uninstall-nt):
	Quote entities that might contain whitespace.
	* build-aux/update-subdirs: Handle whitespace in argument.
	Check cd return value.

	Make building in directories with whitespace possible.  (Bug#15675)
	* configure.ac (srcdir): Don't make it absolute - abs_srcdir exists.
	(src/.gdbinit): Use ac_abs_top_srcdir.
	* Makefile.in (abs_srcdir): New, set by configure.
	(buildlisppath, epaths-force-w32): Use abs_srcdir.
	(install-arch-indep, install-etcdoc, install-info, install-man)
	(install-etc): Quote entities that might contain whitespace.

2013-10-23  Paul Eggert  <eggert@cs.ucla.edu>

	Merge from gnulib, incorporating:
	2013-10-14 acl: allow cross-compilation to Gentoo
	2013-10-18 extern-inline: make safe for -Wundef usage
	2013-09-30 fpending: use pure+const function attrs
	* lib/fpending.h, m4/acl.m4, m4/extern-inline.m4: Update from gnulib.

2013-10-13  Glenn Morris  <rgm@gnu.org>

	* configure.ac [alpha]: Explicit error in non-ELF case.  (Bug#15601)

2013-10-12  Paul Eggert  <eggert@cs.ucla.edu>

	Merge from gnulib, incorporating:
	2013-10-10 strtoumax: port to Solaris 8
	2013-10-09 strtoimax, strtoumax: port to HP-UX 11.11
	* lib/gnulib.mk, m4/gnulib-comp.m4: Regenerate.
	* lib/inttypes.in.h, lib/strtoimax.c, m4/inttypes.m4, m4/strtoimax.m4:
	* m4/strtoumax.m4:
	Update from gnulib.

2013-10-11  Stefan Monnier  <monnier@iro.umontreal.ca>

	* configure.ac (LIBGNUTLS): Don't set LIBGNUTLS_* back to the empty
	string when gnutls2 is installed but gnutls3 is not.

2013-10-11  Teodor Zlatanov  <tzz@lifelogs.com>

	* configure.ac: Define HAVE_GNUTLS3 if GnuTLS v3 is found.

2013-10-10  Barry Fishman  <barry_fishman@acm.org>  (tiny change)

	* configure.ac: Update for giflib 5.  (Bug#15531)

2013-10-08  Eli Zaretskii  <eliz@gnu.org>

	* configure.ac (HAVE_MENUS): Define unconditionally.

2013-10-07  Paul Eggert  <eggert@cs.ucla.edu>

	Improve support for popcount and counting trailing zeros (Bug#15550).
	Do this by using the Gnulib modules for this.
	This should generate faster code on non-GCC, non-MSC platforms,
	and make the code a bit more portable, at least in theory.
	* lib/count-one-bits.c, lib/count-one-bits.h:
	* lib/count-trailing-zeros.c, lib/count-trailing-zeros.h:
	* m4/count-one-bits.m4, m4/count-trailing-zeros.m4:
	New files, copied from gnulib.
	* lib/gnulib.mk, m4/gnulib-comp.m4: Regenerate.

2013-10-04  Paul Eggert  <eggert@cs.ucla.edu>

	Use hardware support for byteswapping on glibc x86 etc.
	* lib/byteswap.in.h, m4/byteswap.m4: New files, copied from Gnulib.
	* lib/gnulib.mk, m4/gnulib-comp.m4: Regenerate.

2013-10-03  Paul Eggert  <eggert@cs.ucla.edu>

	Merge from gnulib, incorporating:
	2013-10-02 verify: new macro 'assume'
	2013-09-26 dup2, dup3: work around another cygwin crasher
	2013-09-26 getdtablesize: work around cygwin issue

2013-09-25  Paul Eggert  <eggert@cs.ucla.edu>

	Merge from gnulib, incorporating:
	2013-09-24 manywarnings: enable nicer gcc warning messages
	2013-09-23 warnings: port --enable-gcc-warnings to Solaris Studio 12.3
	2013-09-21 timespec: use the new TIMESPEC_RESOLUTION elsewhere
	* configure.ac (WERROR_CFLAGS): Omit -fdiagnostics-show-option
	and -funit-at-a-time, since manywarnings does that for us now.

2013-09-23  Jan Djärv  <jan.h.d@swipnet.se>

	* configure.ac: With clang, check for and use -Wno-switch,
	-Wno-tautological-constant-out-of-range-compare and -Wno-pointer-sign.

2013-09-23  Daniel Colascione  <dancol@dancol.org>

	* configure.ac: Check for valgrind headers.

2013-09-20  Xue Fuqiao  <xfq.free@gmail.com>

	* INSTALL: New homepage of libtiff.

2013-09-20  Paul Eggert  <eggert@cs.ucla.edu>

	Work around performance bug on OS X 10.8 and earlier.
	Perhaps Apple will fix this bug some day.
	See the thread starting with Daniel Colascione's email in:
	http://lists.gnu.org/archive/html/emacs-devel/2013-09/msg00343.html
	* configure.ac (FORTIFY_SOUR): New verbatim section.

2013-09-19  Paul Eggert  <eggert@cs.ucla.edu>

	Merge from gnulib, incorporating:
	2013-09-19 stdio: OS X port of putc_unlocked + extern inline
	2013-09-19 signal: OS X port of sigaddset etc. + extern inline
	2013-09-19 extern-inline: do not always suppress extern inline on OS X
	2013-09-17 getgroups: statement without effect
	2013-08-28 headers: check that _GL_INLINE_HEADER_BEGIN is defined

2013-09-19  Eli Zaretskii  <eliz@gnu.org>

	* configure.ac <srcdir> [MINGW32]: Make sure the value of 'srcdir'
	is in the full /d/foo/bar form.  See the discussion in
	http://lists.gnu.org/archive/html/emacs-devel/2013-09/msg00210.html,
	and in particular
	http://lists.gnu.org/archive/html/emacs-devel/2013-09/msg00252.html
	and its followups, for the details.

2013-09-17  Dmitry Antipov  <dmantipov@yandex.ru>

	* configure.ac: Do not check for g_type_init because we
	require glib >= 2.28 for GTK3, glib >= 2.10 for GTK2,
	glib >= 2.26 for GSettings and glib >= 2.7.0 for GConf, so
	suitable glib should provide g_type_init unconditionally.

2013-09-15  Jan Djärv  <jan.h.d@swipnet.se>

	* configure.ac: Add check for OSX 10.5, required for macfont.o.

2013-09-09  Glenn Morris  <rgm@gnu.org>

	* configure.ac (LDFLAGS_NOCOMBRELOC): New variable.
	(LDFLAGS): Move nocombreloc option from here...
	(LD_SWITCH_SYSTEM_TEMACS): ... to here.

2013-09-08  Glenn Morris  <rgm@gnu.org>

	* configure.ac (--without-compress-install):
	Rename from --without-compress-info.  (Bug#9789)
	(GZIP_INFO): Remove.
	(GZIP_PROG): Allow --without-compress-install to disable it.
	* Makefile.in (GZIP_INFO): Remove all references.

	* info/dir: Tweak emacs-gnutls entry.

2013-09-07  Paul Eggert  <eggert@cs.ucla.edu>

	Port --without-x --enable-gcc-warnings to Fedora 19.
	* configure.ac (WERROR_CFLAGS): Omit redundant use of
	-Wmissing-field-initializers, -Wswitch, -Wtype-limits,
	-Wunused-parameter.  If there is no window system, also omit
	-Wsuggest-attribute=const and -Wsuggest-attribute=noreturn; this
	is needed for Fedora 19.

2013-09-05  Dmitry Antipov  <dmantipov@yandex.ru>

	Make --without-x compatible with --enable-gcc-warnings.
	* configure.ac: If both --without-x and --enable-gcc-warnings are
	specified, use -Wno-unused-variable, -Wno-unused-but-set-variable
	and -Wno-unused-but-set-parameter.

2013-09-04  Paul Eggert  <eggert@cs.ucla.edu>

	Makefile improvements.
	* Makefile.in (lib): Depend on am--refresh, to avoid a race.
	(src): Remove duplicate dependency on FRC.
	Invoke just one submake, not two.  Avoid the need for 'pwd'.

2013-09-02  Jan Djärv  <jan.h.d@swipnet.se>

	* configure.ac: Add ns_check_file.

2013-08-31  Glenn Morris  <rgm@gnu.org>

	* configure.ac (--with-sound): Rename ossaudio to bsd-ossaudio,
	and voxware to oss.

2013-08-31  Ulrich Müller  <ulm@gentoo.org>

	* configure.ac: Allow for --with-sound=voxware that will enable
	sound but otherwise disable ALSA.  This will use the OSS device,
	typically /dev/dsp, for sound output.  (Bug#15067)

2013-08-31  Glenn Morris  <rgm@gnu.org>

	* make-dist: Update for nt/INSTALL* changes.

2013-08-28  Paul Eggert  <eggert@cs.ucla.edu>

	* Makefile.in (SHELL): Now @SHELL@, not /bin/sh,
	for portability to hosts where /bin/sh has problems.

2013-08-28  Stefan Monnier  <monnier@iro.umontreal.ca>

	* configure.ac (DOCMISC_W32): New var to replace DOCMISC_*_W32.

2013-08-27  Paul Eggert  <eggert@cs.ucla.edu>

	Simplify EMACS_TIME-related code.
	Merge from gnulib, incorporating:
	2013-08-27 timespec: new convenience constants and function

2013-08-27  Dmitry Antipov  <dmantipov@yandex.ru>

	* configure.ac (DOCMISC_DVI_W32, DOCMISC_HTML_W32, DOCMISC_INFO_W32)
	(DOCMISC_PDF_W32, DOCMISC_PS_W32): No spaces!

2013-08-27  Glenn Morris  <rgm@gnu.org>

	* configure.ac (emacs_broken_SIGIO): No longer set on gnu-kfreebsd.

	* configure.ac (DOCMISC_DVI_W32, DOCMISC_HTML_W32, DOCMISC_INFO_W32)
	(DOCMISC_PDF_W32, DOCMISC_PS_W32): New output variables.
	* Makefile.in (check-info-dir): Ignore efaq-w32.

	* Makefile.in (mostlyclean, clean, distclean, bootstrap-clean)
	(maintainer-clean, check-declare): Remove pointless subshells.
	Check cd return value.

2013-08-26  Paul Eggert  <eggert@cs.ucla.edu>

	Minor merge from gnulib (mostly just for texinfo.tex).

2013-08-22  Paul Eggert  <eggert@cs.ucla.edu>

	* configure.ac (EMACS_CONFIG_OPTIONS): Quote systematically (Bug#13274).
	This improves on the patch already installed, by quoting options
	that contain spaces and suchlike systematically, so that
	EMACS_CONFIG_OPTIONS is no longer ambiguous when options contain
	these characters.

2013-08-21  Paul Eggert  <eggert@cs.ucla.edu>

	Port close-on-exec pty creation to FreeBSD 9.1-RELEASE (Bug#15129).
	* configure.ac (PTY_OPEN): If posix_openpt with O_CLOEXEC fails
	and reports EINVAL, try it again without O_CLOEXEC.  This should
	port PTY_OPEN to FreeBSD 9, which stupidly rejects O_CLOEXEC.
	What were they thinking?

2013-08-20  Paul Eggert  <eggert@cs.ucla.edu>

	* Makefile.in (distclean, bootstrap-clean, maintainer-clean):
	Fix shell-operator precedence problem in previous change.

2013-08-20  Glenn Morris  <rgm@gnu.org>

	* Makefile.in (distclean, bootstrap-clean, maintainer-clean):
	Clean test/automated if present.

2013-08-19  Paul Eggert  <eggert@cs.ucla.edu>

	Merge from gnulib, incorporating:
	2013-08-15 warnings: minor optimization
	2013-08-15 warnings: check -Wfoo rather than -Wno-foo

2013-08-15  Ken Brown  <kbrown@cornell.edu>

	* configure.ac (G_SLICE_ALWAYS_MALLOC): Update comment.

2013-08-15  Glenn Morris  <rgm@gnu.org>

	* make-dist: Do not distribute etc/refcards TeX intermediate files.
	* Makefile.in (install-arch-indep):
	Do not install etc/refcards TeX intermediate files.

2013-08-14  Ulrich Müller  <ulm@gentoo.org>

	* configure.ac (EMACS_CONFIGURATION): Escape backslashes.  (Bug#15091)

2013-08-12  Eli Zaretskii  <eliz@gnu.org>

	* configure.ac (HAVE_ZLIB): Don't use -lz on MinGW.

2013-08-12  Paul Eggert  <eggert@cs.ucla.edu>

	Minor zlib configuration tweaks.
	* configure.ac (HAVE_ZLIB): Don't assume zlib is linked if PNG is.

2013-08-12  Eli Zaretskii  <eliz@gnu.org>

	* configure.ac (LIBZ): Comment on w32 peculiarities regarding LIBZ.

2013-08-12  Paul Eggert  <eggert@cs.ucla.edu>

	Merge from gnulib, incorporating:
	2013-08-11 fpending: port to recent Cygwin change to stdio_ext.h
	2013-08-10 sys_time: port to OpenBSD

2013-08-12  Glenn Morris  <rgm@gnu.org>

	* configure.ac (etcdocdir): Rename from docdir, to avoid confusion
	with configure's standard --docdir argument.  All uses updated.
	* Makefile.in (etcdocdir): Rename from docdir.  All uses updated.
	(install-etcdoc): Rename from install-doc.  All uses updated.
	(uninstall): Run uninstall-doc.
	(PSS): Add misc-ps.
	(INSTALL_DVI, INSTALL_HTML, INSTALL_PDF, INSTALL_PS)
	(INSTALL_DOC, UNINSTALL_DVI, UNINSTALL_HTML, UNINSTALL_PDF)
	(UNINSTALL_PS, UNINSTALL_DOC): New variables.
	($(INSTALL_DOC), install-doc, install-dvi, install-html, install-pdf)
	(install-ps, $(UNINSTALL_DOC), uninstall-doc, uninstall-dvi)
	(uninstall-html, uninstall-pdf, uninstall-ps): New .PHONY rules.

2013-08-11  Paul Eggert  <eggert@cs.ucla.edu>

	Add --with-zlib to 'configure'.
	* configure.ac: Add --with-zlib option to 'configure', so that Emacs
	can be built without zlib.  Don't assume that -lz is needed on
	non-PNG hosts.  Mention zlib configuration status in 'configure' output.

2013-08-11  Lars Magne Ingebrigtsen  <larsi@gnus.org>

	* configure.ac: Test for zlib.

2013-08-10  Eli Zaretskii  <eliz@gnu.org>

	* configure.ac: Define and substitute UPDATE_MANIFEST.

2013-08-04  Stephen Berman  <stephen.berman@gmx.net>

	* info/dir: Add todo-mode.

2013-08-04  Paul Eggert  <eggert@cs.ucla.edu>

	Fix some minor races in hosts lacking mkostemp (Bug#15015).
	Gnulib's emulation of mkostemp doesn't have races that Emacs's does.
	* configure.ac (mkostemp): Remove check for this function;
	gnulib does the check now.
	(mkstemp): Remove check for this no-longer-used function.
	* lib/mkostemp.c, lib/secure_getenv.c, lib/tempname.c, lib/tempname.h:
	* m4/mkostemp.m4, m4/secure_getenv.m4, m4/tempname.m4:
	New files, copied from Gnulib.
	* lib/gnulib.mk, m4/gnulib-comp.m4: Regenerate.

2013-07-29  Michael Albinus  <michael.albinus@gmx.de>

	* INSTALL (DETAILED BUILDING AND INSTALLATION): Add
	--without-file-notification to --without-all.

2013-07-29  Xue Fuqiao  <xfq.free@gmail.com>

	* INSTALL: Fix description.

2013-07-27  Glenn Morris  <rgm@gnu.org>

	* configure.ac: Extend the --with-sound option to allow
	specification of OSS or ALSA (see bug#14812#64).

2013-07-25  Glenn Morris  <rgm@gnu.org>

	* info/dir: Add ido.

	* make-dist: Add a --tests option, to include test/.

2013-07-24  Glenn Morris  <rgm@gnu.org>

	* configure.ac: Use self-descriptive tags for AC_CONFIG_COMMANDS.

2013-07-23  Glenn Morris  <rgm@gnu.org>

	* configure.ac (etc, lisp): No need to create specially.
	Configure already creates lisp, src/Makefile now creates etc.

2013-07-23  Paul Eggert  <eggert@cs.ucla.edu>

	Port to GNU/Linux systems with tinfo but not ncurses.
	* configure.ac (USE_NCURSES): New symbol.

2013-07-20  Paul Eggert  <eggert@cs.ucla.edu>

	Fix array bounds violation when pty allocation fails.
	* configure.ac (PTY_TTY_NAME_SPRINTF): Use PTY_NAME_SIZE,
	not sizeof pty_name, since pty_name is now a pointer to the array.

2013-07-13  Paul Eggert  <eggert@cs.ucla.edu>

	* configure.ac: Simplify --with-file-notification handling.

2013-07-12  Glenn Morris  <rgm@gnu.org>

	* configure.ac: If with-file-notification=yes, if gfile not found,
	go on to try inotify (not on MS Windows or Nextstep).

2013-07-12  Paul Eggert  <eggert@cs.ucla.edu>

	Fix races with threads and file descriptors.
	* configure.ac (PTY_TTY_NAME_SPRINTF): Use emacs_close, not close.

2013-07-10  Paul Eggert  <eggert@cs.ucla.edu>

	* Makefile.in (removenullpaths): Remove adjacent null paths (Bug#14835).

2013-07-09  Peter Rosin  <peda@lysator.liu.se>  (tiny change>

	* configure.ac (HAVE_W32): Avoid nested functions (the second
	argument of AC_LANG_PROGRAM is already expanded inside a
	function).  (Bug#14830)

2013-07-09  Paul Eggert  <eggert@cs.ucla.edu>

	Port recent close-on-exec changes to Cygwin (Bug#14821).
	* lib/binary-io.c, lib/binary-io.h: New files.
	Merge from gnulib, incorporating:
	2013-07-09 accept4, dup3, pipe2: port to Cygwin
	* lib/pipe2.c: Update from gnulib, as part of this merge.
	* lib/gnulib.mk, m4/gnulib-comp.m4: Regenerate.

	Handle errno and exit status a bit more carefully.
	* lib/ignore-value.h: Remove this gnulib-imported file.
	* lib/gnulib.mk, m4/gnulib-comp.m4: Regenerate.

2013-07-08  Magnus Henoch  <magnus.henoch@gmail.com>  (tiny change)

	* configure.ac (HAVE_IMAGEMAGICK): Check on NS also (Bug#14798).

2013-07-08  Paul Eggert  <eggert@cs.ucla.edu>

	Try to fix FreeBSD 9.1 porting problem (Bug#14812).
	This incorporates the following merge from gnulib:
	2013-07-07 stdalign, verify: port to FreeBSD 9.1, to C11, and to C++11

2013-07-07  Paul Eggert  <eggert@cs.ucla.edu>

	Port to Ubuntu 10 (Bug#14803).
	* configure.ac (accept4): New function to check for.

	Make file descriptors close-on-exec when possible (Bug#14803).
	* configure.ac (mkostemp): New function to check for.
	(PTY_OPEN): Pass O_CLOEXEC to posix_openpt.
	* lib/fcntl.c, lib/getdtablesize.c, lib/pipe2.c, m4/fcntl.m4:
	* m4/getdtablesize.m4, m4/pipe2.m4: New files, taken from gnulib.
	* lib/gnulib.mk, m4/gnulib-comp.m4: Regenerate.

2013-07-03  Christoph Egger  <christoph@debian.org>  (tiny change)

	* configure.ac (emacs_broken_SIGIO): Set on gnu-kfreebsd to avoid hang.
	http://bugs.debian.org/712974

2013-07-02  Paul Eggert  <eggert@cs.ucla.edu>

	Remove some unused macros from 'configure'.
	* configure.ac (HAVE_SOUNDCARD_H, HAVE_LINUX_VERSION_H, HAVE_SPEED_T)
	(HAVE_GNUTLS_CALLBACK_CERTIFICATE_VERIFY)
	(HAVE_GNUTLS_CERTIFICATE_SET_VERIFY_FUNCTION, HAVE_UTIMES)
	(HAVE_LIBHESIOD, HAVE_LIBRESOLV, HAVE_LIBCOM_ERR, HAVE_LIBCRYPTO)
	(HAVE_LIBK5CRYPTO, HAVE_LIBKRB5, HAVE_LIBDES425, HAVE_LIBDES)
	(HAVE_LIBKRB4, HAVE_LIBKRB, HAVE_DES_H, HAVE_KERBEROSIV_DES_H)
	(HAVE_DEV_PTMX, DEVICE_SEP, USG5):
	Remove these macros, as they are not used.
	(sys_siglist): Remove macro; src/sysdep.c now does this.

	* configure.ac (GTK_COMPILES): Check API a bit more carefully.
	Also check that it links.  Say whether it compiled and linked.

2013-07-01  Paul Eggert  <eggert@cs.ucla.edu>

	Merge from gnulib, incorporating:
	2013-06-23 ignore-value: port to gcc -pedantic
	2013-06-21 extern-inline: port to gcc -std=c89

2013-06-30  Paul Eggert  <eggert@cs.ucla.edu>

	Do not use GTK 3 if it exists but cannot be compiled.
	* configure.ac: Leave GTK_OBJ and term_header alone if GTK 3
	exists but cannot be compiled.

2013-06-27  Juanma Barranquero  <lekktu@gmail.com>

	* Makefile.in (install-arch-indep): Do not create directories passed
	with --enable-locallisppath.

2013-06-24  Glenn Morris  <rgm@gnu.org>

	* configure.ac: Include X11/X.h when testing for Xft.h.  (Bug#14684)

2013-06-22  Juanma Barranquero  <lekktu@gmail.com>

	* .bzrignore: Add GNU idutils ID database file.

2013-06-21  YAMAMOTO Mitsuharu  <mituharu@math.s.chiba-u.ac.jp>

	* configure.ac (HAVE_LIBXML2): Try built-in libxml2 on OS X 10.8
	as a fallback.

2013-06-20  Stefan Monnier  <monnier@iro.umontreal.ca>

	* .bzrignore: Don't unignore cl-loaddefs.el.

2013-06-20  Rüdiger Sonderfeld  <ruediger@c-plusplus.de>

	* configure.ac (log2): Check for this function.

2013-06-19  Juanma Barranquero  <lekktu@gmail.com>

	* .bzrignore: Add GNU GLOBAL files.

2013-06-17  Paul Eggert  <eggert@cs.ucla.edu>

	Use functions, not macros, for XINT etc.  (Bug#11935).
	* configure.ac (WARN_CFLAGS): Remove -Wbad-function-cast,
	as it generates bogus warnings about reasonable casts of calls.

2013-06-16  Paul Eggert  <eggert@cs.ucla.edu>

	* configure.ac: Report ACL usage at the end (Bug#14612).

2013-06-11  Paul Eggert  <eggert@cs.ucla.edu>

	--without-all should imply --with-file-notification=no.  (Bug#14569)
	* configure.ac (with_file_notification): Default to $with_features.

2013-06-09  Paul Eggert  <eggert@cs.ucla.edu>

	Merge from gnulib, incorporating:
	2013-06-02 sig2str: port to C++
	2013-05-29 c-ctype, regex, verify: port to gcc -std=c90 -pedantic

2013-06-08  Jan Djärv  <jan.h.d@swipnet.se>

	* configure.ac (HAVE_GLIB): Only set XGSELOBJ if HAVE_NS = no.
	(with_file_notification): Don't set to gfile if with_ns = yes.

2013-06-07  Richard Copley  <rcopley@gmail.com>  (tiny change)

	* Makefile.in (msys_to_w32): Modify to support d:\foo file names.
	(msys_lisppath_to_w32, msys_prefix_subst, msys_sed_sh_escape):
	New variables.
	(epaths-force-w32): Use them.  (Bug#14513)

2013-06-03  Michael Albinus  <michael.albinus@gmx.de>

	* configure.ac (HAVE_GFILENOTIFY): Check for gio >= 2.24.

2013-06-03  Eli Zaretskii  <eliz@gnu.org>

	* configure.ac (HAVE_GFILENOTIFY): Do not change $LIBS.
	(GFILENOTIFY_CFLAGS, GFILENOTIFY_LIBS): Substitute.

2013-06-03  Jan Djärv  <jan.h.d@swipnet.se>

	* configure.ac (HAVE_GLIB): Add GLib check.  Set XGSELOBJ if GLib is
	used.  Remove xgselect.o from XOBJ.

2013-06-03  Michael Albinus  <michael.albinus@gmx.de>

	* configure.ac (file-notification): New option, replaces inotify option.
	(HAVE_W32): Remove w32notify.o.
	(with_file_notification): Add checks for glib and w32.  Adapt check
	for inotify.
	(Summary): Add entry for file notification.

	* autogen/config.in: Add entries for HAVE_GFILENOTIFY,
	HAVE_W32NOTIFY and USE_FILE_NOTIFY.

2013-06-02  Juanma Barranquero  <lekktu@gmail.com>

	* .bzrignore: Ignore dirs libexec/, share/ and var/.

2013-05-29  Xue Fuqiao  <xfq.free@gmail.com>

	* INSTALL: Fix description.

2013-05-27  YAMAMOTO Mitsuharu  <mituharu@math.s.chiba-u.ac.jp>

	* configure.ac (HAVE_XRANDR): Check availability of
	XRRGetScreenResources rather than that of XRRQueryExtension.

2013-05-18  Eli Zaretskii  <eliz@gnu.org>

	* make-dist (files): Add nt/msysconfig.sh, nt/mingw-cfg.site,
	nt/epaths.nt, and nt/INSTALL.MSYS.

2013-05-18  Paul Eggert  <eggert@cs.ucla.edu>

	Port --enable-gcc-warnings to clang.
	* configure.ac (nw): Remove obsolescent warnings.
	These aren't needed for clang, or for gcc for that matter.
	(emacs_cv_clang): New var, which tests for clang.
	Omit warnings that clang is too picky about.
	(GLIB_DISABLE_DEPRECATION_WARNINGS): Define this;
	needed for Ubuntu 13.04 + clang + --enable-gcc-warnings.

	* make-dist (files): Add nt/Makefile.in, nt/gnulib.mk.
	Otherwise, 'configure; make' fails on non-Windows builds.

2013-05-16  Eli Zaretskii  <eliz@gnu.org>

	* lib/Makefile.am: If building for MS-Windows, include
	nt/gnulib.mk instead of lib/gnulib.mk.

	* configure.ac: Adapt to MSYS build on MS-Windows.

	* Makefile.in (NTDIR): New variable, for the MSYS build on
	MS-Windows.
	(SUBDIR): Add $(NTDIR).
	(.PHONY): Add epaths-force-w32.
	(msys_to_w32): New variable.
	(epaths-force-w32, install-nt, uninstall-nt): New targets.
	(lib-src src): Add $(NTLIB) to prerequisites.
	(lib lib-src lisp leim nt): Add 'nt'.
	(config.status): Use $(CFG).
	(.PHONY): Add install-$(NTDIR) and uninstall-$(NTDIR).
	(install, install-arch-dep): Add install-$(NTDIR).
	(uninstall): Depend on uninstall-$(NTDIR).
	(mostlyclean, clean, distclean, bootstrap-clean): Add 'nt'.

	* GNUmakefile (CFG): New variable, uses mingw-cfg.site as
	CONFIG_SITE for the MSYS build on MS-Windows.
	(Makefile): Use $(CFG).

	* .bzrignore: Ignore *.res, *.tmp, and *.map.  Remove
	src/emacs.res.

2013-05-16  Paul Eggert  <eggert@cs.ucla.edu>

	Merge from gnulib, incorporating:
	2013-05-15 manywarnings: update for GCC 4.8.0
	2013-05-15 stdio: use __REDIRECT for fwrite, fwrite_unlocked
	2013-05-15 sig2str, stdio, warnings: port to clang

2013-05-15  Stefan Monnier  <monnier@iro.umontreal.ca>

	* Makefile.in (install-doc): DOC file is not version specific any more.
	* .bzrignore: Don't ignore DOC-* any more.

2013-05-13  Paul Eggert  <eggert@cs.ucla.edu>

	* configure.ac (LD_SWITCH_SYSTEM_TEMACS): OpenBSD needs -nopie.
	Reported privately by Han Boetes <han@boetes.org>.

2013-05-08  Juanma Barranquero  <lekktu@gmail.com>

	* lib/makefile.w32-in (ACL_H): New macro.
	($(BLD)/acl-errno-valid.$(O)): Update dependencies.

2013-05-07  Paul Eggert  <eggert@cs.ucla.edu>

	Use Gnulib ACL implementation, for benefit of Solaris etc.  (Bug#14295)
	* configure.ac: Remove -with-acl option, since Gnulib does that for
	us now.
	(LIBACL_LIBS): Remove; no longer needed.
	* lib/Makefile.am (CLEANFILES, SUFFIXES): New (empty) macros,
	for the benefit of the new ACL implementation.
	* lib/makefile.w32-in (GNULIBOBJS): Add $(BLD)/acl-errno-valid.$(O).
	($(BLD)/acl-errno-valid.$(O)): New rule.
	* lib/acl-errno-valid.c, lib/acl-internal.h, lib/acl.h:
	* lib/acl_entries.c, lib/errno.in.h, lib/file-has-acl.c:
	* lib/qcopy-acl.c, lib/qset-acl.c, m4/acl.m4, m4/errno_h.m4:
	New files, taken from gnulib.
	* lib/gnulib.mk, m4/gnulib-comp.m4: Regenerate.

2013-05-07  Jan Djärv  <jan.h.d@swipnet.se>

	* configure.ac (HAVE_XRANDR, HAVE_XINERAMA): Define if available.
	(XRANDR_LIBS, XINERAMA_LIBS): New AC_SUBSTs.

2013-05-06  Paul Eggert  <eggert@cs.ucla.edu>

	Merge from gnulib, incorporating:
	2013-04-30 utimens, utimensat: work around Solaris UTIME_OMIT bug

2013-05-01  Paul Eggert  <eggert@cs.ucla.edu>

	* make-dist: Keep necessary restrictions on file access.

2013-04-29  Paul Eggert  <eggert@cs.ucla.edu>

	Merge from gnulib, incorporating:
	2013-04-28 extern-inline: work around bug in Sun c99

2013-04-27  Paul Eggert  <eggert@cs.ucla.edu>

	Merge from gnulib, incorporating:
	2013-04-27 alignof, intprops, malloca: port better to IBM's C compiler

2013-04-26  Paul Eggert  <eggert@cs.ucla.edu>

	Port better to AIX (Bug#14258).
	* configure.ac (CFLAGS): Append -O if the user did not specify CFLAGS,
	we did not already infer an optimization option, and -O works.
	AIX xlc needs -O, otherwise garbage collection doesn't work.

2013-04-22  Paul Eggert  <eggert@cs.ucla.edu>

	* make-dist: Do not distribute admin/unidata/Makefile.
	It is generated by 'configure'.

	* build-aux/update-subdirs: Don't leave subdirs.el~ behind.
	It messes up 'make distclean', and contains no useful information
	because it's a copy of subdirs.el.

2013-04-18  John Marino  <gnugcc@marino.st>  (tiny change)

	* configure.ac: Add DragonFly BSD, mostly same as FreeBSD.  (Bug#14068)

2013-04-18  Glenn Morris  <rgm@gnu.org>

	* configure.ac (AC_PROG_LN_S): Remove, too restrictive.
	(LN_S_FILEONLY): New output variable.
	* Makefile.in (LN_S): Remove.
	(LN_S_FILEONLY): New, set by configure.
	(install-arch-dep): Use LN_S_FILEONLY rather than LN_S.

2013-04-12  Ken Brown  <kbrown@cornell.edu>

	* configure.ac (canonical): Adapt to 64-bit Cygwin, for which
	`canonical' is `x86_64-unknown-cygwin'.

2013-04-09  Ken Brown  <kbrown@cornell.edu>

	* configure.ac (W32_RES_LINK): Remove unneeded linker directive
	`-Wl,-bpe-i386', which is confusing in the 64-bit case.
	(Bug#12993)

2013-04-07  Paul Eggert  <eggert@cs.ucla.edu>

	Fix --enable-profiling bug introduced by 2013-02-25 change (Bug#13783).
	* configure.ac (LD_SWITCH_SYSTEM_TEMACS): Append -pg if profiling
	and if not on GNU/Linux or FreeBSD.
	* lib/Makefile.am (AM_CFLAGS): Add $(PROFILING_CFLAGS), so that
	lib/*.o is profiled too.

2013-03-30  Paul Eggert  <eggert@cs.ucla.edu>

	Merge from gnulib, incorporating:
	2013-03-29 stdalign: port to stricter ISO C11
	This helps to run 'configure' on MS-Windows; see Eli Zaretskii in
	<http://lists.gnu.org/archive/html/emacs-devel/2013-03/msg00999.html>.

2013-03-27  Paul Eggert  <eggert@cs.ucla.edu>

	* configure.ac (HAVE_XKBGETKEYBOARD): Remove.
	Subsumed by HAVE_XKB.  All uses changed.

2013-03-25  Jan Djärv  <jan.h.d@swipnet.se>

	* configure.ac (HAVE_XKB): Define if Xkb is present.

2013-03-24  Paul Eggert  <eggert@cs.ucla.edu>

	Merge from gnulib, incorporating:
	2013-03-21 sys_select, sys_time: port 2013-01-30 fix to Cygwin

2013-03-18  Paul Eggert  <eggert@cs.ucla.edu>

	Fix bug when building Emacs with a GNU Make submake (Bug#13962).
	* Makefile.in (QUIET_SUBMAKE): New macro.
	(install-info, uninstall): Use it.

	Emacs crashes with ImageMagick 6.8.2-3 through 6.8.3-9 (Bug#13867).
	* configure.ac (IMAGEMAGICK_MODULE): Reject 6.8.2.
	We want to reject 6.8.2-3 through 6.8.3-9, but there seems to be
	no way to do this in pkg-config, so make do with a reasonable
	approximation.

	Automate the build of ja-dic.el (Bug#13984).
	* .bzrignore: Add leim/ja-dic/.

2013-03-13  Paul Eggert  <eggert@cs.ucla.edu>

	File synchronization fixes (Bug#13944).
	* configure.ac (BSD_SYSTEM, BSD_SYSTEM_AHB): Remove; no longer needed.
	(fsync): Remove check; now done by gnulib.
	* lib/fdatasync.c, lib/fsync.c, m4/fdatasync.m4, m4/fsync.m4:
	New files, from gnulib.
	* lib/gnulib.mk, m4/gnulib-comp.m4: Regenerate.

	Merge from gnulib, incorporating:
	2013-03-13 putenv: port to Solaris 10
	2013-03-12 mktime: fix configure typo
	2013-03-11 regex: port to mingw's recent addition of undeclared alarm
	2013-03-11 putenv: avoid compilation warning on mingw
	2013-03-11 unistd: don't prevent Tru64 Unix from using gnulib strtod.

2013-03-11  Glenn Morris  <rgm@gnu.org>

	* Merge in all changes up to version 24.3 release.

2013-03-06  Paul Eggert  <eggert@cs.ucla.edu>

	* configure.ac (TERM_HEADER): Remove duplicate definition (Bug#13872).
	It can mess up 'configure' runs.

2013-03-05  Glenn Morris  <rgm@gnu.org>

	* Makefile.in (install-man): Ignore gzip exit status.

2013-03-03  Glenn Morris  <rgm@gnu.org>

	* make-dist: Remove lzma (it's replaced by xz).

2013-03-01  Paul Eggert  <eggert@cs.ucla.edu>

	Merge from gnulib, incorporating:
	2013-02-21 putenv: port better to native Windows
	2013-02-18 extern-inline: avoid compilation error with HP-UX cc
	2013-02-14 putenv: fix heap corruption with mixed putenv/_putenv

2013-02-28  Ken Brown  <kbrown@cornell.edu>

	* configure.ac (HAVE_DATA_START): Fix test.  (Bug#13818)

2013-02-25  Paul Eggert  <eggert@cs.ucla.edu>

	Simplify data_start configuration (Bug#13783).
	* configure.ac (CRT_DIR, LIB_STANDARD, START_FILES, DATA_START)
	(LD_FIRSTFLAG, ORDINARY_LINK, LIB_GCC): Remove.
	(AC_CHECK_HEADERS_ONCE): Remove sys/resource.h, as it's
	not always needed.
	(HAVE_DATA_START): New macro.

2013-02-21  Paul Eggert  <eggert@cs.ucla.edu>

	Parallelize documentation builds.
	This speeds up building of documentation on multiprocessor
	platforms, and is motivated by Texinfo 5.0, which is much slower.
	Add a toplevel rule 'make docs' to make all the documentation.
	* .bzrignore: Add .dvi, .html, .ps.
	* Makefile.in (DVIS, HTMLS, INFOS, PSS, DOCS): New macros.
	($(DOCS), docs, vi, html, pdf, ps): New rules.
	(info-real): Depend on $(INFOS) rather than doing it sequentially.
	(dvi): Depend on $(DVIS) rather than doing it sequentially.

2013-02-15  Paul Eggert  <eggert@cs.ucla.edu>

	Fix AIX port (Bug#13650).
	* configure.ac (DATA_START, DATA_SEG_BITS): Set to 0x20000000 on AIX.

2013-02-12  Eli Zaretskii  <eliz@gnu.org>

	* lib/makefile.w32-in (GNULIBOBJS): Add $(BLD)/memrchr.$(O).
	($(BLD)/memrchr.$(O)): New dependency.

2013-02-11  Paul Eggert  <eggert@cs.ucla.edu>

	Tune by using memchr and memrchr.
	* .bzrignore: Add string.h.
	* lib/gnulib.mk, m4/gnulib-comp.m4: Regenerate.
	* lib/memrchr.c, lib/string.in.h, m4/memrchr.m4, m4/string_h.m4:
	New files, from gnulib.

	Merge from gnulib, incorporating:
	2013-02-11 unsetenv etc.: port to Solaris 11 + GNU Emacs
	2013-02-09 secure_getenv: fix C++ declaration typo

2013-02-11  Glenn Morris  <rgm@gnu.org>

	* configure.ac (emacs_config_options): Record some env vars.

2013-02-10  Glenn Morris  <rgm@gnu.org>

	* configure.ac (emacs_config_options): Strip out the (internal)
	arguments --no-create and --no-recursion.

2013-02-08  Paul Eggert  <eggert@cs.ucla.edu>

	Merge from gnulib, incorporating:
	2013-02-08 careadlinkat: stop exporting careadlinkatcwd
	The MS-Windows port can remove careadlinkatcwd at its convenience.
	2013-02-08 extensions: port better to HP-UX
	2013-02-06 extensions: port better to MINIX 3, HP-UX, autoheader 2.62
	2013-02-06 unistd: avoid namespace pollution on non-glibc systems
	2013-02-04 secure_getenv: new module [module not used by Emacs]
	2013-01-30 sys_time: port to Solaris 2.6

2013-02-01  Paul Eggert  <eggert@cs.ucla.edu>

	Use fdopendir, fstatat and readlinkat, for efficiency (Bug#13539).
	On my host, this speeds up directory-files-and-attributes by a
	factor of 3, when applied to Emacs's src directory.
	These functions are standardized by POSIX and are common these
	days; fall back on a (slower) gnulib implementation if the host
	is too old to supply them.
	* .bzrignore: Add lib/dirent.h.
	* lib/Makefile.am (libgnu_a_SOURCES): Add openat-die.c, save-cwd.c.
	* lib/careadlinkat.c, lib/careadlinkat.h: Merge from gnulib,
	incorporating: 2013-01-29 careadlinkat: do not provide careadlinkatcwd.
	* lib/gnulib.mk, m4/gnulib-comp.m4: Regenerate.
	* lib/dirent.in.h, lib/fdopendir.c, lib/fstatat.c, lib/openat-priv.h:
	* lib/openat-proc.c, lib/openat.h, m4/dirent_h.m4, m4/fdopendir.m4:
	* m4/fstatat.m4: New files, from gnulib.
	* lib/openat-die.c, lib/save-cwd.c, lib/save-cwd.h: New files.
	These last three are specific to Emacs and are not copied from gnulib.
	They are simpler than the gnulib versions and are tuned for Emacs.

2013-02-01  Glenn Morris  <rgm@gnu.org>

	* make-dist: Only README files exist in lisp/ now, not README*.

2013-01-23  Giorgos Keramidas  <gkeramidas@gmail.com>  (tiny change)

	* .bzrignore: Add lib-src/blessmail.

2013-01-23  Paul Eggert  <eggert@cs.ucla.edu>

	Merge from gnulib, incorporating:
	2013-01-16 unistd: port to recent mingw

2013-01-19  Glenn Morris  <rgm@gnu.org>

	* Makefile.in (install-arch-indep): Put back a chmod that was
	removed 2012-05-19.  (Bug#13430)

2013-01-16  Paul Eggert  <eggert@cs.ucla.edu>

	Merge from gnulib, incorporating:
	2013-01-16 largefile: port better to Mac OS X 10.5
	2013-01-15 stdint: fix build with Android's Bionic fox x86

2013-01-16  Paul Eggert  <eggert@cs.ucla.edu>

	* configure.ac: Document that --enable-gcc-warnings emits errors.
	(Bug#13448)

2013-01-13  Glenn Morris  <rgm@gnu.org>

	* make-dist: Add options for xz compression and no compression.

2013-01-12  Paul Eggert  <eggert@cs.ucla.edu>

	Enable conservative stack scanning for all architectures.
	Suggested by Stefan Monnier in
	<http://lists.gnu.org/archive/html/emacs-devel/2013-01/msg00183.html>.
	* configure.ac (GC_MARK_STACK): Remove.

2013-01-11  Paul Eggert  <eggert@cs.ucla.edu>

	* lib/getopt_.h: Remove trailing CRs that crept in.

2013-01-11  Eli Zaretskii  <eliz@gnu.org>

	* lib/getopt_.h: Regenerate.

2013-01-10  Paul Eggert  <eggert@cs.ucla.edu>

	Merge from gnulib, incorporating:
	2013-01-09 stdlib: port to Solaris 2.6

2013-01-04  Glenn Morris  <rgm@gnu.org>

	* info/dir: Add htmlfontify.

2013-01-04  Paul Eggert  <eggert@cs.ucla.edu>

	Merge from gnulib, incorporating:
	2013-01-04 stdio: remove now-unnecessary stdio.c
	2013-01-04 fprintftime: depend on stdio, not ignore-value
	2013-01-04 fwrite: silence __wur only for older glibc versions
	2013-01-04 fwrite: silence __wur without using inline
	* lib/stdio.c: Remove.
	* lib/stdio.in.h, lib/strftime.c: Update from gnulib.
	* lib/gnulib.mk, m4/gnulib-comp.m4: Regenerate.

2013-01-02  Paul Eggert  <eggert@cs.ucla.edu>

	Merge from gnulib, incorporating copyright-date changes and:
	2012-12-31 dup2: work around cygwin bug

2012-12-30  Jan Djärv  <jan.h.d@swipnet.se>

	* configure.ac: Check for GtkHandlebox.
	Check for GtkTearoffMenuItem.
	New enable: --enable-gtk-deprecation-warnings, default off.
	(HAVE_GTK3): If above enable is off, add
	-DGDK_DISABLE_DEPRECATION_WARNINGS to GTK_CFLAGS.

2012-12-30  Andreas Schwab  <schwab@linux-m68k.org>

	* configure.ac (TEMACS_LDFLAGS2): Don't define.
	(LIBS_GNUSTEP): Set for GNUstep and substitute.
	(LD_SWITCH_SYSTEM_TEMACS): Don't set for GNUstep.

2012-12-27  Glenn Morris  <rgm@gnu.org>

	* configure.ac (emacs_config_options): New.
	Use $@ rather than undocumented $ac_configure_args.
	Replace any embedded double quotes.  (Bug#13274)

2012-12-27  Andreas Schwab  <schwab@linux-m68k.org>

	* configure.ac (SIGNALS_VIA_CHARACTERS): Also define for darwin.
	(Bug#13222)

2012-12-26  Paul Eggert  <eggert@cs.ucla.edu>

	Revert static checking of stack smashing.
	* configure.ac (WARN_CFLAGS): Omit -Wstack-protector when
	configured with --enable-gcc-warnings.  -Wstack-protector causes
	diagnostics to be issued on Ubuntu 12.10 x86-64.

2012-12-24  Paul Eggert  <eggert@cs.ucla.edu>

	Merge from gnulib, incorporating:
	2012-12-21 AC_PROG_MKDIR_P: port workaround to pre-2.62 Autoconf
	2012-12-20 AC_PROG_MKDIR_P: don't workaround if not buggy
	2012-12-17 filemode, sys_stat: Handle MPX files a la AIX.

2012-12-21  Akinori MUSHA  <knu@iDaemons.org>  (tiny change)

	* Makefile.in (install-arch-dep): Ignore chmod errors.  (Bug#13233)

2012-12-16  Romain Francoise  <romain@orebokech.com>

	* configure.ac (acl): New option.
	(HAVE_POSIX_ACL): Test for POSIX ACL support.  This is typically
	provided by libacl on GNU/Linux.

2012-12-14  Paul Eggert  <eggert@cs.ucla.edu>

	Fix permissions bugs with setgid directories etc.  (Bug#13125)
	* configure.ac (BSD4_2): Remove; no longer needed.

2012-12-13  Glenn Morris  <rgm@gnu.org>

	* info/dir: Add bovine, srecode, wisent.

2012-12-13  Andreas Schwab  <schwab@suse.de>

	* Makefile.in (install-info): Use `${MAKE} -s' for echo-info.
	(uninstall): Likewise.  (Bug#13143)

2012-12-11  Paul Eggert  <eggert@cs.ucla.edu>

	Merge from gnulib for 'inline' (Bug#13040), incorporating:
	2012-12-11 extern-inline: avoid incompatibility with Darwin Libc
	* m4/extern-inline.m4: Update from gnulib.

2012-12-11  Juanma Barranquero  <lekktu@gmail.com>

	* lib/makefile.w32-in (SIG2STR_H): New macro.
	($(BLD)/sig2str.$(O)): Update dependencies.

2012-12-10  Paul Eggert  <eggert@cs.ucla.edu>

	* configure.ac (HAVE_INOTIFY): Speed up configure-time test.
	There's no need to test for any of three inotify functions,
	since we use all three.  Check for just the first one.

2012-12-10  Daniel Colascione  <dancol@dancol.org>

	* .bzrignore: Add src/emacs.res.

	* configure.ac (W32_RES, W32_RES_LINK, WINDRES): Teach the cygw32
	build how to compile Windows resource files; use these variables
	to tell src/Makefile.in how and whether to compile resources.

2012-12-10  Rüdiger Sonderfeld  <ruediger@c-plusplus.de>

	* configure.ac (inotify): New option.
	(HAVE_INOTIFY): Test for inotify.

2012-12-09  Andreas Schwab  <schwab@linux-m68k.org>

	* configure.ac: Fix source command in .gdbinit.
	Don't quote $MAKEINFO.

2012-12-09  Paul Eggert  <eggert@cs.ucla.edu>

	Allow spaces in some configuration vars (Bug#13078).
	* configure.ac (srcdir): Don't assume $PWD lacks spaces.
	(srcdir, MAKEINFO, PKG_CONFIG, PKG_CONFIG_MIN_VERSION):
	All uses quoted, to allow spaces in these vars.

2012-12-08  Paul Eggert  <eggert@cs.ucla.edu>

	Use putenv+unsetenv instead of modifying environ directly (Bug#13070).
	* lib/putenv.c, lib/unsetenv.c, m4/putenv.m4, m4/setenv.m4:
	New files, copied automatically from gnulib.
	* lib/gnulib.mk, m4/gnulib-comp.m4: Regenerate.

2012-12-08  Eli Zaretskii  <eliz@gnu.org>

	* lib/makefile.w32-in ($(BLD)/sig2str.$(O)): New dependency.
	Remove a stray character at the beginning of the file.
	(Bug#13026)

2012-12-08  Paul Eggert  <eggert@cs.ucla.edu>

	Simplify get_lim_data.
	* configure.ac (ULIMIT_BREAK_VALUE): Remove.

	Assume POSIX 1003.1-1988 or later for signal.h (Bug#13026).
	* configure.ac (PTY_OPEN, PTY_TTY_NAME_SPRINTF):
	Use SIGCHLD rather than SIGCLD.
	* lib/sig2str.c, lib/sig2str.h, m4/sig2str.m4: New files, from gnulib.
	* lib/gnulib.mk, m4/gnulib-comp.m4: Regenerate.
	* lib/makefile.w32-in (GNULIBOBJS): Add $(BUILD)/sig2str.$(O).

2012-12-06  Glenn Morris  <rgm@gnu.org>

	* configure.ac: Handle info/ files with or without ".info" extension.

2012-11-30  Paul Eggert  <eggert@cs.ucla.edu>

	Merge from gnulib for 'inline' (Bug#13040), incorporating:
	2012-11-29 snippet/warn-on-use: no 'static inline'
	2012-11-29 ftruncate, fts, lstat, openat, raise: no 'static inline'
	2012-11-29 arctwo, md4, md5, sha1, sha256, sha512: no 'static inline'
	2012-11-29 fflush, stat: no 'static inline'
	2012-11-29 stdio: better 'inline'
	2012-11-29 sys_stat: no 'static inline'
	2012-11-29 unistd: better 'inline'
	2012-11-29 c-strtod, memcoll, readutmp: no 'static inline'
	2012-11-29 extern-inline: no 'static inline'
	2012-11-29 sys_socket: better 'inline'
	* lib/stdio.c, lib/unistd.c: New files, from gnulib.
	* build-aux/snippet/warn-on-use.h, lib/gnulib.mk, lib/lstat.c:
	* lib/md5.c, lib/sha1.c, lib/sha256.c, lib/sha512.c, lib/stat.c:
	* lib/stdio.in.h, lib/sys_stat.in.h, lib/unistd.in.h, m4/c-strtod.m4:
	* m4/extern-inline.m4, m4/gnulib-comp.m4, m4/lstat.m4, m4/md5.m4:
	* m4/sha1.m4, m4/sha256.m4, m4/sha512.m4, m4/stat.m4, m4/stdio_h.m4:
	* m4/sys_socket_h.m4, m4/sys_stat_h.m4, m4/unistd_h.m4:
	Update from gnulib.

2012-11-27  Eli Zaretskii  <eliz@gnu.org>

	* make-dist (nt): Adjust to changes in names of the *.manifest files.

2012-11-24  Ken Brown  <kbrown@cornell.edu>

	* configure.ac (HAVE_MOUSE): Remove.

2012-11-23  Paul Eggert  <eggert@cs.ucla.edu>

	Assume POSIX 1003.1-1988 or later for dirent.h (Bug#12958).
	* configure.ac: Do not check for dirent.h or closdir.

2012-11-21  Paul Eggert  <eggert@cs.ucla.edu>

	Assume POSIX 1003.1-1988 or later for unistd.h (Bug#12945).
	* configure.ac: Do not check for getcwd or getwd.

2012-11-21  Glenn Morris  <rgm@gnu.org>

	* configure.ac (--enable-profiling): Doc fix.

2012-11-20  Paul Eggert  <eggert@cs.ucla.edu>

	Improve static checking of integer overflow and stack smashing.
	* configure.ac (WARN_CFLAGS): Add -Wstack-protector
	if using GCC 4.7.2 or later on a platform with
	at least 64-bit long int.  This improves static checking on these
	platforms, when configured with --enable-gcc-warnings.

2012-11-17  Paul Eggert  <eggert@cs.ucla.edu>

	Assume POSIX 1003.1-1988 or later for fcntl.h (Bug#12881).
	* configure.ac: Do not check for fcntl.h.
	* lib/gnulib.mk: Regenerate.

2012-11-16  Paul Eggert  <eggert@cs.ucla.edu>

	Remove no-longer-used pty_max_bytes variable.
	* configure.ac (fpathconf): Remove unnecessary check.

2012-11-14  Paul Eggert  <eggert@cs.ucla.edu>

	Use faccessat, not access, when checking file permissions (Bug#12632).
	* .bzrignore: Add lib/fcntl.h.
	* configure.ac (euidaccess): Remove check; gnulib does this for us now.
	(gl_FCNTL_O_FLAGS): Define a dummy version.
	* lib/at-func.c, lib/euidaccess.c, lib/faccessat.c, lib/fcntl.in.h:
	* lib/getgroups.c, lib/group-member.c, lib/root-uid.h:
	* lib/xalloc-oversized.h, m4/euidaccess.m4, m4/faccessat.m4:
	* m4/fcntl_h.m4, m4/getgroups.m4, m4/group-member.m4:
	New files, from gnulib.
	* lib/gnulib.mk, m4/gnulib-comp.m4: Regenerate.

2012-11-05  Paul Eggert  <eggert@cs.ucla.edu>

	Assume at least POSIX.1-1988 for getpgrp, setpgid, setsid (Bug#12800).
	* configure.ac (setpgid, setsid): Assume their existence.
	(AC_FUNC_GETPGRP, SETPGRP_RELEASES_CTTY): Remove; obsolete.

	Simplify by assuming __fpending.
	Now that Emacs is using the gnulib fpending module,
	there's no need for Emacs to have a separate implementation.
	* configure.ac (stdio_ext.h, __fpending): Remove now-duplicate checks.
	(PENDING_OUTPUT_COUNT, DISPNEW_NEEDS_STDIO_EXT): Remove.

2012-11-03  Eli Zaretskii  <eliz@gnu.org>

	* lib/makefile.w32-in (GNULIBOBJS): Add $(BLD)/fpending.$(O) and
	$(BLD)/close-stream.$(O).
	($(BLD)/close-stream.$(O))
	($(BLD)/fpending.$(O)): New dependencies.

2012-11-03  Paul Eggert  <eggert@cs.ucla.edu>

	Fix data-loss with --batch (Bug#9574).
	* lib/close-stream.c, lib/close-stream.h, lib/fpending.c
	* lib/fpending.h, m4/close-stream.m4, m4/fpending.m4:
	New files, from gnulib.
	* lib/gnulib.mk, m4/gnulib-comp.m4: Regenerate.

2012-11-03  Eli Zaretskii  <eliz@gnu.org>

	* config.bat: Copy lib/execinfo.in.h to lib/execinfo.in-h if needed.

2012-11-02  Glenn Morris  <rgm@gnu.org>

	* Makefile.in (EMACS_ICON): New variable.
	(install-etc): Use EMACS_ICON to allow choice of icon.

2012-10-26  Glenn Morris  <rgm@gnu.org>

	* Makefile.in (EMACS_NAME): New variable.
	(EMACS, install-etc, uninstall): Use $EMACS_NAME.

	* Makefile.in (EMACS, EMACSFULL): Transformations should not be
	applied to $EXEEXT.

	* Makefile.in (uninstall): Don't abort if some directories are missing.
	Apply transformation rules to manual pages, desktop and icon files.
	No more emacs22 icons to uninstall.

2012-10-24  Glenn Morris  <rgm@gnu.org>

	* Makefile.in (install-etc, install-man):
	Don't apply program transform to standard file suffixes.

2012-10-23  Paul Eggert  <eggert@cs.ucla.edu>

	* configure.ac (_FORTIFY_SOURCE): Do not multiply define (Bug#12714).
	This ports to Gentoo.  Problem originally reported against coreutils,
	but Emacs has it too.

2012-10-23  Glenn Morris  <rgm@gnu.org>

	* Makefile.in (emacs_transform): Remove.
	(install-man): Revert 2012-10-21 change.  (Bug#12713)

2012-10-21  Glenn Morris  <rgm@gnu.org>

	* Makefile.in (install-etc): Don't install emacs22 icons.

	* Makefile.in (emacs_transform): New variable.
	(install-etc): Prefer a make variable to a shell variable.

2012-10-18  Stefan Monnier  <monnier@iro.umontreal.ca>

	* Makefile.in ($(MAKEFILE_NAME)): Depend on src/lisp.mk as well.

2012-10-15  Glenn Morris  <rgm@gnu.org>

	* Makefile.in (install-man, install-etc):
	Apply $TRANSFORM.  (Bug#12536#34)
	(clean): Delete etc/emacs.tmpdesktop.

2012-10-11  Kenichi Handa  <handa@gnu.org>

	* .bzrignore: Add several files under admin/charsets.

2012-10-08  Daniel Colascione  <dancol@dancol.org>

	* configure.ac: Add --with-w32 as a window system option.
	Limit it to Cygwin for now.  Integrate w32 into the refactored window
	system configuration and set TERM_HEADER to w32term.h when w32 is
	configured.

	(CYGWIN_OBJ): Add cygw32.o.

2012-10-07  Jan Djärv  <jan.h.d@swipnet.se>

	* configure.ac: Check that OSX is 10.4 or newer.

2012-10-07  Paul Eggert  <eggert@cs.ucla.edu>

	Improve sys_siglist detection.
	* configure.ac (sys_siglist): Look for its decl in <signal.h>.
	Otherwise, it's not found in either Fedora 17 or Solaris 11.

2012-10-04  Paul Eggert  <eggert@cs.ucla.edu>

	Merge from gnulib, incorporating:
	2012-10-02 pselect: reject invalid file descriptors
	2012-10-02 ptsname: reject invalid file descriptors
	2012-10-02 manywarnings: cater to more gcc infelicities
	2012-09-30 sockets, sys_stat: restore AC_C_INLINE
	* lib/pselect.c, lib/stdlib.in.h, m4/manywarnings.m4, m4/pselect.m4:
	* m4/stdlib_h.m4, m4/sys_stat_h.m4: Update from gnulib.
	* lib/gnulib.mk, m4/gnulib-comp.m4: Regenerate.

2012-09-30  Paul Eggert  <eggert@cs.ucla.edu>

	Merge from gnulib, incorporating:
	2012-09-28 extern-inline: provide a -Wundef safe config.h

2012-09-27  Paul Eggert  <eggert@cs.ucla.edu>

	Check more robustly for timer_settime.
	This should fix an OS X build problem reported by Ivan Andrus in
	<http://lists.gnu.org/archive/html/emacs-devel/2012-09/msg00671.html>.
	* configure.ac (gl_THREADLIB): Define to empty, since Emacs
	does threads its own way.
	* lib/gnulib.mk, m4/gnulib-comp.m4: Regenerate.

2012-09-23  Paul Eggert  <eggert@cs.ucla.edu>

	* Makefile.in (bootstrap): Set MAKEFILE_NAME when building Makefile,
	to avoid problems with recursion when using GNU make.

2012-09-22  Paul Eggert  <eggert@cs.ucla.edu>

	* Makefile.in (bootstrap): Simplify build procedure.
	Suggested by Wolfgang Jenker in
	<http://lists.gnu.org/archive/html/emacs-devel/2012-09/msg00456.html>.

	Merge from gnulib, incorporating:
	2012-09-22 sockets, sys_stat: remove AC_C_INLINE in MSVC-only cases

2012-09-18  Jan Djärv  <jan.h.d@swipnet.se>

	* configure.ac (HAVE_GTK): Mention if we use GTK2 or GTK3.

2012-09-17  Andreas Schwab  <schwab@linux-m68k.org>

	* Makefile.in (bootstrap): Revert last change.  Run config.status
	after config.status --recheck, run configure from $(srcdir).
	(config.status): Run configure from $(srcdir).

2012-09-17  Paul Eggert  <eggert@cs.ucla.edu>

	* Makefile.in: Fix build error on FreeBSD.
	($(MAKEFILE_NAME)): Pass MAKE='$(MAKE)' to config.status's env.
	Suggested by Wolfgang Jenker in
	<http://lists.gnu.org/archive/html/emacs-devel/2012-09/msg00430.html>.
	(MAKE_CONFIG_STATUS): Remove.  Remaining use expanded.
	This undoes part of the 2012-09-10 patch.
	(bootstrap): Run ./configure, rather than trying to run config.status
	if it exists.  That builds src/epaths.h more reliably.
	Run autogen/copy_autogen if autogen.sh fails,
	to create 'configure'; problem reported by Andreas Schwab in
	<http://lists.gnu.org/archive/html/emacs-devel/2012-09/msg00438.html>.
	* autogen.sh: Exit with status 1 when failing due to missing tools,
	reverting the 2012-09-10 change to this file.
	* autogen/copy_autogen: Fail if one of the subsidiary actions fail.
	Use 'cp -f' for the build-aux files, since the destinations are
	typically read-only.

	Remove no-longer-needed Solaris 2.4 vfork bug workaround.
	* configure.ac (ac_cv_func_vfork_works): Default to 'no' on
	Solaris 2.4, so that AC_FUNC_VFORK doesn't think vfork works.

2012-09-17  Glenn Morris  <rgm@gnu.org>

	* configure.ac (copyright): New output variable.
	(COPYRIGHT): New AC_DEFINE.

2012-09-16  Paul Eggert  <eggert@cs.ucla.edu>

	Remove configure's --without-sync-input option (Bug#12450).
	* configure.ac (SYNC_INPUT, BROKEN_SA_RESTART): Remove.

2012-09-16  Glenn Morris  <rgm@gnu.org>

	Increase compartmentalization of Nextstep builds rules,
	and store Emacs version number in fewer versioned files.
	* configure.ac (ns_appsrc): Use relative names.
	(ns_frag): Remove.
	(Info-gnustep.plist, Emacs.desktop, Info.plist, InfoPlist.strings)
	(nextstep/Makefile): Generate these nextstep files.
	(SUBDIR_MAKEFILES): Add nextstep.
	* Makefile.in (clean, distclean, bootstrap-clean): Add nextstep.
	* make-dist (nextstep/templates): Add directory.
	(nextstep/Cocoa/Emacs.base/Contents/Resources/English.lproj): Remove.
	(nextstep/Cocoa/Emacs.base/Contents)
	(nextstep, nextstep/GNUstep/Emacs.base/Resources): Update contents.

2012-09-15  Paul Eggert  <eggert@cs.ucla.edu>

	Port better to POSIX hosts lacking _setjmp (Bug#12446).
	* configure.ac (HAVE__SETJMP, HAVE_SIGSETJMP): New symbols.
	(_setjmp, _longjmp): Remove.

2012-09-14  Paul Eggert  <eggert@cs.ucla.edu>

	* configure.ac (--without-sync-input): Fix typo in usage message.

	* configure.ac: Port to hosts lacking gtk.
	(PKG_CHECK_MODULES): Capture pkg-config diagnostics
	better, in particular, problems in invoking pkg-config itself.
	This is useful on hosts that don't have pkg-config.
	(GTK_MODULES): Do not exit 'configure' simply because gtk3
	and gtk2 are both missing.  Problem found on Solaris 8.

2012-09-13  Jan Djärv  <jan.h.d@swipnet.se>

	* configure.ac: Reorder Xaw3d messages.
	Report Gtk+ 3 as GTK.

2012-09-13  Paul Eggert  <eggert@cs.ucla.edu>

	Simplify SIGIO usage (Bug#12408).
	* configure.ac (NO_TERMIO, BROKEN_FIONREAD, BROKEN_SIGAIO)
	(BROKEN_SIGPOLL, BROKEN_SIGPTY): Remove.
	(USABLE_FIONREAD, USABLE_SIGIO): New symbols.  All uses of
	'defined SIGIO' replaced with 'defined USABLE_SIGIO', with no need
	to #undef SIGIO now (which was error-prone).  Likewise, all uses
	of 'defined FIONREAD' replaced with 'defined USABLE_FIONREAD'.

2012-09-12  Jan Djärv  <jan.h.d@swipnet.se>

	* configure.ac: No --with-x-toolkit given: Try gtk3 toolkit first
	and then gtk2 if not found.
	--with-x-toolkit=gtk|yes: As above, but fail if gtk2 or gt3 not found.
	--with-x-toolkit=gtk2: Only try gtk2, fail if not found.
	--with-x-toolkit=gtk3: Only try gtk3, fail if not found.

2012-09-11  Glenn Morris  <rgm@gnu.org>

	* Makefile.in (install-arch-dep, install-arch-indep, install-doc):
	Be more explicit about dependencies, for parallel `make install'.

2012-09-11  Paul Eggert  <eggert@cs.ucla.edu>

	Simplify, document, and port floating-point (Bug#12381).
	* configure.ac (logb, cbrt): Do not check for these functions,
	as they are not being used.

2012-09-10  Paul Eggert  <eggert@cs.ucla.edu>

	Improve robustness of 'make bootstrap' (Bug#12376).
	Run autogen.sh after bootstrap-clean, to avoid bzr pull issues.
	* INSTALL, README: Document autogen.sh.
	* Makefile.in (Makefile): Mark it as precious, since it's updated
	atomically.
	(MAKE_CONFIG_STATUS): New macro.
	(config.status, bootstrap): Use it.  This causes 'make bootstrap'
	to run config.status with the --recheck option, which is more
	appropriate for a bootstrap.
	(bootstrap): Run autogen.sh right after cleaning.  Don't worry
	about failures due to missing tools.
	* autogen.sh: Exit with status 101 when failing due to missing tools.
	* make-dist: Distribute autogen.sh.

2012-09-09  Paul Eggert  <eggert@cs.ucla.edu>

	Assume C89 or later for math functions (Bug#12381).
	* configure.ac (frexp, fmod): Remove checks for these functions,
	as we now assume them.
	(FLOAT_CHECK_DOMAIN, HAVE_INVERSE_HYPERBOLIC, NO_MATHERR)
	(HAVE_EXCEPTION):
	Remove; no longer needed.

2012-09-07  Paul Eggert  <eggert@cs.ucla.edu>

	More signal-handler cleanup (Bug#12327).
	* configure.ac (FLOAT_CHECK_DOMAIN): Comment fix (Bug#12327).

2012-09-06  Paul Eggert  <eggert@cs.ucla.edu>

	Signal-handler cleanup (Bug#12327).
	* configure.ac (PTY_OPEN, PTY_TTY_NAME_SPRINTF):
	Adjust to syssignal.h changes.
	(SIGNAL_H_AB): Remove; no longer needed.

2012-09-04  Paul Eggert  <eggert@cs.ucla.edu>

	Simplify redefinition of 'abort' (Bug#12316).
	* configure.ac (NO_ABRT): Remove.

	* configure.ac (_setjmp, _longjmp): Check by compiling
	instead of by guessing.  The guesses were wrong for
	recent versions of Solaris, such as Solaris 11.

2012-09-03  Paul Eggert  <eggert@cs.ucla.edu>

	* configure.ac (WARN_CFLAGS): Omit -Wjump-misses-init.
	It generates false alarms in doc.c, regex.c, xdisp.c.  See
	<http://lists.gnu.org/archive/html/emacs-devel/2012-09/msg00040.html>.

	Merge from gnulib, incorporating:
	2012-08-29 stdbool: be more compatible with mixed C/C++ compiles
	2011-11-30 manywarnings: update the list of "all" warnings

2012-09-02  Jan Djärv  <jan.h.d@swipnet.se>

	* configure.ac (HAVE_GOBJECT): Check for gobject-2.0 (Bug#12332).

2012-09-01  Paul Eggert  <eggert@cs.ucla.edu>

	* configure.ac (_FORTIFY_SOURCE): Define only when optimizing.
	This ports to glibc 2.15 or later, when configured with
	--enable-gcc-warnings.  See Eric Blake in
	<http://lists.gnu.org/archive/html/bug-grep/2012-09/msg00000.html>.

2012-09-01  Daniel Colascione  <dan.colascione@gmail.com>

	* configure.ac: Introduce term_header variable, which holds the
	value which will become TERM_HEADER in code.  We effect our choice
	of window system by setting term_header and WINDOW_SYSTEM_OBJ
	instead of using ad-hoc variables and flags for each window
	system.

2012-08-26  Paul Eggert  <eggert@cs.ucla.edu>

	* configure.ac (CFLAGS): Prefer -g3 to -g if -g3 works
	and if the user has not specified CFLAGS.  -g3 simplifies
	debugging, since it makes macros visible to the debugger.

2012-08-25  Juanma Barranquero  <lekktu@gmail.com>

	* lib/makefile.w32-in ($(BLD)/execinfo.$(O)): Update dependencies.

2012-08-25  Eli Zaretskii  <eliz@gnu.org>

	* lib/makefile.w32-in ($(BLD)/execinfo.$(O), execinfo.h): New targets.
	(GNULIBOBJS): Add $(BLD)/execinfo.$(O).

2012-08-24  Paul Eggert  <eggert@cs.ucla.edu>

	On assertion failure, print backtrace if available.
	Merge from gnulib, incorporating:
	2012-08-24 execinfo: port to FreeBSD
	2012-08-22 execinfo: new module
	* lib/gnulib.mk, m4/gnulib-comp.m4: Regenerate.
	* lib/execinfo.c, lib/execinfo.in.h, m4/execinfo.m4: New files.

2012-08-22  Glenn Morris  <rgm@gnu.org>

	* Makefile.in (install-arch-dep): If NO_BIN_LINK is non-null,
	do not create the bin/emacs link.  (Bug#12011)

2012-08-21  Paul Eggert  <eggert@cs.ucla.edu>

	Merge from gnulib, incorporating:
	2012-08-20 extern-inline: support old GCC 'inline'

2012-08-20  Glenn Morris  <rgm@gnu.org>

	* configure.ac (AC_PROG_LN_S): Test for ln.
	* Makefile.in (LN_S): New, set by configure.
	(install-arch-dep): Use $LN_S.

2012-08-19  Paul Eggert  <eggert@cs.ucla.edu>

	Merge from gnulib, incorporating:
	2012-08-19 ignore-value, stat-time, timespec: omit AC_C_INLINE
	2012-08-19 mktime, sys_select: avoid 'static inline'
	2012-08-19 gnulib-tool: Fix indentation.

2012-08-18  Paul Eggert  <eggert@cs.ucla.edu>

	* lib/sigprocmask.c, m4/signalblocking.m4: Remove.
	These files have been unused since the 2012-06-22 patch that
	introduced high-resolution time stamps.

2012-08-17  Jan Beich  <jbeich@tormail.org>  (tiny change)

	* configure.ac (PTY_OPEN): Try posix_openpt on gnu-linux,
	gnu-kfreebsd, freebsd, and netbsd.  (Bug#12040)

2012-08-14  Paul Eggert  <eggert@cs.ucla.edu>

	Merge from gnulib, incorporating:
	2012-08-05 extern-inline: also ignore -Wmissing-declarations

2012-08-10  Juanma Barranquero  <lekktu@gmail.com>

	* lib/makefile.w32-in (STAT_TIME_H): New macro.
	(FTOASTR_C, $(BLD)/stat-time.$(O), $(BLD)/timespec.$(O))
	($(BLD)/u64.$(O)): Update dependencies.

2012-08-10  Glenn Morris  <rgm@gnu.org>

	* configure.ac (DIRECTORY_SEP): Move here from src/lisp.h.

2012-08-08  Dmitry Antipov  <dmantipov@yandex.ru>

	* configure.ac (--disable-features): Rename to --without-all.
	(OPTION_DEFAULT_ON): Change to use with_features.
	* INSTALL: Fix description.

2012-08-07  Dmitry Antipov  <dmantipov@yandex.ru>

	* configure.ac: New option --disable-features.
	(OPTION_DEFAULT_ON): Change to use enable_features.
	* INSTALL: Explain --disable-features.

2012-08-07  Glenn Morris  <rgm@gnu.org>

	* configure.ac: Require automake 1.11 (fairly arbitrarily).
	* autogen.sh (automake_min): Get it from configure.ac.

2012-08-06  Glenn Morris  <rgm@gnu.org>

	* configure.ac (BROKEN_GETWD) [unixware]: New define.

	* configure.ac (GNU_LIBRARY_PENDING_OUTPUT_COUNT): Remove.
	(PENDING_OUTPUT_COUNT): Absorb GNU_LIBRARY_PENDING_OUTPUT_COUNT.
	(DISPNEW_NEEDS_STDIO_EXT): New define.

2012-08-05  Michael Albinus  <michael.albinus@gmx.de>

	* INSTALL: Explain how to completely disable D-Bus.  (Bug#12112)

2012-08-05  Ulrich Müller  <ulm@gentoo.org>

	* configure.ac: Disable paxctl if binaries don't have a
	PT_PAX_FLAGS program header.  (Bug#11979)

2012-08-03  Eli Zaretskii  <eliz@gnu.org>

	* lib/makefile.w32-in (GNULIBOBJS): Add $(BLD)/stat-time.$(O),
	$(BLD)/timespec.$(O), and $(BLD)/u64.$(O).
	(SHA512_H): Don't mention u64.h twice.
	($(BLD)/stat-time.$(O), ($(BLD)/timespec.$(O), ($(BLD)/u64.$(O)):
	New targets.

2012-08-03  Paul Eggert  <eggert@cs.ucla.edu>

	Merge from gnulib, incorporating:
	2012-08-02 stat-time, timespec, u64: support naive out-of-dir builds

2012-08-02  YAMAMOTO Mitsuharu  <mituharu@math.s.chiba-u.ac.jp>

	* lib/Makefile.am (DEFAULT_INCLUDES): Add -I$(top_srcdir)/lib for
	out-of-tree build.

2012-08-02  Glenn Morris  <rgm@gnu.org>

	* make-dist: Remove src/s.

	* lib/makefile.w32-in (MS_W32_H): Update for new ms-w32.h location.

2012-08-02  Paul Eggert  <eggert@cs.ucla.edu>

	Merge from gnulib (Bug#12116), incorporating:
	2012-08-01 extern-inline: new module
	2012-08-01 stat-time, timespec, u64, utimens: use extern-inline
	* lib/stat-time.c, lib/timespec.c, lib/u64.c, m4/extern-inline.m4:
	New files.  The new .c files are for instantiating extern inline
	functions.

	Port to Solaris 8.
	Without this change, 'configure' fails because the recently-added
	wait3 prototype in config.h messes up later 'configure' tests.
	Fix this problem by droping wait3 and WRETCODE, as they're
	no longer needed on hosts that are current porting targets.
	* configure.ac (wait3, WRETCODE): Remove, fixing a FIXME.
	All uses changed to waitpid and WEXITSTATUS.

	Avoid needless autoheader after autogen.sh.
	* .bzrignore: Add src/stamp-h.in.
	* autogen.sh: Create src/stamp-h.in.

2012-08-01  Glenn Morris  <rgm@gnu.org>

	* configure.ac (DOS_NT, MSDOS): New system type templates.

2012-08-01  Ulrich Müller  <ulm@gentoo.org>

	* configure.ac (LIB_STANDARD, START_FILES) [FreeBSD]:
	Don't include crtbegin.o and crtend.o.  (Bug#12047)

2012-08-01  Glenn Morris  <rgm@gnu.org>

	* configure.ac (FLOAT_CHECK_DOMAIN, HAVE_INVERSE_HYPERBOLIC)
	(INTERNAL_TERMINAL): New.

	* configure.ac (DEVICE_SEP, IS_DEVICE_SEP, IS_DIRECTORY_SEP)
	(IS_ANY_SEP): Move here from src/lisp.h.

2012-08-01  Juanma Barranquero  <lekktu@gmail.com>

	* lib/makefile.w32-in (CONFIG_H): Update dependencies.
	(CONF_POST_H): New macro.

2012-07-31  Glenn Morris  <rgm@gnu.org>

	* configure.ac (S_FILE): Remove output variable.

	* configure.ac (opsysfile): Use AH_TEMPLATE.  Doc fix.

	* configure.ac (NULL_DEVICE, SEPCHAR, USER_FULL_NAME):
	Move here from src.

	* configure.ac (AMPERSAND_FULL_NAME, subprocesses):
	Move here from conf_post.h.

2012-07-31  Dmitry Antipov  <dmantipov@yandex.ru>

	Improve OpenMotif detection on GNU/Linux systems.
	* configure.ac (MOTIF): Check for /usr/include/openmotif
	and /usr/(lib|lib64)/openmotif if --with-x-toolkit=motif.

2012-07-31  Andreas Schwab  <schwab@linux-m68k.org>

	* Makefile.in (install-arch-indep): Avoid eval.

2012-07-31  Glenn Morris  <rgm@gnu.org>

	* configure.ac (opsysfile, S_FILE): Now they are always empty.

	* configure.ac (opsysfile): Forgot to set it to empty on sol2-10
	when removing src/s/sol2-6.h yesterday.

	* configure.ac (USG5_4): Reintroduce this.
	(opsysfile): Set to empty on irix6-5, sol2*, and unixware.

	* configure.ac (wait3, WRETCODE): Move here from src/s/usg5-4-common.h.

	* configure.ac (opsysfile): Set to empty on hpux*, darwin;
	and to s/usg5-4-common.h on irix6-5.

2012-07-30  Glenn Morris  <rgm@gnu.org>

	* configure.ac (AH_BOTTOM): Use an include file, so that the
	contents do not get processed by autoheader.

2012-07-30  Paul Eggert  <eggert@cs.ucla.edu>

	Do not overwrite config.status while executing it (Bug#11214).
	* Makefile.in (MAKEFILE_NAME): New macro.
	($(MAKEFILE_NAME)): Rename rule from Makefile.
	* configure.ac (epaths): Set MAKEFILE_NAME to a bogus value,
	so that GNU 'make' isn't tempted to make the Makefile and then
	regenerate config.status while config.status is running.

	Update .PHONY listings in makefiles.
	* Makefile.in (.PHONY): Add all, ${SUBDIR}, blessmail, epath-force,
	FRC, install-arch-dep, install-arch-indep, install-doc,
	install-info, install-man, install-etc, install-strip, uninstall,
	bootstrap-clean, TAGS, tags, info-real, force-info, check-info-dir.
	(.RECURSIVE): Remove; hasn't been needed for years.

2012-07-30  Glenn Morris  <rgm@gnu.org>

	* configure.ac (SIGNAL_H_AHB): New hack macro.
	(opsysfile): Set to empty on netbsd, openbsd.
	(AH_BOTTOM): Include signal.h if SIGNAL_H_AHB is defined.

	* configure.ac (_longjmp, _setjmp, TIOCSIGSEND): Move here from src/s.

2012-07-30  Jan Djärv  <jan.h.d@swipnet.se>

	* Makefile.in (install-arch-indep): Remove sh -x.

2012-07-30  Glenn Morris  <rgm@gnu.org>

	* configure.ac (opsysfile): Tweak message for null case.

	* configure.ac (opsysfile): Set to empty on aix4-2, freebsd,
	gnu-linux, gnu-kfreebsd; and to usg5-4-common.h on sol2*, unixware.

2012-07-29  Jan Djärv  <jan.h.d@swipnet.se>

	* Makefile.in (install-arch-indep): Handle space in locallisppath.

2012-07-28  Paul Eggert  <eggert@cs.ucla.edu>

	Use Gnulib environ module (Bug#9772).
	* m4/environ.m4: New file, from gnulib.
	* lib/gnulib.mk, m4/gnulib-comp.m4: Regenerate.

	Use Gnulib stdalign module (Bug#9772, Bug#9960).
	This should improve portability of macros like alignof and DECL_ALIGN.
	* lib/stdalign.in.h, m4/stdalign.m4: New files, from gnulib.
	* .bzrignore: Add lib/stdalign.h.
	* config.bat: Do not set NO_DECL_ALIGN; no longer needed.
	Copy lib/stdalign.in.h to lib/stdalign.in-h as needed.
	* configure.ac (HAVE_ATTRIBUTE_ALIGNED): Remove the code that
	fiddles with this, as gnulib now does this for us.

2012-07-17  Dmitry Antipov  <dmantipov@yandex.ru>

	Fix toolkit configuration report.
	* configure.ac (USE_X_TOOLKIT): Report toolkit as GTK3 if
	--with-x-toolkit=gtk3 is used.

2012-07-17  Paul Eggert  <eggert@cs.ucla.edu>

	Fix regression with pthread_sigmask on FreeBSD (Bug#11884).
	* configure.ac: Configure gnulib at the end, not before running
	pkg-config.  This restores the behavior before 2012-06-22, when
	higher-resolution time stamps were added, and fixes a bug whereby
	LIB_PTHREAD was not used and gnulib's part of 'configure'
	therefore incorrectly assumed that pthread_sigmask wasn't working.
	Fix the problem with -lrt and clock_gettime a different way.
	This should complete the fix for Bug#11884.
	(pre_PKG_CONFIG_CFLAGS, pre_PKG_CONFIG_LIBS): New shell vars.

2012-07-15  Paul Eggert  <eggert@cs.ucla.edu>

	Merge from gnulib, incorporating:
	2012-07-15 pthread_sigmask: fix bug on FreeBSD 9 (Bug#11884)
	2012-07-11 gettext: do not assume '#define ... defined ...' behavior

2012-07-14  Glenn Morris  <rgm@gnu.org>

	* configure.ac (GC_SETJMP_WORKS, GC_MARK_STACK): Move here from src/s.
	(AH_BOTTOM): Move GC_SETJMP_WORKS GCC fallback to main body.

2012-07-13  Glenn Morris  <rgm@gnu.org>

	* configure.ac (opsysfile): Set to empty on gnu, cygwin.

	* configure.ac (BSD4_2, BSD_SYSTEM, USG, USG5, _AIX, CYGWIN)
	(DARWIN_OS, GNU_LINUX, HPUX, IRIX6_5, SOLARIS2):
	Move "system type" macros here from src/s.
	(BSD_SYSTEM_AHB): New hack macro.
	(AH_BOTTOM): Set BSD_SYSTEM, using BSD_SYSTEM_AHB.

	* configure.ac (NSIG_MINIMUM, ULIMIT_BREAK_VALUE, SETUP_SLAVE_PTY)
	(GC_MARK_SECONDARY_STACK): Move here from src/s.

2012-07-12  Glenn Morris  <rgm@gnu.org>

	* configure.ac (AH_BOTTOM) [DARWIN_OS]: Move SYSTEM_PURESIZE_EXTRA
	setting here from src/s/darwin.h.

	* configure.ac (NO_MATHERR): Unconditionally define for Darwin;
	as src/s/darwin.h used to.

	* configure.ac (NARROWPROTO, NO_ABORT, BROKEN_GET_CURRENT_DIR_NAME)
	(BROKEN_FIONREAD, BROKEN_PTY_READ_AFTER_EAGAIN, BROKEN_SIGAIO)
	(BROKEN_SIGPOLL, BROKEN_SIGPTY, FIRST_PTY_LETTER, NO_EDITRES)
	(G_SLICE_ALWAYS_MALLOC, PREFER_VSUSP, PTY_ITERATION, PTY_OPEN)
	(PTY_NAME_SPRINTF, PTY_TTY_NAME_SPRINTF, RUN_TIME_REMAP)
	(SETPGRP_RELEASES_CTTY, TAB3, TABDLY, RUN_TIME_REMAP, UNIX98_PTYS)
	(XOS_NEEDS_TIME_H): Move here from src/s.

2012-07-11  Glenn Morris  <rgm@gnu.org>

	* configure.ac (INTERRUPT_INPUT): Move here from src/s.
	(HAVE_PTYS, HAVE_SOCKETS): Define unconditionally.

2012-07-11  Paul Eggert  <eggert@cs.ucla.edu>

	* configure.ac (tzset): Remove check that's redundant with gnulib.

2012-07-11  Glenn Morris  <rgm@gnu.org>

	* configure.ac (CLASH_DETECTION): Define unconditionally.

	* configure.ac (opsysfile): Use bsd-common on gnu systems.

	* configure.ac (GNU_LIBRARY_PENDING_OUTPUT_COUNT)
	(SIGNALS_VIA_CHARACTERS): Move here from src/s.

2012-07-11  Paul Eggert  <eggert@cs.ucla.edu>

	Assume mkdir, rename, rmdir, strerror.
	* configure.ac (mkdir, rename, rmdir, strerror): Remove check.

2012-07-11  Glenn Morris  <rgm@gnu.org>

	* configure.ac (DONT_REOPEN_PTY): Move here from src/s.

	* configure.ac (DEFAULT_SOUND_DEVICE): New definition.

2012-07-10  Paul Eggert  <eggert@cs.ucla.edu>

	Remove "#define unix" that is no longer needed (Bug#11905).
	Merge from gnulib to make "#define unix" unnecessary, incorporating:
	2012-07-10 getloadavg: clean out old Emacs and Autoconf cruft
	2012-07-09 getopt: Simplify after Emacs changed.

2012-07-10  Glenn Morris  <rgm@gnu.org>

	* configure.ac (DATA_START, DATA_SEG_BITS, PENDING_OUTPUT_COUNT):
	Move here from src/s.

2012-07-09  Andreas Schwab  <schwab@linux-m68k.org>

	* configure.ac (PNG_DEPSTRUCT): Define this instead of
	PNG_DEPRECATED.

2012-07-09  Paul Eggert  <eggert@cs.ucla.edu>

	Add GCC-style 'const' attribute to functions that can use it.
	* configure.ac (WARN_CFLAGS): Add -Wsuggest-attribute=const.
	(ATTRIBUTE_CONST): New macro, in config.h.

2012-07-09  Juanma Barranquero  <lekktu@gmail.com>

	* lib/makefile.w32-in: Rework dependencies.
	(GNU_LIB, NT_INC, C_CTYPE_H, MS_W32_H, CONFIG_H, FILEMODE_H)
	(FTOASTR_H, FTOASTR_C, GETOPT_INT_H, MD5_H, SHA1_H, SHA256_H)
	(U64_H, SHA512_H): New macros.
	(SRC): Redefine to point to src/, not current directory.
	($(BLD)/c-ctype.$(O), $(BLD)/c-strcasecmp.$(O))
	($(BLD)/c-strncasecmp.$(O), $(BLD)/dtoastr.$(O))
	($(BLD)/dtotimespec.$(O), $(BLD)/getopt.$(O), $(BLD)/getopt1.$(O))
	($(BLD)/gettime.$(O), $(BLD)/strftime.$(O), $(BLD)/time_r.$(O))
	($(BLD)/timespec-add.$(O), $(BLD)/timespec-sub.$(O), $(BLD)/md5.$(O))
	($(BLD)/sha1.$(O), $(BLD)/sha256.$(O), $(BLD)/sha512.$(O))
	($(BLD)/filemode.$(O)): Update dependencies.

2012-07-09  Paul Eggert  <eggert@cs.ucla.edu>

	Merge from gnulib, incorporating:
	2012-07-09 timespec: mark functions with const attributes

	Rename configure.in to configure.ac (Bug#11603).
	The name 'configure.in' has been obsolescent for quite some time,
	and the next release of Autoconf will generate warnings for it.
	See commit 'v2.69-4-g560f16b' of 2012-05-06, "general: deprecate
	'configure.in' as autoconf input" in the Autoconf git repository.
	* configure.ac: Rename from configure.in.
	* INSTALL, INSTALL.BZR, README, make-dist:
	* Makefile.in (AUTOCONF_INPUTS):
	* autogen.sh (autoconf_min):
	* autogen/update_autogen (sources):
	Adjust to reflect new name.

2012-07-08  Paul Eggert  <eggert@cs.ucla.edu>

	Restore deprecation warnings, except for older libpng.
	* configure.in (WARN_CFLAGS): Remove -Wno-deprecated-declarations.
	(HAVE_LIBPNG_PNG_H): Don't bother checking for this if we have png.h.
	(PNG_DEPRECATED): Define when compiling with older PNG versions.

2012-07-07  Andreas Schwab  <schwab@linux-m68k.org>

	* configure.in (WARN_CFLAGS): Add -Wno-deprecated-declarations.

2012-07-07  Paul Eggert  <eggert@cs.ucla.edu>

	Improve static checking when configured --with-ns.
	See Samuel Bronson's remarks in
	<http://lists.gnu.org/archive/html/emacs-devel/2012-07/msg00146.html>.
	* configure.in (WARN_CFLAGS): Omit -Wunreachable-code, as it's
	a no-op with recent GCC and harmful in earlier ones.
	Omit -Wsync-nand, as it's irrelevant to Emacs and provokes a
	warning when compiling with ObjC.  Always omit
	-Wunsafe-loop-optimizations, as we don't mind when optimization is
	being done correctly.

2012-07-07  Glenn Morris  <rgm@gnu.org>

	* configure.in (BROKEN_SA_RESTART): Doc fix.

	* configure.in: Rather than checking for things then undef'ing
	them on some platforms, simply don't check for them.
	(getwd): Don't check for it on unixware.
	(random, rint): Don't check for these on hpux.
	(res_init, libresolv): Don't check for these on darwin.

2012-07-07  Juanma Barranquero  <lekktu@gmail.com>

	* lib/makefile.w32-in (GNULIBOBJS): Add $(BLD)/c-ctype.$(O),
	$(BLD)/c-strcasecmp.$(O) and $(BLD)/c-strncasecmp.$(O).
	($(BLD)/c-ctype.$(O), $(BLD)/c-strcasecmp.$(O))
	($(BLD)/c-strncasecmp.$(O)): New dependencies.

2012-07-06  Paul Eggert  <eggert@cs.ucla.edu>

	* configure.in: Document --enable-gcc-warnings better.

	Use c_strcasecmp for ASCII case-insensitive comparison (Bug#11786).
	This is safer than strcasecmp, which has unspecified behavior
	outside the POSIX locale and in practice sometimes does not work
	in multibyte locales.  Similarly for c_strncasecmp and strncasecmp.
	* configure.in (strcasecmp, strncasecmp): Remove checks.

	* lib/c-ctype.c, lib/c-ctype.h, lib/c-strcase.h, lib/c-strcasecmp.c:
	* lib/c-strncasecmp.c: New files, taken from gnulib.
	* lib/gnulib.mk, m4/gnulib-comp.m4: Regenerate.

	Merge from gnulib, incorporating:
	2012-07-06 timespec-sub: avoid duplicate include
	Reported by Juanma Barranquero.

2012-07-06  Glenn Morris  <rgm@gnu.org>

	* make-dist [update]: Let autoreconf figure out what needs updating.
	Use `make info-real'.  leim/leim-list.el should always exist.
	Check cd return value.

2012-07-06  Paul Eggert  <eggert@cs.ucla.edu>

	Merge from gnulib.  This is for OpenBSD 5.1 amd64.
	* m4/sys_time_h.m4: New version from gnulib, incorporating:
	2012-07-05 sys_time: allow too-wide tv_sec

2012-07-04  Paul Eggert  <eggert@cs.ucla.edu>

	Merge from gnulib.
	* lib/alloca.in.h: New version from gnulib, incorporating:
	2012-07-03 alloca: add support for HP NonStop TNS/E native

2012-07-04  Dmitry Antipov  <dmantipov@yandex.ru>

	* configure.in: If --enable-gcc-warnings, disable
	-Wunsafe-loop-optimizations for -O1 optimization level.

2012-06-30  Glenn Morris  <rgm@gnu.org>

	* configure.in (standardlisppath): New output variable.
	(lisppath): Use standardlisppath.
	* Makefile.in (standardlisppath): New, set by configure.
	(epaths-force): Use standardlisppath and locallisppath rather than
	lisppath.

2012-06-28  Dmitry Antipov  <dmantipov@yandex.ru>

	* configure.in: Fix previous change.  Remove --enable-asserts.
	(CPPFLAGS): Remove conditional -DXASSERTS=1.
	Add --enable-link-time-optimization.
	* INSTALL: Mention this.

2012-06-28  Dmitry Antipov  <dmantipov@yandex.ru>

	* configure.in: Add glyphs category to --enable-checking option.
	(GLYPH_DEBUG): Define if glyphs debugging is enabled.

2012-06-28  Dmitry Antipov  <dmantipov@yandex.ru>

	* configure.in (ENABLE_CHECKING): Update comment.

2012-06-28  Paul Eggert  <eggert@cs.ucla.edu>

	* configure.in: Don't check for sys/select.h, sys/time.h, utime.h.
	Emacs proper no longer uses these headers, and can rely on Gnulib
	for these checks.

	Merge from gnulib.
	* m4/getopt.m4: Copy new version from gnulib, incorporating:
	getopt-posix: No longer guarantee that option processing is resettable.

2012-06-27  Glenn Morris  <rgm@gnu.org>

	* configure.in: Only check for paxctl on gnu-linux.  (Bug#11398#26)

	* INSTALL: Remove references to paths.el.

2012-06-26  Eli Zaretskii  <eliz@gnu.org>

	* lib/makefile.w32-in ($(GNULIBOBJS)): Depend on stamp_BLD.
	This replaces separate dependency for each object file, which required
	the same object file to be mentioned twice, causing failures in
	parallel builds.

2012-06-26  Paul Eggert  <eggert@cs.ucla.edu>

	Clean out last vestiges of the old HAVE_CONFIG_H stuff.
	* lib/makefile.w32-in (LOCAL_FLAGS): Remove -DHAVE_CONFIG_H.

2012-06-25  Dmitry Antipov  <dmantipov@yandex.ru>

	* configure.in (AC_CHECK_FUNCS): Detect library functions
	strcasecmp and strncasecmp.

2012-06-24  Paul Eggert  <eggert@cs.ucla.edu>

	Switch from NO_RETURN to C11's _Noreturn (Bug#11750).
	We might as well use the spelling standardized by C11,
	as in the long run that should simplify maintenance.
	* configure.in (NO_RETURN): Remove.  All uses replaced by _Noreturn.

2012-06-24  Eli Zaretskii  <eliz@gnu.org>

	* lib/makefile.w32-in ($(BLD)/dtotimespec.$(O))
	($(BLD)/timespec-add.$(O))
	($(BLD)/timespec-sub.$(O)): Don't depend on
	$(EMACS_ROOT)/nt/inc/sys/time.h.

	* lib/stat-time.h:
	* lib/timespec.h:
	* lib/utimens.h: Revert last change.

2012-06-23  Paul Eggert  <eggert@cs.ucla.edu>

	Merge from gnulib.
	* m4/getopt.m4: Copy new version from gnulib, incorporating:
	getopt-gnu: Handle suboptimal getopt_long's abbreviation handling.

2012-06-23  Eli Zaretskii  <eliz@gnu.org>

	Fix the MS-Windows build broken by 2012-06-22T21:17:42Z!eggert@cs.ucla.edu.
	* lib/makefile.w32-in (GNULIBOBJS): Add $(BLD)/dtotimespec.$(O),
	$(BLD)/gettime.$(O), $(BLD)/timespec-add.$(O), and
	$(BLD)/timespec-sub.$(O).
	($(BLD)/dtotimespec.$(O))
	($(BLD)/gettime.$(O))
	($(BLD)/timespec-add.$(O))
	($(BLD)/timespec-sub.$(O)): New dependencies.

	* lib/stat-time.h:
	* lib/timespec.h:
	* lib/utimens.h: Include sys/time.h.

2012-06-23  Andreas Schwab  <schwab@linux-m68k.org>

	* configure.in: Don't use AC_CHECK_FUNCS_ONCE, which doesn't use
	the correct CFLAGS and LIBS.

2012-06-22  Paul Eggert  <eggert@cs.ucla.edu>

	Support higher-resolution time stamps (Bug#9000).
	* configure.in (gl_ASSERT_NO_GNULIB_POSIXCHECK)
	(gl_ASSERT_NO_GNULIB_TESTS, gl_INIT): Move these up earlier, so
	that the new clock stuff doesn't clash with RSVG_LIBS.
	(AC_CHECK_HEADERS): Don't check for sys/select.h, sys/time.h, utime.h,
	as gnulib does that for us now.
	(emacs_cv_struct_utimbuf, HAVE_STRUCT_UTIMBUF, HAVE_TIMEVAL)
	(GETTIMEOFDAY_ONE_ARGUMENT): Remove; gnulib does these now.
	(AC_CHECK_FUNCS): Remove utimes; no longer needed.
	* lib/dtotimespec.c, lib/gettime.c, lib/gettimeofday.c, lib/pselect.c:
	* lib/stat-time.h, lib/sys_select.in.h, lib/sys_time.in.h:
	* lib/timespec-add.c, lib/timespec-sub.c, lib/timespec.h:
	* lib/utimens.c, lib/utimens.h, m4/clock_time.m4, m4/gettime.m4:
	* m4/gettimeofday.m4, m4/pselect.m4, m4/stat-time.m4:
	* m4/sys_select_h.m4, m4/sys_socket_h.m4, m4/sys_time_h.m4:
	* m4/timespec.m4, m4/utimbuf.m4, m4/utimens.m4, m4/utimes.m4:
	New files, copied automatically from gnulib.
	* lib/gnulib.mk, m4/gnulib-comp.m4: Merge from gnulib.

2012-06-22  Paul Eggert  <eggert@cs.ucla.edu>

	Merge from gnulib.
	* lib/filemode.h, lib/signal.in.h, lib/stat.c, lib/stdint.in.h:
	* lib/stdlib.in.h, lib/unistd.in.h, m4/extensions.m4, m4/getloadavg.m4:
	* m4/getopt.m4, m4/gnulib-common.m4, m4/largefile.m4, m4/mktime.m4:
	* m4/multiarch.m4, m4/nocrash.m4, m4/stdio_h.m4, m4/time_r.m4:
	Copy new versions from gnulib, incorporating the following changes:
	2012-06-22 time_r: fix typo that always overrode localtime_r decl
	2012-06-22 Write "Mac OS X" instead of "MacOS X".
	2012-06-21 mktime: fix integer overflow in 'configure'-time test
	2012-06-21 nonblocking: Avoid compilation error on mingw64.
	2012-06-19 stat, fstat: Avoid warnings on mingw64.
	2012-06-19 getopt-gnu: Fix exit code overflow in autoconf test.

2012-06-13  Andreas Schwab  <schwab@linux-m68k.org>

	* configure.in: Rename --enable-use-lisp-union-type to
	--enable-check-lisp-object-type and define CHECK_LISP_OBJECT_TYPE
	instead of USE_LISP_UNION_TYPE.

2012-06-12  Glenn Morris  <rgm@gnu.org>

	* configure.in (HAVE_PROCFS, _STRUCTURED_PROC): New AC_DEFINEs.
	(opsysfile): Set specially for sol2-10.

	* configure.in (BROKEN_SA_RESTART, USG_SUBTTY_WORKS):
	New AC_DEFINEs, for hpux11.
	(opsysfile): Set specially for hpux11.

2012-06-12  Paul Eggert  <eggert@cs.ucla.edu>

	* configure.in: Coalesce some function checking.
	This makes 'configure' a bit smaller.
	Prefer AC_CHECK_FUNCS_ONCE for functions that we always check for.

2012-06-12  Glenn Morris  <rgm@gnu.org>

	* configure.in (opsysfile): Set specially for gnu-kfreebsd, openbsd.

	* configure.in (NO_TERMIO, BROKEN_SIGIO): Move here from src/s.

	* configure.in: Anticipate platforms with no src/s file.

2012-06-12  Chong Yidong  <cyd@gnu.org>

	* configure.in: Check for MagickMergeImageLayers (Bug#11678).

2012-06-11  Glenn Morris  <rgm@gnu.org>

	* configure.in (SYSTEM_TYPE): New AC_DEFINE.

2012-06-09  Michael Albinus  <michael.albinus@gmx.de>

	* configure.in (dbus_type_is_valid): Check for library function.

2012-06-06  Glenn Morris  <rgm@gnu.org>

	* INSTALL, make-dist: Remove vcdiff.

2012-06-03  Glenn Morris  <rgm@gnu.org>

	* INSTALL, make-dist: Remove rcs-checkin.

2012-06-03  Ulrich Müller  <ulm@gentoo.org>

	* configure.in (PAXCTL): Check for paxctl.  (Bug#11398)

2012-06-01  Paul Eggert  <eggert@cs.ucla.edu>

	Remove --disable-maintainer-mode option from 'configure'.  (Bug#11555)
	It is confusingly named and rarely useful.  See, for example,
	<http://lists.gnu.org/archive/html/emacs-devel/2011-12/msg00089.html>.
	* INSTALL.BZR: Don't mention --disable-maintainer-mode.
	* Makefile.in (MAINTAINER_MODE_FLAG): Remove; all uses removed.
	* configure.in: Remove --disable-maintainer-mode.
	(USE_MAINTAINER_MODE, MAINT): Remove.

2012-05-28  Paul Eggert  <eggert@cs.ucla.edu>

	Make 'configure' a bit smaller and faster.
	* configure.in (INSTALL_INFO): Set it with one call to
	AC_PATH_PROG, not three.
	(PKG_CONFIG): Hoist this out of PKG_CHECK_MODULES, since it's
	so likely that it'll be needed.
	(AC_CHECK_HEADERS_ONCE): Prefer to AC_CHECK_HEADERS where either works.
	(AC_PROG_MAKE_SET): Remove; Automake does this.
	(sysinfo): Do not check for this function, as it's never used.
	(tzset): Check for this function just once.
	* m4/manywarnings.m4: Sync from gnulib, incorporating the following:
	2012-05-27 manywarnings: remove duplicate -Wmultichar entry

2012-05-27  Eli Zaretskii  <eliz@gnu.org>

	* config.bat (lib): Create/update lib/stdalign.in-h and
	lib/sys_types.in-h.

	* lib/makefile.w32-in ($(BLD)/md5.$(O))
	($(BLD)/sha1.$(O))
	($(BLD)/sha256.$(O))
	($(BLD)/sha512.$(O)): Depend on $(EMACS_ROOT)/nt/inc/stdalign.h.
	Suggested by Christoph Scholtes <cschol2112@googlemail.com>.

	* lib/getopt_.h: Regenerate.

2012-05-27  Paul Eggert  <eggert@cs.ucla.edu>

	Assume gnulib does largefile.
	Gnulib does the largefile configuration anyway, so when configure.in
	invokes AC_SYS_LARGEFILE, that bloats 'configure' unnecessarily.
	* configure.in (AC_SYS_LARGEFILE): Remove.
	* lib/gnulib.mk: Autoupdate.

2012-05-26  Paul Eggert  <eggert@cs.ucla.edu>

	Merge from gnulib.  (Bug#11527)

	The build procedure now creates <stdalign.h> and <sys/types.h> for
	older hosts that lack a working <stdalign.h> or whose
	<sys/types.h> does not define pid_t, size_t, ssize_t, mode_t.
	New symbols such as WINDOWS_64_BIT_OFF_T may require attention in the
	msdos and nt builds.

	Here is a precis of gnulib changes that seem relevant; please see
	the gnulib ChangeLog for details.

	2012-05-18 crypto: fix bug in large buffer handling
	2012-05-14 ignore-value.h: remove unused _GL_ATTRIBUTE_DEPRECATED
	2012-05-10 _Noreturn: port config.h to gcc -Wundef
	2012-05-08 warnings.m4: give a means to specify the program to compile
	2012-05-07 stdint: be more consistent with glibc, SunOS libc
	2012-04-21 Large File Support for native Windows platforms.
	2012-04-14 stat: Bypass buggy override in mingw64.
	2012-03-29 stdio: don't assume gets any more
	2012-03-24 Enable common subexpression optimization in GCC.
	2012-02-09 maint: replace FSF snail-mail addresses with URLs
	2012-01-30 sys_stat: Fix support for mingw64 and MSVC.
	2012-01-28 strtoimax: eliminate need for stdint.h, inttypes.h checks
	2012-01-21 stdint: Add support for Android.
	2012-01-15 Improve support for MSVC 9.
	2012-01-08 mktime: Avoid compilation error on Solaris 11.
	2012-01-05 Use ', not `, for quoting output.
	2012-01-05 strtoimax: Don't replace systems where intmax_t is int.
	2012-01-05 strtoimax: Work around AIX 5.1 bug.
	2012-01-05 inttypes: Modernize.
	2011-12-13 inttypes, stdint: add C++11 support
	2011-11-26 Fix conflict between two instantiations of module 'unistd'.
	2011-11-21 _Noreturn: Check that _MSC_VER is defined
	2011-11-10 ptsname_r: Avoid compilation error on OSF/1 5.1.
	2011-11-09 raise: fix mingw handling of SIGPIPE
	2011-10-27 Add stdalign module and use it in other modules.

	* lib/stdalign.in.h, lib/sys_types.in.h, m4/off_t.m4, m4/stdalign.m4:
	* m4/sys_types_h.m4:
	New files.
	* build-aux/move-if-change, build-aux/snippet/_Noreturn.h:
	* build-aux/snippet/arg-nonnull.h, build-aux/snippet/c++defs.h:
	* build-aux/snippet/warn-on-use.h:
	* lib/alloca.in.h, lib/allocator.h, lib/careadlinkat.c:
	* lib/careadlinkat.h, lib/dosname.h, lib/dup2.c, lib/filemode.c:
	* lib/filemode.h, lib/ftoastr.c, lib/ftoastr.h, lib/getloadavg.c:
	* lib/getopt.c, lib/getopt.in.h, lib/getopt1.c, lib/getopt_int.h:
	* lib/gettext.h, lib/gnulib.mk, lib/ignore-value.h, lib/intprops.h:
	* lib/inttypes.in.h, lib/lstat.c, lib/md5.c, lib/md5.h, lib/mktime.c:
	* lib/pathmax.h, lib/pthread_sigmask.c, lib/readlink.c, lib/sha1.c:
	* lib/sha1.h, lib/sha256.c, lib/sha256.h, lib/sha512.c, lib/sha512.h:
	* lib/signal.in.h, lib/sigprocmask.c, lib/stat.c, lib/stdarg.in.h:
	* lib/stdbool.in.h, lib/stddef.in.h, lib/stdint.in.h, lib/stdio.in.h:
	* lib/stdlib.in.h, lib/strftime.c, lib/strftime.h, lib/strtoimax.c:
	* lib/strtol.c, lib/strtoll.c, lib/strtoul.c, lib/strtoull.c:
	* lib/symlink.c, lib/sys_stat.in.h, lib/time.in.h, lib/time_r.c:
	* lib/u64.h, lib/unistd.in.h, lib/verify.h, m4/00gnulib.m4:
	* m4/alloca.m4, m4/c-strtod.m4, m4/dup2.m4, m4/extensions.m4:
	* m4/filemode.m4, m4/getloadavg.m4, m4/getopt.m4, m4/gl-comp.m4:
	* m4/gnulib-common.m4, m4/gnulib-tool.m4, m4/include_next.m4:
	* m4/inttypes.m4, m4/largefile.m4, m4/longlong.m4, m4/lstat.m4:
	* m4/md5.m4, m4/mktime.m4, m4/multiarch.m4, m4/nocrash.m4:
	* m4/pathmax.m4, m4/pthread_sigmask.m4, m4/readlink.m4, m4/sha1.m4:
	* m4/sha256.m4, m4/sha512.m4, m4/signal_h.m4, m4/signalblocking.m4:
	* m4/socklen.m4, m4/ssize_t.m4, m4/st_dm_mode.m4, m4/stat.m4:
	* m4/stdarg.m4, m4/stdbool.m4, m4/stddef_h.m4, m4/stdint.m4:
	* m4/stdio_h.m4, m4/stdlib_h.m4, m4/strftime.m4, m4/strtoimax.m4:
	* m4/strtoll.m4, m4/strtoull.m4, m4/strtoumax.m4, m4/symlink.m4:
	* m4/sys_stat_h.m4, m4/time_h.m4, m4/time_r.m4, m4/tm_gmtoff.m4:
	* m4/unistd_h.m4, m4/warnings.m4, m4/wchar_t.m4:
	Update from gnulib.

2012-05-22  Paul Eggert  <eggert@cs.ucla.edu>

	Remove src/m/*.
	* configure.in: Remove all mention of src/m/*.
	(machine, machfile, M_FILE, config_machfile, and_machfile): Remove.
	All uses removed.
	(BITS_PER_CHAR, BITS_PER_SHORT, BITS_PER_INT, BITS_PER_LONG)
	(BITS_PER_LONG_LONG): Move to src/lisp.h.
	* lib/makefile.w32-in: Remove dependencies on
	$(EMACS_ROOT)/src/m/intel386.h.
	* make-dist: Don't make links to src/m.

2012-05-22  Paul Eggert  <eggert@cs.ucla.edu>

	* Makefile.in (ACLOCAL_INPUTS): Fix up gnulib-comp.m4 name.  (Bug#11529)
	Without this further fix, aclocal was being invoked unnecessarily.

2012-05-22  Glenn Morris  <rgm@gnu.org>

	* Makefile.in (blessmail, install-arch-dep, uninstall):
	Check cd lib-src works.
	(install-arch-dep, uninstall): Remove unneeded subshells.

2012-05-21  Glenn Morris  <rgm@gnu.org>

	* update-subdirs: Move to build-aux/.
	* make-dist, Makefile.in (install-arch-indep): Update for this change.

	* Makefile.in (leimdir): New, set by configure.
	(COPYDIR, COPYDESTS): Add leim directories.
	(install-leim): Remove.
	(install-arch-indep): Handle leim installation directly.

	* vpath.sed: Remove unused file.
	* make-dist: No more vpath.sed.

2012-05-21  Paul Eggert  <eggert@cs.ucla.edu>

	Use full name for m4/gnulib-comp.m4.  (Bug#11529)
	Previously the file was named m4/gl-comp.m4 due to DOS 8+3 restrictions,
	even though the file's name in gnulib is m4/gnulib-comp.m4.
	This had a problem when merging from gnulib, as the code temporarily
	renamed it to the full name, causing problems when interrupted.
	Now the file has its full name, with the idea that we will find
	a solution for MS-DOS that does not affect the rest of Emacs.
	* m4/gnulib-comp.m4: Rename from m4/gl-comp.m4.

	Assume C89 or later.
	* configure.in (AC_C_PROTOTYPES, AC_C_VOLATILE, AC_C_CONST)
	(POINTER_TYPE, PROTOTYPES): Remove.

	Make merging from gnulib a script, not a makefile action.
	Putting it in a makefile has some problems with reflection, as
	merging from gnulib updates 'configure', which can update the makefile.
	Putting it in a standalone script breaks this loop.
	* Makefile.in (gnulib_srcdir, $(gnulib_srcdir), DOS_gnulib_comp.m4)
	(GNULIB_MODULES, GNULIB_TOOL_FLAGS, sync-from-gnulib):
	Remove, moving the actions to the script admin/merge-gnulib.

2012-05-21  Glenn Morris  <rgm@gnu.org>

	* configure.in (LEIM_INSTALLDIR):
	Rename to leimdir, treat like lispdir.

2012-05-21  Glenn Morris  <rgm@gnu.org>

	* Makefile.in (install-arch-indep, install-doc, install-info)
	(uninstall): Scrap superfluous subshells.

2012-05-19  Ulrich Müller  <ulm@gentoo.org>

	* Makefile.in (install-etc): Respect DESTDIR.  (Bug#11518)

2012-05-19  Paul Eggert  <eggert@cs.ucla.edu>

	* configure.in (AC_CHECK_FUNCS): Remove XSetWMProtocols,
	getdomainname, mblen (twice), mbrlen (twice), mbsinit, ualarm,
	getsockopt, setsockopt, mremap, mempcpy.

	* configure.in (machine): Do not set to 'vax', since src/m/vax.h
	is being removed.
	(AC_CHECK_FUNCS): Remove ftime.

2012-05-19  Glenn Morris  <rgm@gnu.org>

	* Makefile.in (install-arch-indep): Remove unneeded subshell.

	* Makefile.in (install-arch-indep): Remove unneeded chmod.
	Set permissions of lisp/subdirs.el.

	* Makefile.in (SUBDIR): Add leim.  Update users.

	* Makefile.in (lib, lib-src, lisp): Check cd return value.

	* Makefile.in (leim): No need to set PARALLEL.

2012-05-18  Glenn Morris  <rgm@gnu.org>

	* Makefile.in (install-arch-indep, install-info, install-man):
	Simplify some one-sided ifs.

	* Makefile.in: Install only the relevant DOC file.
	(install-arch-indep): Delete etc/DOC*.
	(install-doc): No more need to delete etc/DOC.

	* Makefile.in (install-arch-indep): Split into several rules.
	(install-doc, innstall-info, install-man): New rules.

	* configure.in (mandir): May as well include it in the NS app bundle.

	* configure.in (INSTALL_ARCH_INDEP_EXTRA): New output variable.
	* Makefile.in (INSTALL_ARCH_INDEP_EXTRA): New, set by configure.
	(install-arch-indep): Don't install-etc for self-contained ns builds.

	* configure.in (GCC_TEST_OPTIONS, NON_GCC_TEST_OPTIONS) <darwin>:
	No longer unconditonally add /sw directories.  (Bug#2280)

	* Makefile.in (install-arch-dep): Depend on install-arch-indep.
	(install-arch-indep): Depend on install-leim.
	(install): Remove explicit install-leim dependence.

	* Makefile.in (install-arch-indep):
	Move last element of mkdir rule here.
	(mkdir): Remove rule.

	* Makefile.in (install-arch-indep): Remove unneeded chmods.
	INSTALL_DATA does this for us.

	* Makefile.in (install-arch-dep): Ensure bindir exists.
	Drop mkdir dependency.
	(install-arch-indep): Ensure docdir, infodir, mandir exist.
	(install-leim): Drop mkdir dependency.
	(mkdir): Remove most directories, now made in relevant rules.

	* Makefile.in (install-arch-indep): Combine adjacent loops.

2012-05-17  Glenn Morris  <rgm@gnu.org>

	* Makefile.in (install-etc, mkdir):
	Make relevant directories in install-etc rather than mkdir.

	* Makefile.in (write_subdir): Create the directory if needed.
	(install-arch-dep, mkdir): No need to make site-lisp directories.

	* Makefile.in (write_subdir): New.
	(install-arch-indep, install-arch-dep): Use $write_subdir.

	* configure.in (docdir, etcdir, infodir, lispdir):
	For a self-contained ns build, set these to the appropriate values.
	* Makefile.in (install-arch-dep): No need to move info/ any more.

	* configure.in (ns_self_contained): New output variable.
	* Makefile.in (ns_self_contained): New, set by configure.
	(install-arch-dep): For a self-contained ns build,
	don't bother installing binaries then immediately deleting them.

	* Makefile.in (ns_appbindir, ns_appresdir):
	Move them before things that may refer to them.
	(install-arch-dep): No need to relocate self-contained ns libexec.

	* configure.in (archlibdir): Set it for self-contained ns builds.
	(libexecdir): Don't expand it now (this is mainly cosmetic).

2012-05-16  Paul Eggert  <eggert@cs.ucla.edu>

	* configure.in: Simplify by removing CPP etc.
	(CPP_TEST_OPTIONS, NON_GNU_CPP, cc_specified, SPECIFIED_CFLAGS)
	(SPECIFED_CPP, CPP, NON_GNU_CC, AC_PROG_CPP): Remove; not needed.
	In particular we no longer need to fiddle with CPP, since we don't
	use CPP specially any more.
	(gl_EARLY): Invoke this after adjusting CC, so that it uses the
	adjusted compiler.
	(AC_PROG_INSTALL, AC_PROG_MKDIR_P, AC_PROG_RANLIB): Comment out,
	since gl_EARLY and/or Autoconf already does these.

2012-05-16  Glenn Morris  <rgm@gnu.org>

	* configure.in: Try to fix building with gcc >= 4.6 on Darwin.
	(CPP): Do not unconditionally set it on Darwin.
	Instead, try to test if -no-cpp-precomp is accepted.
	(CPP_TEST_OPTIONS, SPECIFIED_CPP): New.  (Bug#9755)

2012-05-15  Glenn Morris  <rgm@gnu.org>

	* Makefile.in (install-arch-dep): Replace use of MV_DIRS.

	* Makefile.in (install-arch-dep): Do not hard-code version number.

	* Makefile.in (install-arch-dep): NS install no longer needs to
	symlink libexec/* into bin/, since 2012-05-14 ns_init_paths change.

2012-05-12  Glenn Morris  <rgm@gnu.org>

	* configure.in (ns_appbindir): Remove trailing "/".

	* configure.in (AC_PROG_MKDIR_P): Call it, to set MKDIR_P.
	(MKDEPDIR): Use $MKDIR_P.
	* Makefile.in (MKDIR_P): New, set by configure.
	(mkdir): Use $MKDIR_P.

2012-05-11  Glenn Morris  <rgm@gnu.org>

	* Makefile.in (install-arch-indep): There are no more Makefile.c files.
	Use INSTALL_DATA for the DOC file.
	Remove dead code for ./lisp that never executes.

2012-05-10  Glenn Morris  <rgm@gnu.org>

	* configure.in (LEIM_INSTALLDIR): New output variable.

2012-05-08  Stefan Monnier  <monnier@iro.umontreal.ca>

	* .dir-locals.el (log-edit-mode): Enable gnu-style checks.

2012-05-08  Glenn Morris  <rgm@gnu.org>

	* make-dist: No more doc/lispref/*.el.

2012-05-05  Andreas Schwab  <schwab@linux-m68k.org>

	* configure.in: Fix quoting bugs.

2012-05-04  Glenn Morris  <rgm@gnu.org>

	* configure.in (INFO_EXT, INFO_OPTS): New output variables.

2012-05-02  Glenn Morris  <rgm@gnu.org>

	* configure.in (LD_SWITCH_SYSTEM): Don't try to defeat
	the choices made by FreeBSD and NetBSD.  (Bug#10313)

	* Makefile.in (INFO_FILES): Remove variable.
	(INFO_NONMISC): New variable.
	(install-arch-indep, uninstall): Don't use $INFO_FILES.

	* Makefile.in (uninstall): Remove useless-use-of-for; that for
	some reason caused problems on an old Solaris.

	* Makefile.in (install-arch-indep, uninstall):
	Ensure that INSTALL-type commands are run from top-level.

	* info/dir: Make some entries consistent with the source texi files.

	* configure.in (LIBS_TERMCAP): Fix netbsd logic, broken 2012-03-04.

2012-05-02  Glenn Morris  <rgm@gnu.org>

	* Makefile.in (install-arch-indep):
	Combine adjacent install-data and install-info loops.

2012-05-01  Glenn Morris  <rgm@gnu.org>

	* Makefile.in (MAN_PAGES): Remove.
	(install-arch-indep, uninstall): Don't use $MAN_PAGES.

	* configure.in: Try libtinfo for tputs.
	(LIBS_TERMCAP) [gnu*]: Use libtinfo if it was found.  (Bug#9741)

	* configure.in: Combine adjacent $opsys case blocks.

	* configure.in (LIBS_TERMCAP): Remove unreachable branch for sol2.

	* configure.in: Invert the TERMINFO logic,
	since "yes" is far more common than "no".

	* configure.in (HAVE_LIBNCURSES): Remove; it is required to be true.

	* configure.in (LD_SWITCH_X_SITE_RPATH):
	Rename from LD_SWITCH_X_SITE_AUX_RPATH.

	* configure.in (LD_SWITCH_X_SITE_AUX): Remove; no longer used.

2012-04-26  Glenn Morris  <rgm@gnu.org>

	* make-dist: No more doc/lispref/tindex.pl.

2012-04-22  Michael Albinus  <michael.albinus@gmx.de>

	* configure.in (dbus_validate_bus_name, dbus_validate_path)
	(dbus_validate_interface, dbus_validate_member): Check also for
	these library functions.

2012-04-22  Paul Eggert  <eggert@cs.ucla.edu>

	* configure.in (doug_lea_malloc): Check for __malloc_initialize_hook.
	With glibc 2.14 or later, when compiled with GCC 4.7.0's
	-Werror=deprecated-declarations flag, use of hooks like
	__malloc_initialize_hook causes compilation to fail because these
	hooks are deprecated.  Modify 'configure' to check for these hooks too.
	Simplify the 'configure' code to test for all the hooks at once.
	(emacs_cv_var___after_morecore_hook): Remove, replacing with ...
	(emacs_cv_var_doug_lea_malloc): ... this new var.

2012-04-21  Paul Eggert  <eggert@cs.ucla.edu>

	Sync from gnulib version 4f11d6bebc3098c64ffde27079ab0d0cecfd0cdc
	dated 2011-10-07.  Regenerating from current gnulib would be a
	pervasive change, and currently the trunk isn't open to such changes.
	* configure.in (WARN_CFLAGS): Remove; no longer needed now
	that gnulib does it.
	* lib/gnulib.mk, m4/gl-comp.m4: Regenerate.

2012-04-21  Andreas Schwab  <schwab@linux-m68k.org>

	* m4/gl-comp.m4: Update.  (Bug#11285)

2012-04-20  Ludovic Courtès  <ludo@gnu.org>

	* configure.in: Don't use the -R option (Bug#11251).

2012-04-18  Paul Eggert  <eggert@cs.ucla.edu>

	configure: new option --enable-gcc-warnings (Bug#11207)
	I have been using this change for many months in my private copy
	of Emacs, and have used it to find several bugs.  It's mature
	enough to publish now.
	* Makefile.in (GNULIB_MODULES): Add warnings, manywarnings.
	* configure.in: Support --enable-gcc-warnings, in the style of
	other GNU packages such as coreutils.
	(C_WARNINGS_SWITCH): Remove, replacing with...
	(WARN_CFLAGS, GNULIB_WARN_CFLAGS): New variable.
	(PKG_CHECK_MODULES, C_SWITCH_X_SITE): Use -isystem rather than -I,
	when including system files with GCC.
	* INSTALL (DETAILED BUILDING AND INSTALLATION): Likewise.
	* lib/Makefile.am (AM_CFLAGS): New macro.
	* m4/manywarnings.m4, m4/warnings.m4: New files, from gnulib.

2012-04-17  Dmitry Antipov  <dmantipov@yandex.ru>

	* configure.in (AC_CHECK_FUNCS):
	Add getpwent, endpwent, getgrent, endgrent.  (Bug#7900)

2012-04-16  Glenn Morris  <rgm@gnu.org>

	* configure.in (NS_HAVE_NSINTEGER): Remove unnecessary variable.

	* configure.in: Remove X libs workaround for old autoconf.

2012-04-12  Ken Brown  <kbrown@cornell.edu>

	* configure.in: Warn that Cygwin 1.5 is unsupported.  (Bug#10398)

2012-04-11  Glenn Morris  <rgm@gnu.org>

	* configure.in (GNUSTEP_CFLAGS): Rename from C_SWITCH_X_SYSTEM.

2012-04-10  Glenn Morris  <rgm@gnu.org>

	* configure.in: Conditionally generate admin/unidata/Makefile.

2012-04-09  Teodor Zlatanov  <tzz@lifelogs.com>

	* info/dir, Makefile.in (INFO_FILES): Add emacs-gnutls manual.

2012-04-09  Glenn Morris  <rgm@gnu.org>

	* Makefile.in (leim): Check cd return value.  Pass fewer variables.
	(install-leim): Check cd return value.  Pass $MFLAGS.
	(install-strip): Pass $MFLAGS.

	* configure.in: Require makeinfo >= 4.7.  (Bug#10910)
	Eg org.texi has been using 4.7 functions for some time.

2012-04-07  Paul Eggert  <eggert@cs.ucla.edu>

	Check pkg-config exit status when configuring (Bug#10626).
	* configure.in (PKG_CHECK_MODULES): Do not assume that pkg-config
	works; check its exit status.  Problem reported by Jordi Gutiérrez
	Hermoso in
	<http://lists.gnu.org/archive/html/emacs-devel/2012-01/msg00787.html>.

2012-04-07  Glenn Morris  <rgm@gnu.org>

	* README, configure.in (AC_INIT): Bump version to 24.1.50.

2012-04-07  Eli Zaretskii  <eliz@gnu.org>

	* lib/makefile.w32-in (gnulib, all): Don't depend on stamp_BLD.

2012-03-04  Paul Eggert  <eggert@cs.ucla.edu>

	configure: fix ncurses 'configure' issue on Solaris 10 (Bug#10677)
	* configure.in (LIBS_TERMCAP): Default this to the result of
	the tputs library search.  Do a run-time test for the linkability
	of tputs unless cross-compiling, as that's more reliable if the
	link flags and libraries are messed up.  Don't change LIBS as
	a result of the test, as that may mess up later tests.

2012-02-05  Christoph Scholtes  <cschol2112@googlemail.com>

	* make-dist (README.W32): Include file in source tarball.  (Bug#9750)

	* lib/makefile.w32-in (PRAGMA_SYSTEM_HEADER): Move to platform
	specific makefiles to support getopt_.h generation with MSVC.

2012-02-04  Glenn Morris  <rgm@gnu.org>

	* Makefile.in (uninstall):
	Handle compressed info files and man pages.  (Bug#10718)

2012-02-02  Glenn Morris  <rgm@gnu.org>

	* configure.in [HAVE_NS]:
	Error if use --without-toolkit-scroll-bars.  (Bug#10673)

2012-02-01  Paul Eggert  <eggert@cs.ucla.edu>

	Port to older Solaris 10 versions (Bug#10677).
	Bug reported by Chong Yidong for SunOS 5.10 Generic_127111-11 sparc.
	I cannot reproduce it on SunOS 5.10 Generic_141444-09 sparc but
	possibly this is because Sun fixed the 'stat' bug in my version.
	* Makefile.in (GNULIB_TOOL_FLAGS): Do not avoid the pathmax module.
	* lib/pathmax.h, m4/pathmax.m4: New files, from gnulib.
	* lib/gnulib.mk, m4/gl-comp.m4: Regenerate.
	These changes are based on gnulib version
	4f11d6bebc3098c64ffde27079ab0d0cecfd0cdc dated 2011-10-07 20:59:10,
	because Emacs is in feature freeze and we do not want to merge any
	more-recent changes from gnulib.

2012-01-31  Glenn Morris  <rgm@gnu.org>

	* configure.in: Throw an explicit error if Motif toolkit was
	requested but requirements could not be found.

	* configure.in: Allow Emacs to actually be built with xaw scroll-bars.

2012-01-30  Eli Zaretskii  <eliz@gnu.org>

	* lib/makefile.w32-in ($(BLD)/sha1.$(O) $(BLD)/sha256.$(O)
	$(BLD)/sha512.$(O)): Depend on stamp_BLD.  Fixes a build failure
	with "make -j3".

2012-01-16  Juanma Barranquero  <lekktu@gmail.com>

	* .bzrignore: Ignore etc/__pycache__.

2011-12-17  Paul Eggert  <eggert@cs.ucla.edu>

	Port HAVE_PTHREAD configuration to MirBSD 10 (Bug#10201).
	* configure.in (HAVE_PTHREAD): Check for pthread_atfork if linking
	to gmalloc.c.  This should prevent a MirBSD 10 build failure reported
	by Nelson H. F. Beebe in
	<http://lists.gnu.org/archive/html/emacs-devel/2011-12/msg00065.html>.

2011-12-10  Juanma Barranquero  <lekktu@gmail.com>

	* update-subdirs: Don't set no-byte-compile twice (bug#10260).

2011-12-10  Jan Djärv  <jan.h.d@swipnet.se>

	* configure.in (HAVE_ALSA, HAVE_GSETTINGS): Save and restore LIBS
	instead of LDFLAGS (Bug#10230).

2011-12-03  Paul Eggert  <eggert@cs.ucla.edu>

	* INSTALL.BZR: Mention configure -C, --disable-maintainer-mode.

	Propagate configure flags to sub-configures.
	* Makefile.in (cache_file, MAINTAINER_MODE_FLAG, CONFIGUREFLAGS):
	New macros.
	(config.status, bootstrap): Use them to propagate configure flags
	to sub-configures.
	* configure.in (cache_file): AC_SUBST this, for Makefile.in.

2011-12-03  Paul Eggert  <eggert@cs.ucla.edu>

	* .bzrignore: Add config.cache.

2011-11-27  Jan Djärv  <jan.h.d@swipnet.se>

	* configure.in: Check for gtk_window_set_has_resize_grip.

2011-11-24  Juanma Barranquero  <lekktu@gmail.com>

	* configure.in (HAVE_XPM): Fix typo.

2011-11-22  Glenn Morris  <rgm@gnu.org>

	* configure.in (EMACSDATA, EMACSDOC): If set, print, since they can
	have confusing effects on the build.  (Bug#6401)

	* Makefile.in (install-arch-dep): Tweak previous change.

2011-11-22  Yavor Doganov  <yavor@gnu.org>

	Do not install arch-dependent files in the app bundle if
	--disable-ns-self-contained is requested.  (Bug#1335)
	* configure.in (exec_prefix, libexecdir): Define relative to
	`ns_appbindir' only if configured for a self-contained app.
	* Makefile.in (install-arch-dep): Test for the existence of
	libexec in the Emacs.app bundle before executing commands.

2011-11-20  Andreas Schwab  <schwab@linux-m68k.org>

	* configure.in: Remove reference to src/m/ibms390.h.

2011-11-13  Glenn Morris  <rgm@gnu.org>

	* INSTALL: Tiny updates for disk space used during installation.

2011-11-05  Eli Zaretskii  <eliz@gnu.org>

	* lib/makefile.w32-in (FRC): New dummy target.
	(TAGS): Depend on FRC.

2011-11-04  Glenn Morris  <rgm@gnu.org>

	* configure.in: Increase minimum GnuTLS version to 2.6.6.  (Bug#9929)
	Do not include GnuTLS version info in final summary message.

2011-10-31  Eli Zaretskii  <eliz@gnu.org>

	* config.bat: Use config.in and Makefile.in from src/ and lib/, if
	they exist there, else from autogen/.

	* make-dist (msdos): Add depfiles.bat and inttypes.h.

2011-10-25  Nali Toja  <nalitoja@gmail.com>  (tiny change)

	* configure.in (HAVE_GNU_MAKE): Respect MAKE env-var.  (Bug#9868)

2011-10-24  Paul Eggert  <eggert@cs.ucla.edu>

	* configure.in (LIB_PTHREAD): Prepend -lpthread to LIBS (Bug#9852)
	if the library is found.  Otherwise, later configure-time tests,
	such as the test for pthread_sigmask, generate the wrong results
	on some platforms.  Problem reported for FreeBSD by Nali Toja.

2011-10-20  Paul Eggert  <eggert@cs.ucla.edu>

	Time zone name fixes for non-ASCII locales (Bug#641, Bug#9794)
	* configure.in (AC_STRUCT_TM, AC_STRUCT_TIMEZONE, HAVE_TM_GMTOFF):
	Remove; no longer needed, now that we defer to strftime for time
	zone names.

2011-10-18  Jan Djärv  <jan.h.d@swipnet.se>

	* configure.in (GLIB_REQUIRED, GTK_REQUIRED): Set to 2.10 (Bug#9786).

2011-10-18  Chong Yidong  <cyd@gnu.org>

	* make-dist: Remove Cocoa/Emacs.xcodeproj from distribution.

2011-10-13  Glenn Morris  <rgm@gnu.org>

	* configure.in: Also look for tputs in libcurses.  (Bug#9736)

2011-10-12  Paul Eggert  <eggert@cs.ucla.edu>

	* configure.in: Remove check for -lintl (Bug#9713).
	The check could break 'configure' on GNU/Linux with a (broken) libintl.
	The check was helpful but not essential in Solaris 2.6 (1997),
	and is no longer needed in Solaris 8 (2000).  Solaris 2.6 is
	obsolete -- Sun dropped support for it in 2006 -- and without
	access to that Silurian platform we can't maintain the code anyway.

2011-10-07  Paul Eggert  <eggert@cs.ucla.edu>

	Merge from gnulib, fixing some 'configure' typos (Bug#9696).
	* lib/signal.in.h, lib/sigprocmask.c, m4/gl-comp.m4:
	* m4/gnulib-common.m4: Merge from gnulib.
	Without this, 'configure' would say "func_gl_gnulib_m4code_pathmax:
	command not found" on powerpc-apple-darwin9.8.0.

	* configure.in (GC_LISP_OBJECT_ALIGNMENT): Remove.
	This is now done by src/alloc.c.

2011-10-02  Richard Stallman  <rms@gnu.org>

	* configure.in: Rename xlinux_first_failure to xgnu_linux_first_failure
	and xlinux_second_failure to xgnu_linux_second_failure.

2011-09-29  Eli Zaretskii  <eliz@gnu.org>

	* .bzrignore: Add ./GNUmakefile.unix, lib/SYS, lib/alloca.in-h,
	lib/signal.in-h.

	* config.bat: Rename GNUmakefile, so it is not run on MS-DOS.
	Rename signal.in.h and alloca.in.h.

2011-09-28  Eli Zaretskii  <eliz@gnu.org>

	* INSTALL: Mention that m17n libraries and libotf are needed for
	Arabic shaping.

2011-09-26  Paul Eggert  <eggert@cs.ucla.edu>

	Merge from gnulib, improving some licensing wording.
	This clarifies and fixes some licensing issues raised by Glenn Morris
	<http://lists.gnu.org/archive/html/bug-gnulib/2011-09/msg00397.html>.
	It also merges the latest version of texinfo.tex and has some
	MSVC-related changes that don't affect Emacs.
	* Makefile.in (GNULIB_TOOL_FLAGS): Avoid msvc-inval, msvc-nothrow,
	pathmax, and raise, since these are needed only to address
	MSVC-related issues that Emacs doesn't have.
	* lib/dup2.c, lib/gnulib.mk, lib/signal.in.h:
	* lib/sigprocmask.c, lib/stat.c, lib/stdio.in.h, lib/sys_stat.in.h:
	* lib/unistd.in.h, m4/dup2.m4, m4/getloadavg.m4, m4/gl-comp.m4:
	* m4/include_next.m4, m4/signal_h.m4, m4/signalblocking.m4:
	* m4/stdint.m4, m4/stdio_h.m4, m4/sys_stat_h.m4, m4/time_h.m4:
	* m4/unistd_h.m4: Merge from gnulib.

2011-09-26  Andreas Schwab  <schwab@linux-m68k.org>

	* configure.in: Initialize HAVE_LIBXML2.

2011-09-26  Glenn Morris  <rgm@gnu.org>

	* make-dist: Add lib/makefile.w32-in.

2011-09-24  Glenn Morris  <rgm@gnu.org>

	* configure.in (CRT_DIR): Fix netbsd/openbsd handling.

2011-09-19  Lars Magne Ingebrigtsen  <larsi@gnus.org>

	* .dir-locals.el: Change the debbugs regexp to allow having the
	bug number as the first thing on a line.

2011-09-15  Glenn Morris  <rgm@gnu.org>

	* configure.in: Make configure work with recent GNUsteps.
	(_NATIVE_OBJC_EXCEPTIONS): New AC_DEFINE.
	(GNU_OBJC_CFLAGS): Add -fobjc-exceptions when needed.
	(C_SWITCH_X_SYSTEM): Enable GNUstep to find its headers.

2011-09-11  Paul Eggert  <eggert@cs.ucla.edu>

	Merge from gnulib, porting to Tru64.
	* lib/lstat.c, lib/stat.c, m4/include_next.m4, m4/nocrash.m4:
	* m4/signal_h.m4, m4/time_h.m4, m4/unistd_h.m4:
	Merge from gnulib.  This fixes a compilation error on Tru64 UNIX
	aka OSF/1 5.1 DTK cc.  There is also some mingw stuff here that
	doesn't affect Emacs.

2011-09-06  Paul Eggert  <eggert@cs.ucla.edu>

	* configure.in (isnan): Remove now-unnecessary check.

2011-09-06  Paul Eggert  <eggert@cs.ucla.edu>

	Merge from gnulib, using build-aux to remove clutter (Bug#9169).
	This is to fix the following problems:
	 . On FreeBSD 6.4, HP-UX 11.31, and Solaris 9, and when Emacs is
	   configured not to use gtk or any other thread-using library,
	   signals aren't blocked correctly.
	 . On IRIX 6.5 it fixes an unwanted clash between Emacs's
	   and IRIX's signal handling.
	 . On Cygwin 1.7.5 it works around an incompatibility with
	   the system pthread_sigmask.
	 . On MacOS X 10.5 (32-bit), files whose inode numbers
	   exceed 2**31 cannot be read or manipulated.
	 . pthread_sigmask: Actually use results of gl_THREADLIB.
	 . strtoimax, strtoumax: Avoid link error on OSF/1 with DTK cc.
	 . find 'ar' program that fits with --host argument.
	 . Allow the user to override the choice of AR, ARFLAGS, RANLIB.
	* autogen/README: Update destination list.
	* autogen/copy_autogen, autogen/update_autogen, .bzrignore:
	The autogenerated files compile, config.guess,
	config.sub, depcomp, install-sh, and missing are now in build-aux.
	* m4/largefile.m4: New file, so that Emacs does not mess up when
	accessing files with large inode numbers in MacOS X 10.5 and later.
	* m4/nocrash.m4: New file, to avoid triggering background debugger
	and/or create core dumps during 'configure'.
	* build-aux/move-if-change: Renamed from move-if-change.
	* build-aux/snippet/arg-nonnull.h: Renamed from arg-nonnull.h.
	* build-aux/snippet/c++defs.h: Renamed from c++defs.h.
	* build-aux/snippet/warn-on-use.h: Renamed from warn-on-use.h.
	* build-aux/snippet/_Noreturn.h: New file, for draft C1X _Noreturn.
	* Makefile.in (epaths-force, sync-from-gnulib):
	move-if-change is now in build-aux.
	(GNULIB_TOOL_FLAGS): Avoid threadlib; this is now a prerequisite
	of gnulib's pthread_sigmask module, but Emacs doesn't need it.
	(mkdir): install-sh is now in build-aux.
	* config.bat: c++defs.h is now in build-aux/snippets.
	* configure.in: Specify AC_CONFIG_AUX_DIR with build-aux (the
	usual parameter).
	* lib/gnulib.mk, m4/gl-comp.m4: Regenerate.
	* lib/makefile.w32-in (ARG_NONNULL_H): arg-nonnull.h moved
	to build-aux/snippet.
	* lib/pthread_sigmask.c, lib/stdlib.in.h, m4/extensions.m4:
	* m4/getopt.m4, m4/gnulib-common.m4, m4/pthread_sigmask.m4:
	Merge from gnuilib.  This fixes porting bugs on Cygwin, Irix, and
	Solaris, enables MacOS extensions, and enables nocrash during
	'configure'.
	* make-dist: Adjust to new build-aux and build-aux/snippit dirs.

2011-09-04  Paul Eggert  <eggert@cs.ucla.edu>

	* configure.in (snprintf): New check.

2011-08-30  Paul Eggert  <eggert@cs.ucla.edu>

	* configure.in (opsys): Change pattern to *-*-linux*
	to recognize powerpc-gnu-linux-uclibc (Bug#9403).
	Remove unreachable pattern hppa*-*-linux-gnu*.
	Also, remove ia64*-hp-hpux1[1-9]*, as it also sets machine=hp800,
	and that can't possibly work now that src/m/hp800.h no longer exists.

2011-08-26  Jan Djärv  <jan.h.d@swipnet.se>

	* configure.in: Add -MP to DEPFLAGS (Bug#9372).

2011-08-13  Jan Djärv  <jan.h.d@swipnet.se>

	* configure.in: Add header check: sys/socket.h (Bug#8477),
	ifaddrs.h, net/if_dl.h.  Check for getifaddrs and freeifaddrs.
	Check for sa_len in struct ifreq.ifr_addr (Bug#8477).

2011-08-04  Jan Djärv  <jan.h.d@swipnet.se>

	* configure.in (HAVE_PTHREAD): Add check for -lpthread (Bug#9216).
	(HAVE_GTK_AND_PTHREAD): Remove.

2011-07-28  Alp Aker  <alp.tekin.aker@gmail.com>

	* configure.in (HAVE_RSVG): Allow use of -lrsvg-2 for any NextStep
	build, not just GNUstep (Bug#9177).

2011-07-28  Paul Eggert  <eggert@cs.ucla.edu>

	Assume freestanding C89 headers, string.h, stdlib.h.
	Again, this simplifies the code, and all current platforms have these.
	* configure.in (AC_CHECK_HEADERS): Don't check for limits.h.
	(AC_HEADER_STDC): Remove.
	(AC_CHECK_FUNCS): No need to check for strchr, strrchr.
	(strchr, strrchr): Remove fallback macros.

	Assume support for memcmp, memcpy, memmove, memset.
	This simplifies the code a bit.  All current platforms have these,
	as they are required for C89.  If this turns into a problem we
	can add the gnulib modules for these (a 1-line change to Makefile.in).
	* configure.in: Don't check for memcmp, memcpy, memmove, memset.

2011-07-27  Paul Eggert  <eggert@cs.ucla.edu>

	* GNUmakefile: New file.
	This is for convenience, so that one can run GNU make in an
	unconfigured source tree, and get a default build.

2011-07-13  Jan Djärv  <jan.h.d@swipnet.se>

	* configure.in (GSETTINGS): Check for gio-2.0 >= 2.26.

2011-07-11  YAMAMOTO Mitsuharu  <mituharu@math.s.chiba-u.ac.jp>

	* configure.in (LD_SWITCH_SYSTEM_TEMACS): Add -fno-pie on Darwin
	so as to suppress address randomization (Bug#8395).

2011-07-09  Paul Eggert  <eggert@cs.ucla.edu>

	* lib/stdint.in.h: Merge from gnulib (Bug#9025).
	This fixes a build problem on older Mac OS X hosts.

	* m4/pthread_sigmask.m4 (gl_FUNC_PTHREAD_SIGMASK): Omit gl_THREADLIB
	test, which runs afoul of Automake installations where, for example,
	/usr/share/aclocal contains a copy of gl_THREADLIB.
	Problem reported by Sven Joachim in
	<http://lists.gnu.org/archive/html/emacs-devel/2011-07/msg00529.html>.
	This is just a quick temporary fix, specific to Emacs; I'll work
	with the other gnulib maintainers to get a more-permanent fix.

	Add gnulib's strtoimax module, needed on Solaris 8.
	* Makefile.in (GNULIB_MODULES): Add strtoimax.
	* lib/strtoll.c, m4/strtoimax.m4, m4/strtoll.m4: New files,
	automatically imported from gnulib.
	* lib/gnulib.mk, m4/gl-comp.m4: Regenerate.

2011-07-08  Paul Eggert  <eggert@cs.ucla.edu>

	Add gnulib support for pthread_sigmask (Bug#9010).
	* Makefile.in (GNULIB_MODULES): Add pthread_sigmask.
	* configure.in (AC_TYPE_UID_T): New dummy macro.
	Configure gnulib after adjusting LIBS,
	so that gnulib can assume the libraries in LIBS.
	* lib/signal.in.h, m4/pthread_sigmask.m4, m4/signal_h.m4:
	* lib/pthread_sigprocmask.c, lib/sigprocmask.c, m4/signalblocking.m4:
	* lib/pthread_sigmask.c:
	New files, automatically imported from gnulib.
	* lib/gnulib.mk, m4/gl-comp.m4: Automatically-imported update
	due to the above changes.
	* .bzrignore: Add lib/signal.h.

	* lib/getopt.c, lib/unistd.in.h, m4/getopt.m4: Merge from gnulib.

2011-07-07  Andreas Schwab  <schwab@linux-m68k.org>

	* configure.in (maintainer-mode): Reflect default in help string.

2011-07-07  Dan Nicolaescu  <dann@ics.uci.edu>

	* configure.in: Remove reference to iris4d.h.

2011-07-05  Jan Djärv  <jan.h.d@swipnet.se>

	* configure.in (HAVE_GCONF): Allow both HAVE_GCONF and HAVE_GSETTINGS.

2011-07-01  Glenn Morris  <rgm@gnu.org>

	* configure.in (SETTINGS_CFLAGS, SETTINGS_LIBS) [HAVE_GCONF]: Fix typo.

2011-06-30  Lars Magne Ingebrigtsen  <larsi@gnus.org>

	* configure.in (HAVE_GSETTINGS): Fix syntax for GSETTINGS tests,
	which made ./configure infloop.

2011-06-30  Jan Djärv  <jan.h.d@swipnet.se>

	* configure.in (gsettings): New option and check for GSettings.

2011-06-29  Glenn Morris  <rgm@gnu.org>

	* configure.in: Try to test for the required crt*.o files.

2011-06-27  Bill Wohler  <wohler@newt.com>

	* .bzrignore: Add lisp/mh-e/mh-autoloads.el and lisp/mh-e/mh-cus-load.el.

2011-06-25  Paul Eggert  <eggert@cs.ucla.edu>

	Use gnulib's dup2 module instead of rolling our own.
	* Makefile.in (GNULIB_MODULES): Add dup2.
	* configure.in: Do not check for dup2; gnulib does that now.
	* lib/dup2.c, m4/dup2.m4: New files, from gnulib.

2011-06-23  Paul Eggert  <eggert@cs.ucla.edu>

	* lib/getopt.c, lib/stat.c, m4/gl-comp.m4: Merge from gnulib.

2011-06-22  Paul Eggert  <eggert@cs.ucla.edu>

	Use gnulib's alloca-opt module.
	* .bzrignore: Add lib/alloca.h.
	* Makefile.in (GNULIB_MODULES): Add alloca-opt.
	* configure.in (AC_FUNC_ALLOCA): Remove almost all the alloca stuff,
	as gnulib now does that for us.  Put alloca check in config.h.
	Include <alloca.h> before any other include file, for AIX 3.
	* lib/gnulib.mk, m4/gl-comp.m4: Regenerate.
	* lib/alloca.in.h, m4/alloca.m4: New files, from gnulib.

2011-06-21  Leo Liu  <sdl.web@gmail.com>

	* m4/sha256.m4:
	* m4/sha512.m4:
	* m4/gl-comp.m4:
	* lib/u64.h:
	* lib/sha256.c:
	* lib/sha256.h:
	* lib/sha512.c:
	* lib/sha512.h:
	* lib/makefile.w32-in (GNULIBOBJS):
	* lib/gnulib.mk:
	* Makefile.in (GNULIB_MODULES): Add crypto/sha256 and
	crypto/sha512 modules from gnulib.

2011-06-19  Paul Eggert  <eggert@cs.ucla.edu>

	* lib/unistd.in.h, m4/getloadavg.m4: Merge from gnulib.

2011-06-17  Glenn Morris  <rgm@gnu.org>

	* configure.in: Restore the behavior of checking crt-dir only
	when the user specified it (not all platforms use it).

2011-06-16  Paul Eggert  <eggert@cs.ucla.edu>

	* m4/lstat.m4: Merge from gnulib (Bug#8878).

2011-06-16  Miles Bader  <miles@gnu.org>

	* configure.in: Try to determine CRT_DIR automatically when
	using gcc.

2011-06-15  Paul Eggert  <eggert@cs.ucla.edu>

	* lib/ftoastr.c, lib/stdio.in.h, lib/verify.h:
	* lib/gnulib.mk, m4/c-strtod.m4, m4/filemode.m4, m4/getloadavg.m4:
	* m4/getopt.m4, m4/gl-comp.m4, m4/lstat.m4, m4/md5.m4, m4/mktime.m4:
	* m4/readlink.m4, m4/sha1.m4, m4/stat.m4, m4/strftime.m4:
	* m4/strtoull.m4, m4/strtoumax.m4, m4/symlink.m4, m4/time_r.m4:
	Merge from gnulib.

2011-06-14  Jan Djärv  <jan.h.d@swipnet.se>

	* configure.in: Add emacsgtkfixed.o to GTK_OBJ if HAVE_GTK3.

2011-06-08  Paul Eggert  <eggert@cs.ucla.edu>

	* lib/gnulib.mk, m4/gnulib-common.m4: Merge from gnulib.

2011-06-07  Paul Eggert  <eggert@cs.ucla.edu>

	* configure.in: Add --with-wide-int.
	* INSTALL: Mention this.

2011-06-06  Paul Eggert  <eggert@cs.ucla.edu>

	Merge from gnulib.
	* lib/careadlinkat.c, lib/careadlinkat.h, m4/gnulib-common.m4: Merge.

2011-06-02  Paul Eggert  <eggert@cs.ucla.edu>

	* lib/allocator.h, lib/careadlinkat.c: Merge from gnulib.

2011-05-30  Paul Eggert  <eggert@cs.ucla.edu>

	Use 'inline', not 'INLINE'.
	* configure.in (INLINE): Remove.

2011-05-29  Paul Eggert  <eggert@cs.ucla.edu>

	Adjust to recent gnulib change for @GUARD_PREFIX@.
	* lib/makefile.w32-in (getopt_h): Substitute @GUARD_PREFIX@, too.
	All uses of _GL_ for guard prefixes in lib/*.h replaced with
	_@GUARD_PREFIX@_.

2011-05-27  Paul Eggert  <eggert@cs.ucla.edu>

	* lib/getopt.c, lib/intprops.h: Merge from gnulib.

2011-05-24  Glenn Morris  <rgm@gnu.org>

	* Makefile.in (check): Just give a message if no test/ directory.

	* configure.in: Avoid using variables inside AC_CONFIG_FILES.

	* configure.in (OPT_MAKEFILES_IN): Remove.
	(SUBDIR_MAKEFILES): New variable, passed to AC_CONFIG_FILES.
	(SUBDIR_MAKEFILES_IN): New output variable.
	* Makefile.in (OPT_MAKEFILES_IN): Remove.
	(SUBDIR_MAKEFILES_IN): Let configure set it.

2011-05-24  Leo Liu  <sdl.web@gmail.com>

	* m4/sha1.m4:
	* m4/gl-comp.m4:
	* lib/sha1.h:
	* lib/sha1.c:
	* lib/makefile.w32-in (GNULIBOBJS):
	* lib/gnulib.mk:
	* Makefile.in (GNULIB_MODULES): Add crypto/sha1 module.

2011-05-24  Glenn Morris  <rgm@gnu.org>

	* configure.in: Remove test for already configured source directory.
	AM_INIT_AUTOMAKE has already done a more stringent test.  (Bug#953)

	* Makefile.in (TAGS, tags, check): Pass MFLAGS to sub-makes.

2011-05-24  Glenn Morris  <rgm@gnu.org>

	* make-dist: Don't distribute test/.  (Bug#8107)
	* configure.in (OPT_MAKEFILES_IN): New output variable.
	(AC_CONFIG_FILES): Conditionally include test/automated/Makefile.
	* Makefile.in (OPT_MAKEFILES_IN): New, set by configure.
	(SUBDIR_MAKEFILES_IN): Use $OPT_MAKEFILES_IN.
	(check): Give an explicit error if test/ is not present.

	* Makefile.in (SUBDIR_MAKEFILES_IN): New variable.
	(SUBDIR_MAKEFILES): Derive from $SUBDIR_MAKEFILES_IN.
	(Makefile): Use $SUBDIR_MAKEFILES_IN.

2011-05-23  Paul Eggert  <eggert@cs.ucla.edu>

	* lib/verify.h: Merge from gnulib.

2011-05-22  Paul Eggert  <eggert@cs.ucla.edu>

	* lib/intprops.h, lib/stdint.in.h, m4/mktime.m4, m4/readlink.m4:
	Merge from gnulib.

2011-05-21  Andreas Schwab  <schwab@linux-m68k.org>

	* Makefile.in (AUTOMAKE_INPUTS): Add $(srcdir)/lib/gnulib.mk.

2011-05-20  Eli Zaretskii  <eliz@gnu.org>

	* .bzrignore: Add lib/stdio.in-h, lib/stdbool.h, and lib/stdint.h.

	* config.bat: Concatenate lisp.mk onto the end of src/Makefile.

2011-05-20  Glenn Morris  <rgm@gnu.org>

	* configure.in (lisp_frag): New output file.

2011-05-19  Glenn Morris  <rgm@gnu.org>

	* configure.in (NS_SUPPORT, MOUSE_SUPPORT, TOOLTIP_SUPPORT)
	(WINDOW_SUPPORT): Remove output variables that are no longer used.

2011-05-17  Paul Eggert  <eggert@cs.ucla.edu>

	* lib/gnulib.mk:
	* lib/intprops.h:
	* lib/unistd.in.h:
	* m4/inttypes.m4:
	* m4/stdint.m4:
	* m4/unistd_h.m4: Sync from gnulib.

2011-05-14  Glenn Morris  <rgm@gnu.org>

	* configure.in: Treat failure to find an X toolkit the same way we treat
	failure to find X and image support.

2011-05-12  Glenn Morris  <rgm@gnu.org>

	* Makefile.in (src, install-arch-indep, bootstrap-clean)
	(check-declare): Shell portability fixes.  (Bug#8642)

2011-05-09  Teodor Zlatanov  <tzz@lifelogs.com>

	* configure.in: Require GnuTLS 2.6.x or higher.

2011-05-06  Paul Eggert  <eggert@cs.ucla.edu>

	Use C99's va_copy to avoid undefined behavior on x86-64 GNU/Linux.
	* Makefile.in (GNULIB_MODULES): Add stdarg, for va_copy.
	* lib/stdarg.in.h, m4/stdarg.m4: New files, from gnulib.

	* Makefile.in (GNULIB_TOOL_FLAG): Add --conditional-dependencies.
	This new gnulib-tool option saves 'configure' the trouble of
	checking for strtoull when strtoumax exists.

	* configure.in (BITS_PER_LONG_LONG): New macro.

2011-05-05  Glenn Morris  <rgm@gnu.org>

	* Makefile.in (bootstrap-clean): Save config.log.  (Bug#765)
	(top_distclean): Delete config.log~.

2011-04-27  Ben Key  <bkey76@gmail.com>

	* configure.in: Fixed a bug that caused configure with
	--enable-checking=stringoverrun to have no effect.

2011-04-26  Paul Eggert  <eggert@cs.ucla.edu>

	* configure.in: Suppress unnecessary checks for size_t.
	(AC_TYPE_SIZE_T): Define an empty macro, to suppress obsolescent test.
	(size_t): Do not check for this, and do not typedef.  This code
	is never exercised now.

	* Makefile.in (GNULIB_MODULES): Add strtoumax.
	This is needed for the new integer-reading code in lread.c.
	It automatically pulls in the following gnulib files, which
	are used on old-fashioned platforms that don't have strtoumax:
	lib/inttypes.in.h, lib/strtoimax.c, lib/strtol.c, lib/strtoul.c,
	lib/strtoull.c, lib/strtoumax.c, lib/verify.h, m4/inttypes.m4,
	m4/strtoull.m4, m4/strtoumax.m4.
	* .bzrignore: Add lib/inttypes.h.

2011-04-24  Teodor Zlatanov  <tzz@lifelogs.com>

	* configure.in: Check for GnuTLS certificate verify callbacks.

2011-04-20  Stefan Monnier  <monnier@iro.umontreal.ca>

	* Makefile.in (config.status): Don't erase in case of error.
	In case it disappeared, rebuild it with `configure'.

2011-04-20  Ken Brown  <kbrown@cornell.edu>

	* configure.in (use_mmap_for_buffers): Set to yes on Cygwin.

2011-04-12  Glenn Morris  <rgm@gnu.org>

	* configure.in: Require ImageMagick >= 6.2.8.  (Bug#7955)

2011-04-09  Paul Eggert  <eggert@cs.ucla.edu>

	* lib/allocator.c: New file, automatically generated by gnulib.

2011-04-07  Glenn Morris  <rgm@gnu.org>

	* autogen/update_autogen: Ignore comment diffs in ldefs-boot.el.

2011-04-06  Eli Zaretskii  <eliz@gnu.org>

	* lib/makefile.w32-in ($(BLD)/careadlinkat.$(O), GNULIBOBJS):
	Revert last change.

2011-04-06  Juanma Barranquero  <lekktu@gmail.com>

	* lib/makefile.w32-in (GNULIBOBJS): Add careadlinkat.$(O).
	($(BLD)/careadlinkat.$(O)): New target.
	($(BLD)/dtoastr.$(O), $(BLD)/getopt.$(O), $(BLD)/getopt1.$(O))
	($(BLD)/strftime.$(O), $(BLD)/time_r.$(O), $(BLD)/md5.$(O)):
	Update dependencies.

2011-04-06  Paul Eggert  <eggert@cs.ucla.edu>

	Fix more problems found by GCC 4.6.0's static checks.

	* configure.in (ATTRIBUTE_FORMAT, ATTRIBUTE_FORMAT_PRINTF): New macros.

	Replace 2 copies of readlink code with 1 gnulib version (Bug#8401).
	* Makefile.in (GNULIB_MODULES): Add careadlinkat.
	* lib/allocator.h, lib/careadlinkat.c, lib/careadlinkat.h:
	* m4/ssize_t.m4: New files, automatically generated from gnulib.

2011-04-06  Glenn Morris  <rgm@gnu.org>

	* autogen/update_autogen: Handle loaddefs-like files as well.
	(usage): Add -l, -C.
	(clean, ldefs_flag, ldefs_in, ldefs_out): New variables.
	With -l, check status of lisp/ as well.
	With -C, clean before building.
	(autoreconf): Only pass -f in the `clean' case.
	(commit): New function.

2011-03-28  Glenn Morris  <rgm@gnu.org>

	* autogen/update_autogen: Pass -f to autoreconf.

	* autogen.sh (get_version): Discard "not found" lines.
	(check_version): Respect $AUTOCONF etc environment variables.

2011-03-27  Glenn Morris  <rgm@gnu.org>

	* configure.in (AC_TYPE_SIGNAL): Remove obsolete macro.
	(AH_BOTTOM): Do not define SIGTYPE.

2011-03-26  Glenn Morris  <rgm@gnu.org>

	* configure.in: Replace obsolete macros AC_TRY_COMPILE, AC_TRY_LINK,
	AC_TRY_RUN with AC_COMPILE_IFELSE, AC_LINK_IFELSE, AC_RUN_IFELSE.

2011-03-25  Andreas Schwab  <schwab@linux-m68k.org>

	* autogen/update_autogen: Remove useless function keyword.

2011-03-25  Eli Zaretskii  <eliz@gnu.org>

	* config.bat: Generate src/config.h and lib/Makefile from
	autogen/config.in and autogen/Makefile.in.

2011-03-25  Glenn Morris  <rgm@gnu.org>

	* compile, config.guess, config.sub, depcomp, install-sh, missing:
	Remove; autoreconf can supply them.
	* Makefile.in (sync-from-gnulib): Don't sync config.sub,
	config.guess, install-sh.  Pass -i to autoreconf.
	* autogen/update_autogen (genfiles): Add compile, config.guess,
	config.sub, depcomp, install-sh, missing.  Pass -i to autoreconf.
	Discard non-error output from autoreconf in -q case.
	* autogen/compile, autogen/config.guess, autogen/config.sub:
	* autogen/depcomp, autogen/install-sh, autogen/missing: New.
	* autogen/copy_autogen: Add compile, config.guess, config.sub, depcomp,
	install-sh, missing.

2011-03-23  Glenn Morris  <rgm@gnu.org>

	* autogen/update_autogen: Fix typo.
	(msg): Remove function; use `exec' instead.

	* Makefile.in (mkdir): Use `install-sh -d' instead of mkinstalldirs.
	(sync-from-gnulib): Don't sync mkinstalldirs.
	* make-dist: Don't distribute mkinstalldirs.

2011-03-23  Paul Eggert  <eggert@cs.ucla.edu>

	Fix more problems found by GCC 4.5.2's static checks.
	* Makefile.in (GNULIB_MODULES): Add socklen.
	* configure.in: Do not check for sys/socket.h, since socklen does that.
	* m4/socklen.m4: New automatically-generated file, from gnulib.

	fakemail: Remove dependency on ignore-value.
	* Makefile.in (GNULIB_MODULES): Add stdio.
	* lib/stdio.in.h, m4/stdio_h.m4: New files, automatically
	imported from gnulib.
	* .bzrignore: Add lib/stdio.h.

2011-03-22  Glenn Morris  <rgm@gnu.org>

	* autogen/copy_autogen: Work from ./ or ../.
	Fix time-stamps.
	* autogen.sh: Doc fix.

2011-03-20  Glenn Morris  <rgm@gnu.org>

	* autogen/: New directory, to be excluded from releases.
	* autogen/copy_autogen, autogen/update_autogen: New scripts.
	* autogen/README: New file.
	* autogen/aclocal.m4, autogen/config.in, autogen/configure:
	* autogen/Makefile.in: Add auto-updated generated files.
	* autogen.sh: No longer a no-op, now it tests for autotools
	and runs them as necessary.
	* configure.in: Default maintainer-mode to on.
	* aclocal.m4, configure, lib/Makefile.in: Remove files.

2011-03-13  Paul Eggert  <eggert@cs.ucla.edu>

	Update for gnulib.
	* Makefile.in (GNULIB_MODULES): Add intprops, as Emacs now
	includes <intprops.h> directly.
	* lib/sys_stat.in.h: New version from Gnulib, which fixes a bug
	when building Emacs on Solaris 9 and running it on Solaris 10.

2011-03-08  Jan Djärv  <jan.h.d@swipnet.se>

	* configure.in: Require 3.0 for --with-gtk3.  Add HAVE_GTK3.

2011-03-07  Chong Yidong  <cyd@stupidchicken.com>

	* Version 23.3 released.

2011-03-06  Glenn Morris  <rgm@gnu.org>

	* configure.in (FREETYPE_LIBS): Actually set it to something.

2011-03-02  Paul Eggert  <eggert@cs.ucla.edu>

	Work around some portability problems with symlinks.

	* Makefile.in (GNULIB_MODULES): Add lstat, readlink, symlink.
	* configure.in (lstat, HAVE_LSTAT): Remove special hack.
	* lib/dosname.h, lib/lstat.c, lib/readlink.c, lib/stat.c:
	* lib/symlink.c, m4/lstat.m4, m4/readlink.m4, m4/stat.m4:
	* m4/symlink.m4:
	New files, automatically generated from gnulib.
	* aclocal.m4, configure, lib/Makefile.in, lib/gnulib.mk:
	* m4/gl-comp.m4, src/config.in, config.sub: Regenerate.

2011-02-26  Eli Zaretskii  <eliz@gnu.org>

	* .bzrignore: Ignore new lib/*.in-h files.

	* config.bat: Rename stdint.in.h and sys_stat.in.h.
	Call depfiles.bat even if lib/deps already exist.

2011-02-25  Paul Eggert  <eggert@cs.ucla.edu>

	* configure, lib/Makefile.in, lib/getopt_int.h, lib/gnulib.mk:
	* lib/stdlib.in.h, m4/stdlib_h.m4: Regenerate to incorporate
	recent changes to configure.in and to gnulib.

2011-02-24  Glenn Morris  <rgm@gnu.org>

	* configure.in: Replace obsolete AC_OUTPUT() with AC_CONFIG_FILES(),
	AC_CONFIG_COMMANDS(), and AC_OUTPUT sans arguments.

2011-02-22  Paul Eggert  <eggert@cs.ucla.edu>

	Assume S_ISLNK etc. work, since gnulib supports this.
	* Makefile.in (GNULIB_MODULES): Add sys_stat.
	* configure.in: Check for lstat and set HAVE_LSTAT=0 if not.
	Pretend to be using the gnulib lstat module for benefit of sys/stat.h.
	* configure, lib/Makefile.in, lib/gnulib.mk: Regenerate.

2011-02-21  Paul Eggert  <eggert@cs.ucla.edu>

	* lib/min-max.h: New file, for "min" and "max".

2011-02-21  Christoph Scholtes  <cschol2112@gmail.com>

	* lib/makefile.w32-in ($(BLD)/md5.$(O)): Add dependency on
	$(EMACS_ROOT)/nt/inc/stdint.h.

2011-02-21  Eli Zaretskii  <eliz@gnu.org>

	* lib/makefile.w32-in ($(BLD)/filemode.$(O)): Move from
	src/makefile.w32-in and adapt.  Depend on stamp_BLD.
	(GNULIBOBJS): Add $(BLD)/filemode.$(O).

2011-02-21  Paul Eggert  <eggert@cs.ucla.edu>

	Import filemode module from gnulib.
	* .bzrignore: Add lib/sys/.
	* Makefile.in (GNULIB_MODULES): Add filemode.
	* lib/Makefile.am (MOSTLYCLEANDIRS): New macro.
	* lib/filemode.c: Renamed from src/filemode.c and regenerated
	from gnulib.  This adds support for some more file types, e.g.,
	Cray DMF migrated files.
	* lib/filemode.h, lib/sys_stat.in.h, m4/filemode.m4, m4/st_dm_mode.m4:
	* m4/sys_stat_h.m4: New files, generated from gnulib.
	* aclocal.m4, configure, lib/Makefile.in, lib/gnulib.mk, m4/gl-comp.m4:
	Regenerate.

2011-02-20  Eli Zaretskii  <eliz@gnu.org>

	* lib/makefile.w32-in ($(BLD)/md5.$(O)): Don't depend on
	$(EMACS_ROOT)/nt/inc/sys/stat.h.

2011-02-20  Paul Eggert  <eggert@cs.ucla.edu>

	* configure.in (C_WARNINGS_SWITCH): Do not prepend -Wno-pointer-sign.
	This undoes the 2006-01-02 change.  The -Wno-pointer-sign option
	is no longer needed, due to the recent SSDATA and related changes.
	Perhaps -Wno-pointer-sign should also be removed from
	nextstep/Cocoa/Emacs.xcodeproj/project.pbxproj but I have no easy
	way to test this so I left it alone.
	* configure: Regenerate.

2011-02-20  Christoph Scholtes  <cschol2112@gmail.com>

	* lib/makefile.w32-in ($(BLD)/md5.$(O)): New recipe, moved from
	src/makefile.w32-in.

2011-02-20  Paul Eggert  <eggert@cs.ucla.edu>

	Import crypto/md5 and stdint modules from gnulib.
	* aclocal.m4, configure, lib/Makefile.in, lib/gnulib.mk, m4/gl-comp.m4:
	Regenerate.
	* lib/md5.c, lib/md5.h: Rename from src/md5.h and lib/md5.h.
	Import the new versions from gnulib; they assume a C99-style
	<stdint.h>, supplied by the stdint module.
	* lib/stdint.in.h, m4/longlong.m4, m4/stdint.m4, m4/md5.m4: New files,
	imported from gnulib.
	* Makefile.in (MAKEFILE_MODULES): Add crypto/md5.

2011-02-19  Eli Zaretskii  <eliz@gnu.org>

	* .bzrignore: Ignore cxxdefs.h and lib/*.in-h files.
	Add lib/deps/.

	* config.bat: Configure in `lib'.
	Generate *.Po files in lib/deps.

2011-02-18  Paul Eggert  <eggert@cs.ucla.edu>

	Import IRIX 6.5 getloadavg fixes from gnulib.
	* configure, lib/getloadavg.c, m4/getloadavg.m4: Regenerate.

2011-02-16  Paul Eggert  <eggert@cs.ucla.edu>

	Import getloadavg module from gnulib.
	* .bzrignore: Add lib/stdlib.h.
	* Makefile.in (GNULIB_MODULES): Add getloadavg.
	* configure.in (LIBS_SYSTEM): Omit -lkstat on sol2*; gnulib does this.
	(AC_CONFIG_LIBOBJ_DIR, AC_FUNC_GETLOADAVG, GETLOADAVG_FILES):
	Remove; gnulib does this now.
	* lib/getloadavg.c: Rename from src/getloadavg.c, and sync
	from gnulib.  This adds support for several other systems, such
	as Tru64 4.0D, QNX, AIX perfstat, etc.  It also fixes a potential
	buffer overrun on Linux hosts under very high load, and on hosts
	that maintain a channel to the load average file it makes sure
	the file descriptor is close-on-exec (on hosts that support this)
	and is not stdin, stdout, or stderr.
	* lib/stdlib.in.h, m4/getloadavg.m4, m4/stdlib_h.m4: New files,
	from gnulib.
	* aclocal.m4, configure, lib/Makefile.in, lib/gnulib.mk, m4/gl-comp.m4:
	Regenerate.

2011-02-15  Paul Eggert  <eggert@cs.ucla.edu>

	Merge from gnulib.

	* install-sh: Update to scriptversion 2011-01-19.21.

	2011-02-13  Bruno Haible  <bruno@clisp.org>

	Consistent macro naming for macros that use GCC __attribute__.
	* lib/ignore-value.h (_GL_ATTRIBUTE_DEPRECATED): Rename from
	ATTRIBUTE_DEPRECATED.

	2011-02-12  Bruno Haible  <bruno@clisp.org>

	setlocale: Prefer gnulib's override over libintl's override.
	* lib/gettext.h (setlocale): Redefine to rpl_setlocale if
	GNULIB_defined_setlocale is set.

2011-02-13  Glenn Morris  <rgm@gnu.org>

	* make-dist: Exclude generated file src/globals.h.

2011-02-10  Paul Eggert  <eggert@cs.ucla.edu>

	* arg-nonnull.h, c++defs.h, warn-on-use.h: Fix licenses.
	Sync from gnulib, which has been patched to fix the problem
	with the license notices.  Problem reported by Glenn Morris in
	<http://lists.gnu.org/archive/html/emacs-devel/2011-02/msg00403.html>.

2011-02-09  Stefan Monnier  <monnier@iro.umontreal.ca>

	* .bzrignore: Ignore globals.h and related stamp.

2011-02-09  Paul Eggert  <eggert@cs.ucla.edu>

	* lib/Makefile.in, lib/gnulib.mk: Regenerate.
	This merges the following fix from gnulib:

	2011-02-08  Bruno Haible  <bruno@clisp.org>

	Split large sed scripts, for HP-UX sed.

2011-02-08  Tom Tromey  <tromey@redhat.com>

	* configure: Rebuild.
	* configure.in (NS_OBJC_OBJ): New subst.

2011-02-06  Paul Eggert  <eggert@cs.ucla.edu>

	gnulib: allow multiple gnulib generated replacements to coexist
	This defines a few preprocessor symbols that should not affect Emacs.
	* lib/getopt.in.h, lib/time.in.h, lib/unistd.in.h: Regenerate
	via "make sync-from-gnulib".

	gnulib: undo previous change
	The upstream _HEADERS change was backed out of gnulib (see the
	same thread).  Stay in sync with gnulib.

	gnulib: adjust to upstream _HEADERS change
	* lib/Makefile.am (EXTRA_HEADERS, nodist_pkginclude_HEADERS):
	New empty macros, to accommodate recent changes to gnulib.  See
	<http://lists.gnu.org/archive/html/bug-gnulib/2011-02/msg00068.html>.
	* c++defs.h, lib/Makefile.in, lib/ftoastr.h, lib/getopt.in.h:
	* lib/gnulib.mk, lib/ignore-value.h, lib/stdbool.in.h, lib/stddef.in.h:
	* lib/time.in.h, lib/unistd.in.h:
	Regenerate.

2011-02-05  Paul Eggert  <eggert@cs.ucla.edu>

	sync from gnulib to remove HAVE_STDBOOL_H
	* m4/stdbool.m4 (AC_CHECK_HEADER_STDBOOL): Rename from
	AC_HEADER_STDBOOL.  All uses changed.  Do not define
	HAVE_STDBOOL_H, as gnulib does not need this.  This change is
	imported from the latest Autoconf git.  It was motivated by Emacs,
	which uses gnulib but does not need HAVE_STDBOOL_H.
	* configure, src/config.in: Regenerate.
	* config.guess, config.sub: Sync to 2011-02-02 versions (whitespace)

2011-02-03  Paul Eggert  <eggert@cs.ucla.edu>

	allow C code to suppress warnings about ignored return values
	* Makefile.in (GNULIB_MODULES): Add ignore-value.
	* configure, lib/Makefile.in, lib/gnulib.mk, m4/gl-comp.m4: Regenerate.
	* lib/ignore-value.h: New file.

2011-01-31  Chong Yidong  <cyd@stupidchicken.com>

	* configure.in: Test existence of xaw3d library, not just the
	header (Bug#7642).

2011-01-31  Eli Zaretskii  <eliz@gnu.org>

	* lib/makefile.w32-in (GNULIBOBJS): Add $(BLD)/strftime.$(O) and
	$(BLD)/time_r.$(O).
	($(BLD)/dtoastr.$(O)): Depend on $(EMACS_ROOT)/src/s/ms-w32.h and
	$(EMACS_ROOT)/src/m/intel386.h.
	($(BLD)/strftime.$(O))
	($(BLD)/time_r.$(O)): Define prerequisites.

2011-01-31  Paul Eggert  <eggert@cs.ucla.edu>

	src/emacs.c now gets version number from configure.in
	* configure.in (version): Set this from $PACKAGE_VERSION,
	which is set from AC_INIT, rather than scouting through src/emacs.c.
	* configure: Regenerate.
	* make-dist (version): Get it from configure.in, not src/emacs.c.

2011-01-30  Paul Eggert  <eggert@cs.ucla.edu>

	strftime: import from gnulib
	* Makefile.in (GNULIB_MODULES): Add strftime.
	* configure.in (AC_FUNC_STRFTIME, my_strftime): Remove; no longer
	needed.
	* aclocal.m4, configure, lib/Makefile.in, lib/gnulib.mk, m4/gl-comp.m4:
	Regenerate.
	* lib/strftime.c, lib/strftime.h, lib/stdbool.in.h: New files,
	imported from gnulib.
	* m4/strftime.m4, m4/stdbool.m4, m4/tm_gmtoff.m4: Likewise.
	This incorporates many changes from gnulib, including simpler
	handling of multibyte formats, porting to mingw32 and other
	platforms, and support for higher-resolution time stamps.
	Emacs does not yet use the higher-resolution interface.

2011-01-30  Paul Eggert  <eggert@cs.ucla.edu>

	gnulib: import mktime and move-if-change fixes from gnulib

	* configure: Regenerate from the following.

	2011-01-30  Paul Eggert  <eggert@cs.ucla.edu>

	mktime: clarify long_int width checking
	* lib/mktime.c (long_int_is_wide_enough): Move this assertion to
	the top level, to make it clearer that the assumption about
	long_int width is being checked.  See
	<http://lists.gnu.org/archive/html/bug-gnulib/2011-01/msg00554.html>.

	2011-01-29  Paul Eggert  <eggert@cs.ucla.edu>

	TYPE_MAXIMUM: avoid theoretically undefined behavior
	* lib/intprops.h (TYPE_MINIMUM, TYPE_MAXIMUM): Do not shift a
	negative number, which the C Standard says has undefined behavior.
	In practice this is not a problem, but might as well do it by the book.
	Reported by Rich Felker and Eric Blake; see
	<http://lists.gnu.org/archive/html/bug-gnulib/2011-01/msg00493.html>.
	* m4/mktime.m4 (AC_FUNC_MKTIME): Likewise.
	* lib/mktime.c (TYPE_MAXIMUM): Redo slightly to match the others.

	mktime: #undef mktime before #defining it
	* lib/mktime.c (mktime) [DEBUG]: #undef mktime before #defining it.

	mktime: systematically normalize tm_isdst comparisons
	* lib/mktime.c (isdst_differ): New function.
	(__mktime_internal): Use it systematically for all isdst comparisons.
	This completes the fix for libc BZ #6723, and removes the need for
	normalizing tm_isdst.
	See <http://sourceware.org/bugzilla/show_bug.cgi?id=6723>
	(not_equal_tm) [DEBUG]: Use isdst_differ here, too.

	mktime: fix some integer overflow issues and sidestep the rest

	This was prompted by a bug report by Benjamin Lindner for MinGW
	<http://lists.gnu.org/archive/html/bug-gnulib/2011-01/msg00472.html>.
	His bug is due to signed integer overflow (0 - INT_MIN), and I
	I scanned through mktime.c looking for other integer overflow
	problems, fixing all the bugs I found.

	Although the C Standard says the resulting code is still not safe
	in the presence of integer overflow, in practice it should be good
	enough for all real-world two's-complement implementations, except
	for debugging environments that deliberately trap on integer
	overflow (e.g., gcc -ftrapv).

	* lib/mktime.c (WRAPV): New macro.
	(SHR): Also check that long_int and time_t shift right in the
	usual way, before using the fast-but-unportable method.
	(TYPE_ONES_COMPLEMENT, TYPE_SIGNED_MAGNITUDE): Remove, no longer
	used.  The code already assumed two's complement, so there's
	no need to test for alternatives.  All uses removed.
	(TYPE_MAXIMUM): Don't rely here on overflow behavior not defined by
	the C standard.  Problem reported by Rich Felker in
	<http://lists.gnu.org/archive/html/bug-gnulib/2011-01/msg00488.html>.
	(twos_complement_arithmetic): Also check long_int and time_t.
	(time_t_avg, time_t_add_ok, time_t_int_add_ok): New functions.
	(guess_time_tm, ranged_convert, __mktime_internal): Use them.
	(__mktime_internal): Avoid integer overflow with unary subtraction
	in two instances where -1 - X is an adequate replacement for -X,
	since the calculations are approximate.

	2011-01-29  Eric Blake  <eblake@redhat.com>

	mktime: avoid infinite loop
	* m4/mktime.m4 (AC_FUNC_MKTIME): Avoid overflow on possibly-signed
	type; behavior is still undefined but portable to all known targets.
	Reported by Rich Felker.

	2011-01-28  Paul Eggert  <eggert@cs.ucla.edu>

	mktime: avoid problems on NetBSD 5 / i386
	* lib/mktime.c (long_int): New type.  This works around a problem
	on NetBSD 5 / i386, where 'long int' and 'int' are both 32 bits
	but time_t is 64 bits, and where I expect the existing code is
	wrong in some cases.
	(leapyear, ydhms_diff, guess_time_tm, __mktime_internal): Use it.
	(ydhms_diff): Bring back the compile-time check for wide-enough
	year and yday.

	mktime: fix misspelling in comment
	* lib/mktime.c (__mktime_internal): Fix misspelling in comment.
	This merges all recent glibc changes of importance.

	2011-01-28  Ralf Wildenhues  <Ralf.Wildenhues@gmx.de>

	move-if-change: cope with concurrent mv of identical file.
	* move-if-change (CMPPROG): Accept environment
	variable as an override for `cmp'.
	(usage): Document CMPPROG.
	Adjust comparison to drop stdout.  Cope with failure of mv if
	the target file exists and is identical to the source, for
	parallel builds.
	Report from H.J. Lu against binutils in PR binutils/12283.

2011-01-29  Eli Zaretskii  <eliz@gnu.org>

	* lib/makefile.w32-in:
	* lib/getopt_.h: New files.

2011-01-28  Paul Eggert  <eggert@cs.ucla.edu>

	improve fix for MS-DOS file name clash
	* Makefile.in (DOS_gnulib_comp.m4): Rename from DOS-gnulib-comp.m4,
	for portability to POSIX make.  Reported by Bruno Haible.
	(sync-from-gnulib): Copy gl-comp.m4 (if present) back to
	gnulib-comp.m4 before running gnulib-tool, to prevent old gnulib
	files from accumulating as garbage.  Also reported by Bruno Haible.

2011-01-27  Paul Eggert  <eggert@cs.ucla.edu>

	fix two m4/gnulib-*.m4 file names that clashed under MS-DOS
	* Makefile.in (DOS-gnulib-comp.m4): New macro.
	(sync-from-gnulib): Rename m4/gnulib-comp.m4 to m4/gl-comp.m4 to avoid
	problems with MS-DOS 8+3 file name restrictions.
	Remove m4/gnulib-cache.m4, as we can live without it.  If we kept
	it, it would also cause problems when extracting Emacs distribution
	tarballs on MS-DOS hosts.
	(ACLOCAL_INPUTS): Adjust to file renaming.
	* aclocal.m4, configure, lib/Makefile.in, src/config.in: Regenerate.
	* config.guess, config.sub: Sync from gnulib.
	* m4/gnulib-cache.m4: Remove from repository.
	* m4/gl-comp.m4: Rename from m4/gnulib-comp.m4.

2011-01-25  Glenn Morris  <rgm@gnu.org>

	* README: Add a note about ranges in copyright years.

	* configure.in: Set CANNOT_DUMP on ia64 hpux (port from emacs-23).

2011-01-25  Peter O'Gorman  <bug-gnu-emacs@mlists.thewrittenword.com>  (tiny change)

	* configure.in: Add HP-UX on IA64 (Bug#6811).

2011-01-24  Paul Eggert  <eggert@cs.ucla.edu>

	Remove HAVE_RAW_DECL_CHOWN etc. from config.h
	* Makefile.in (sync-from-gnulib): Remove m4/warn-on-use.m4,
	as it is no longer needed.
	* aclocal.m4, configure, lib/Makefile.in, src/config.in: Regenerate.
	* configure.in: Invoke the new gnulib macro
	gl_ASSERT_NO_GNULIB_POSIXCHECK, which removes the need for
	warn-on-use.m4 and for the HAVE_RAW_DECL_* symbols in config.h.
	* m4/getopt.m4: Sync from gnulib; this removes the need for
	HAVE_DECL_OPTRESET and HAVE_DECL_GETOPT_CLIP from config.h.
	* m4/gnulib-common.m4 (gl_ASSERT_NO_GNULIB_POSIXCHECK):
	New macro, synced from gnulib.
	* m4/warn-on-use.m4: Remove.

2011-01-22  Paul Eggert  <eggert@cs.ucla.edu>

	aclocal.m4: put this file back into repository
	This way, we don't have to assume that the maintainer has
	the automake package installed.  See
	<http://lists.gnu.org/archive/html/emacs-devel/2011-01/msg00746.html>.
	* .bzrignore: Remove aclocal.m4, undoing the previous change.
	* Makefile.in (top_maintainer_clean): Do not remove aclocal.m4,
	undoing the previous change.
	* aclocal.m4: New file (actually, resurrected).

2011-01-22  Miles Bader  <miles@gnu.org>

	* configure.in: Don't zero-out FONTCONFIG_CFLAGS and
	FONTCONFIG_LIBS when building with XFT (doing so is incorrect, as
	Emacs directly uses fontconfig, and breaks building when using a
	strict linker).

2011-01-21  Paul Eggert  <eggert@cs.ucla.edu>

	src/config.in: shrink slightly
	* configure.in: Invoke the new gnulib macro gl_ASSERT_NO_GNULIB_TESTS.
	This makes src/config.in a bit smaller, by removing identifiers
	like GNULIB_TEST_MKTIME that Emacs does not need.
	* m4/getopt.m4, m4/gnulib-common.m4, m4/include_next.m4:
	* m4/multiarch.m4, m4/stddef_h.m4, m4/time_h.m4, m4/unistd_h.m4:
	Sync from gnulib.  This removes a few more unnecessary symbols from
	src/config.in, such as AA_APPLE_UNIVERSAL_BUILD and HAVE_STDDEF_H.
	* configure, src/config.in: Regenerate.

	aclocal.m4: tweaks to regenerate more conveniently
	This attempts to act better when the source is in a weird state.  See
	<http://lists.gnu.org/archive/html/emacs-devel/2011-01/msg00734.html>.
	* Makefile.in (am--refresh): Add aclocal.m4, configure, config.in.
	* .bzrignore: Add aclocal.m4.

2011-01-20  Paul Eggert  <eggert@cs.ucla.edu>

	aclocal.m4: omit auto-generated file from repository
	* Makefile.in (top_maintainer_clean): Remove aclocal.m4; this undoes
	the most recent change here.
	* aclocal.m4: Remove from bzr repository.  This file is
	auto-generated and isn't needed to run 'configure'.  See
	<http://lists.gnu.org/archive/html/emacs-devel/2011-01/msg00698.html>.

2011-01-19  Paul Eggert  <eggert@cs.ucla.edu>

	Minor Makefile.in tweaks to build from gnulib better.
	<http://lists.gnu.org/archive/html/emacs-devel/2011-01/msg00673.html>
	* Makefile.in (sync-from-gnulib): Also run autoreconf -I m4.
	(top_maintainer_clean): Don't remove aclocal.m4.

2011-01-18  Paul Eggert  <eggert@cs.ucla.edu>

	Minor cleanups for 'bzr status'
	* .bzrignore: Add emacs-*/, the output of make-dist, and stamp-h1,
	the output of config.guess.
	* Makefile.in (top_distclean): Remove stamp-h1 too.

	* configure.in (HAVE_ATTRIBUTE_ALIGNED): Arrange for this to be
	defined if the compiler supports GCC-style __attribute__
	((__aligned__ ...)).  IBM AIX and Oracle Solaris Studio support
	this syntax.

2011-01-17  Paul Eggert  <eggert@cs.ucla.edu>

	Makefile.in: tidy up the building of lib
	* Makefile.in (am--refresh): Mark as .PHONY.
	(top_maintainer_clean): Don't remove lib/gnulib.mk m4/gnulib-cache.m4,
	as they're not rebuilt unless you do a "make sync-from-gnulib"
	and the former is needed for "configure".
	(maintainer-clean): Don't recurse into lib, as "make bootstrap-clean"
	has already removed lib/Makefile.

	* Makefile.in (GNULIB_MODULES): Change ftoastr to dtoastr.
	This avoids building ftoastr and ldtoastr, which aren't needed.  See
	<http://lists.gnu.org/archive/html/bug-gnulib/2011-01/msg00199.html>.

	* .bzrignore: Add .h files that are host-dependent.
	Add lib/.deps/, lib/arg-nonnull.h, lib/c++defs.h, lib/getopt.h,
	lib/time.h, lib/unistd.h, lib/warn-on-use.h.  These are
	host-dependent and are built as part of an ordinary 'make', and
	should not be checked in.

	* lib/Makefile.in: Regenerate.
	* lib/COPYING: New file, a copy of COPYING.

	* configure: Regenerate.
	* configure.in (AC_USE_SYSTEM_EXTENSIONS): Remove: gnulib does this.

	Regenerate.
	* lib/getopt.c, lib/getopt.in.h, lib/getopt1.c, lib/getopt_int.h:
	* lib/gettext.h, lib/unistd.in.h, m4/unistd_h.m4:
	New files, copied from gnulib by gnulib-tool.
	* aclocal.m4, configure, lib/Makefile.in, m4/getopt.m4:
	* m4/gnulib-cache.m4, m4/gnulib-comp.m4, src/config.in:
	Regenerate.

	Use gnulib's getopt-gnu module.
	* Makefile.in (GNULIB_MODULES): Add getopt-gnu.
	(AUTOCONF_INPUTS): Remove getopt.m4; aclocal.m4 is a good-enough
	representative of the dependencies.
	* configure.in: Do not configure getopt, as gnulib does that now.
	* make-dist: Do not worry about lib-src/getopt.h, as gnulib handles
	getopt now, in lib.

	Regenerate.
	* arg-nonnull.h, c++defs.h, lib/mktime-internal.h, lib/mktime.c:
	* lib/stddef.in.h, lib/time.h, lib/time.in.h, lib/time_r.c:
	* m4/extensions.m4, m4/include_next.m4, m4/mktime.m4:
	* m4/multiarch.m4, m4/stddef_h.m4, m4/time_h.m4, m4/time_r.m4:
	* m4/extensions.m4, m4/include_next.m4, m4/mktime.m4, m4/multiarch.m4:
	* m4/stddef_h.m4, m4/time_h.m4, m4/time_r.m4, m4/warn-on-use.m4:
	* m4/wchar_t.m4, warn-on-use.h:
	New files, copied from gnulib by gnulib-tool.
	* aclocal.m4, configure, lib/Makefile.in, lib/gnulib.mk:
	* m4/gnulib-cache.m4, m4/gnulib-comp.m4, src/config.in:
	Regenerate.

	Use gnulib's mktime module.
	* Makefile.in (GNULIB_MODULES): Add mktime.
	* configure.in: Remove code no longer needed, as gnulib now does it.
	(AC_CHECK_FUNCS): Remove mktime.
	(AC_FUNC_MKTIME, BROKEN_MKTIME): Remove.
	(__restrict): Remove, as this now gets in the way of the C99
	support for 'restrict' pulled in by the gnulib mktime module.
	Code should now use 'restrict' and not '__restrict".
	(mktime): Remove.
	* make-dist: Put gnulib-generated files arg-nonnull.h, c++defs.h,
	and warn-on-use.h into the distribution.

	Regenerate.
	* lib/dtoastr.c, lib/ftoastr.c, lib/ftoastr.h, lib/intprops.h:
	* lib/ldtoastr.c, m4/c-strtod.m4:
	New files, copied from gnulib by gnulib-tool.
	* lib/dummy.c: Remove.
	* aclocal.m4, configure, lib/Makefile.in, lib/gnulib.mk:
	* m4/gnulib-cache.m4, m4/gnulib-comp.m4, src/config.in:
	Regenerate.

	Use gnulib's ftoastr module.
	* Makefile.in (GNULIB_MODULES): Add ftoastr.  Remove dummy.

	Regenerate.
	* aclocal.m4, compile, depcomp, lib/Makefile.in, lib/dummy.c:
	* lib/gnulib.mk, m4/00gnulib.m4, m4/gnulib-cache.m4:
	* m4/gnulib-common.m4, m4/gnulib-comp.m4, m4/gnulib-tool.m4, missing:
	New files, generated automatically, with 'make sync-from-gnulib'
	followed by 'make'.
	* configure: Regenerate.

	Automate syncing from gnulib.
	* INSTALL, README: Document new subdirectory 'lib'.
	* Makefile.in (SUBDIR): Add lib.
	(SUBDIR_MAKEFILES): Add lib/Makefile.
	(lib-src, src, TAGS, tags): Depend on lib.
	(gnulib_srcdir, GNULIB_MODULES, GNULIB_TOOL_FLAGS): New macros.
	($(gnulib_srcdir)): New rule.
	(sync-from-gnulib): New rule, which is .PHONY.
	(lib): New rule, which is like lib-src.
	(Makefile): Depend on lib/Makefile.in.
	(AUTOCONF_INPUTS): Depend on aclocal.m4.
	(ACLOCAL_INPUTS, AUTOMAKE_INPUTS): New macros.
	($(srcdir)/aclocal.m4, $(srcdir)/lib/Makefile.in): New rules.
	(am--refresh): New rule, to pacify Automake.
	(mostlyclean, clean, distclean, bootstrap-clean, maintainer-clean):
	Clean lib, too.
	(top_maintainer_clean): New macro, to remove gnulib-tool and Automake
	droppings.
	(maintainer-clean, extraclean): Use it.
	* configure.in: Initialize for automake and gnulib, by invoking
	AM_INIT_AUTOMAKE, AM_PROG_CC_C_O, gl_EARLY, and gl_INIT.  Output
	lib/Makefile, too.  Use automake to build gnulib, as gnulib works
	more conveniently with automake.
	* lib/Makefile.am: New file.
	* make-dist: Also put into the distribution aclocal.m4,
	compile, depcomp, missing, and the files under lib/.

2011-01-15  Glenn Morris  <rgm@gnu.org>

	* Makefile.in (epaths-force): No more arch-tag to edit.

2011-01-15  Chong Yidong  <cyd@stupidchicken.com>

	* configure.in: Bump min libxml2 version to 2.6.17 (Bug#7603).

2011-01-14  Paul Eggert  <eggert@cs.ucla.edu>

	* make-dist: Distribute test/ files too.
	Distribute every file under test/ that is under version control,
	using patterns like *.el to capture files that are added later.
	Without this change, "configure" would fail, because it would
	attempt to build from a Makefile.in that was not distributed.

2011-01-13  Christian Ohler  <ohler@gnu.org>

	* Makefile.in (INFO_FILES): Add ERT.

	* Makefile.in (check): Run tests in test/automated.

	* Makefile.in:
	* configure.in: Add test/automated/Makefile.

2011-01-07  Paul Eggert  <eggert@cs.ucla.edu>

	* install-sh, mkinstalldirs, move-if-change: Update from master
	source in gnulib.

	* config.guess, config.sub: Updated from master source.

2011-01-05  Andreas Schwab  <schwab@linux-m68k.org>

	* configure.in: Check for __builtin_unwind_init.

2011-01-05  Glenn Morris  <rgm@gnu.org>

	* configure.in (HAVE_MAKEINFO): New output variable.
	(MAKEINFO): Reset to "makeinfo" if not found.
	* Makefile.in (install-arch-indep, info):
	Replace MAKEINFO = off with HAVE_MAKEINFO = no.

2010-12-29  Ulrich Müller  <ulm@gentoo.org>

	* configure.in: Make gameuser configurable (Bug#7717).

2010-12-15  Glenn Morris  <rgm@gnu.org>

	* Makefile.in (install-arch-dep, uninstall): Remove code relating to the
	long absent lib-src/fns-*.el.

2010-12-11  Glenn Morris  <rgm@gnu.org>

	* make-dist: Exclude etc/*.pyc.

2010-12-10  Andreas Schwab  <schwab@linux-m68k.org>

	* configure.in: Don't double machfile in final message.

2010-12-04  Chong Yidong  <cyd@stupidchicken.com>

	* configure.in: Fix last change.

2010-12-04  Andreas Schwab  <schwab@linux-m68k.org>

	* configure.in: Remove reference to removed machine description
	files and allow $machine and $machfile to be empty.
	Substitute M_FILE/S_FILE instead of machfile/opsysfile.

2010-12-03  Glenn Morris  <rgm@gnu.org>

	* make-dist: Remove EMACS_UNIBYTE unsetting; it does nothing.

2010-11-23  Dan Nicolaescu  <dann@ics.uci.edu>

	* configure.in <AC_CHECK_HEADERS>: Remove sys/ioctl.h.
	(EXTERNALLY_VISIBLE): New definition.

2010-11-21  Dan Nicolaescu  <dann@ics.uci.edu>

	* configure.in (INLINE): Do not depend on OPTIMIZE, unused.

2010-11-15  Dan Nicolaescu  <dann@ics.uci.edu>

	* configure.in: Do not check for unconditionally included headers.

2010-11-09  Stefan Monnier  <monnier@iro.umontreal.ca>

	* .dir-locals.el (log-edit-mode): Set log-edit-rewrite-fixes.

2010-11-09  Michael Albinus  <michael.albinus@gmx.de>

	* configure.in: Don't write a warning for D-Bus anymore.

2010-11-06  Andreas Schwab  <schwab@linux-m68k.org>

	* configure.in: Fix indentation.

2010-10-31  Ken Brown  <kbrown@cornell.edu>

	* configure.in (checking whether localtime caches TZ):
	Use unsetenv instead of modifying environment directly.

2010-10-25  Andreas Schwab  <schwab@linux-m68k.org>

	* configure.in (checking for -znocombreloc): Use AC_LANG_PROGRAM
	to avoid warning.

2010-10-24  Lars Magne Ingebrigtsen  <larsi@gnus.org>

	* configure.in: Remove the BROKEN annotation from GnuTLS.

2010-10-22  Glenn Morris  <rgm@gnu.org>

	* make-dist: Avoid listing .el files twice.  Don't try to run
	autoconf if --no-update.

2010-10-20  Glenn Morris  <rgm@gnu.org>

	* make-dist: No longer create lisp/MANIFEST.

2010-10-14  Glenn Morris  <rgm@gnu.org>

	* BUGS, INSTALL.BZR, README: Updates.

2010-10-13  Glenn Morris  <rgm@gnu.org>

	* make-dist: Remove --compress.  Check for the appropriate
	gzip-like executable, and if not found, don't compress.
	Check version number in README, don't change it.
	Use find for nt/inc/*.h.

2010-10-12  Dan Nicolaescu  <dann@ics.uci.edu>

	* configure (ns_appdir, OLDXMENU, TOOLTIP_SUPPORT):
	Remove trailing / from directory names.

2010-10-12  Glenn Morris  <rgm@gnu.org>

	* make-dist: Update and simplify.

2010-10-12  Eli Zaretskii  <eliz@gnu.org>

	* make-dist: Don't distribute src/buildobj.h.  (Bug#7167)

2010-10-10  Dan Nicolaescu  <dann@ics.uci.edu>

	* configure.in (PROFILING_LDFLAGS): Do not define, remove all uses.

2010-10-09  Glenn Morris  <rgm@gnu.org>

	* make-dist: No more doc/emacs/*.texi.in.

	* configure.in (AC_OUTPUT): Remove doc/emacs/emacsver.texi.

2010-10-09  Glenn Morris  <rgm@gnu.org>

	* configure.in: Combine some conditionals.

	* configure.in (AC_OUTPUT): Add doc/emacs/emacsver.texi.
	* make-dist: Include doc/emacs/*.texi.in.

	* INSTALL, make-dist: Remove references to b2m.
	* Makefile.in (MAN_PAGES): Remove b2m.1.

2010-10-05  Glenn Morris  <rgm@gnu.org>

	* .dir-locals.el: The Emacs convention is sentence-end-double-space.

2010-10-03  Dan Nicolaescu  <dann@ics.uci.edu>

	* configure.in (NO_INLINE, noinline): Move here from src/xterm.c.

2010-10-01  Dan Nicolaescu  <dann@ics.uci.edu>

	* configure.in: Include stdlib.h and string.h unconditionally.

2010-09-29  Romain Francoise  <romain@orebokech.com>

	* configure.in: Don't enable ImageMagick unless HAVE_X11.

2010-09-28  Glenn Morris  <rgm@gnu.org>

	* configure.in (HAVE_GNUTLS): Add a description to make autoheader
	happy.

2010-09-27  Lars Magne Ingebrigtsen  <larsi@gnus.org>

	* configure.in: Enable imagemagick by default.

2010-09-26  Lars Magne Ingebrigtsen  <larsi@gnus.org>

	* configure.in (HAVE_GNUTLS): Don't break if we don't have the
	GnuTLS libraries.

2010-09-26  Teodor Zlatanov  <tzz@lifelogs.com>

	* configure.in: Set up GnuTLS.

2010-09-22  Chong Yidong  <cyd@stupidchicken.com>

	* configure.in: Announce whether libxml2 is linked to.

2010-09-20  Dan Nicolaescu  <dann@ics.uci.edu>

	* configure.in (LINKER): Rename to LD_FIRSTFLAG, do not include $(CC).

2010-09-18  Eli Zaretskii  <eliz@gnu.org>

	* config.bat: Detect that libxml2 is installed and if so, build
	with it.

2010-09-13  Lars Magne Ingebrigtsen  <larsi@gnus.org>

	* configure.in (HAVE_LIBXML2): Check that the libxml2 we found can
	be used.  This fixes a conf problem on Mac OS X.

2010-09-10  Lars Magne Ingebrigtsen  <larsi@gnus.org>

	* configure.in: Check for libxml2.

2010-09-09  Glenn Morris  <rgm@gnu.org>

	* make-dist: No more TODO files under lisp/.

2010-09-04  Eli Zaretskii  <eliz@gnu.org>

	* config.bat: Produce lisp/gnus/_dir-locals.el from
	lisp/gnus/.dir-locals.el.

2010-08-23  Andreas Schwab  <schwab@linux-m68k.org>

	* configure.in: Fix check for librsvg, imagemagick and
	MagickExportImagePixels.

2010-08-18  Joakim Verona  <joakim@verona.se>

	* Makefile.in, configure.in: Checks for ImageMagick.

2010-08-10  Dan Nicolaescu  <dann@ics.uci.edu>

	* configure.in (AC_PREREQ): Require autoconf 2.65.

2010-08-09  Dan Nicolaescu  <dann@ics.uci.edu>

	* configure.in (AC_PREREQ): Require autoconf 2.66 to stop version churn.

2010-08-09  Andreas Schwab  <schwab@linux-m68k.org>

	* configure.in: Add AC_C_BIGENDIAN.

2010-08-09  Dan Nicolaescu  <dann@ics.uci.edu>

	* configure.in (ORDINARY_LINK): Use on hpux* too.

2010-08-06  Jan Djärv  <jan.h.d@swipnet.se>

	* configure.in: Check for util.h.
	Use -Wimplicit-function-declaration if compiler supports it.

2010-08-05  Eli Zaretskii  <eliz@gnu.org>

	* configure.in (UNEXEC_OBJ): Rename unexec.o => unexcoff.o.

2010-08-04  Andreas Schwab  <schwab@linux-m68k.org>

	* configure.in: Restore accidentally removed use of
	GCC_TEST_OPTIONS/NON_GCC_TEST_OPTIONS.

2010-07-29  Chad Brown  <yandros@mit.edu>

	* configure.in: Check for dirent.h.

2010-07-29  Dan Nicolaescu  <dann@ics.uci.edu>

	* configure.in: Remove reference to usg5-4, unused.

2010-07-25  Andreas Schwab  <schwab@linux-m68k.org>

	* configure.in: Check for __executable_start.

2010-07-24  Ken Brown  <kbrown@cornell.edu>

	* configure.in (LINKER, LIB_GCC): Remove cygwin special cases (Bug#6715)

2010-07-24  Juanma Barranquero  <lekktu@gmail.com>

	* .bzrignore, .gitignore: Ignore README.W32 on the root directory.

2010-07-24  Ken Brown  <kbrown@cornell.edu>  (tiny change)

	* configure.in (START_FILES) [cygwin]: Set to pre-crt0.o (Bug#6715).

2010-07-12  Andreas Schwab  <schwab@linux-m68k.org>

	* configure.in (C_WARNINGS_SWITCH, PROFILING_CFLAGS)
	(PROFILING_LDFLAGS): Substitute, don't add them to CFLAGS/LDFLAGS.
	(C_OPTIMIZE_SWITCH): Remove.
	(TEMACS_LDFLAGS2): Add ${PROFILING_LDFLAGS}.

2010-07-11  Andreas Schwab  <schwab@linux-m68k.org>

	* configure.in: Don't check for index and rindex, check for strchr
	and strrchr.  Define strchr and strrchr as index and rindex,
	resp., in src/config.h if not available.

2010-07-08  Dan Nicolaescu  <dann@ics.uci.edu>

	* configure.in: Use -Wold-style-definition if available.
	This helps with the transition to standard C code, it can be
	removed when done.

	* configure.in (PRE_EDIT_LDFLAGS, POST_EDIT_LDFLAGS): Remove.

	* configure.in (UNEXEC_OBJ): Add comment about values for MSDOS
	and MSWindows.

2010-07-07  Andreas Schwab  <schwab@linux-m68k.org>

	* configure.in: Don't check for bcopy, bcmp, bzero.  Don't include
	<strings.h> and don't define bcopy, bzero, BCMP in config.h.

2010-07-07  Dan Nicolaescu  <dann@ics.uci.edu>

	* configure.in (getenv): Remove K&R declaration.

2010-07-02  Jan Djärv  <jan.h.d@swipnet.se>

	* configure.in: Remove define __P.

2010-07-02  Dan Nicolaescu  <dann@ics.uci.edu>

	* configure.in (--enable-use-lisp-union-type): New flag.

2010-06-30  Dan Nicolaescu  <dann@ics.uci.edu>

	Fix CFLAGS for non-GCC compilers.
	* configure.in (CFLAGS): Always use -g like it was done before the
	2010-03-30 change.
	(REAL_CFLAGS): Use CFLAGS for non-GCC to get optimization flags.
	(Bug#6538)

2010-06-30  Glenn Morris  <rgm@gnu.org>

	* configure.in (HAVE_SOUND, HAVE_X_I18N, HAVE_X11R6_XIM):
	Set with AC_DEFINE rather than AH_BOTTOM.

	* configure.in (C_OPTIMIZE_SWITCH, CANNOT_DUMP, SYSTEM_MALLOC)
	(USE_MMAP_FOR_BUFFERS, C_WARNING_SWITCH, CFLAGS, REAL_CFLAGS):
	Set with shell, not cpp.
	(LIBX): Remove, just use -lX11 in the one place this was used.
	(cannot_dump): Replace with CANNOT_DUMP.

2010-06-28  Jan Djärv  <jan.h.d@swipnet.se>

	* configure.in: Add --with-x-toolkit=gtk3.  Remove HAVE_GTK_MULTIDISPLAY,
	check for gtk_file_chooser_dialog_new, and HAVE_GTK_FILE_BOTH (implied
	by minimum required Gtk+ 2.6).  Add checks for functions introduced
	in Gtk+ 2.14 or newer (bug#6505).

2010-06-26  Eli Zaretskii  <eliz@gnu.org>

	* config.bat: Remove white space around "+" in COPY commands.

2010-06-23  Glenn Morris  <rgm@gnu.org>

	* info/dir: Start descriptions in column 32, per Texinfo convention.

2010-06-16  Chong Yidong  <cyd@stupidchicken.com>

	* INSTALL: Update font information (Bug#6389).

2010-06-16  Glenn Morris  <rgm@gnu.org>

	* INSTALL: General update.

2010-06-12  Glenn Morris  <rgm@gnu.org>

	* Makefile.in (install-arch-indep): Delete any old info .gz files first.

2010-06-11  Glenn Morris  <rgm@gnu.org>

	* configure.in (--without-compress-info): New option.
	(GZIP_INFO): New output variable.

	* Makefile.in (GZIP_INFO): New, set by configure.
	(install-arch-indep): Don't gzip info pages if GZIP_INFO is nil.
	Handle man pages in the same way.

2010-06-10  Glenn Morris  <rgm@gnu.org>

	* Makefile.in (install-arch-indep): Gzip the info files too.

	* make-dist: Remove references to non-existent directories and files.

2010-06-08  Dan Nicolaescu  <dann@ics.uci.edu>

	* configure.in: Include <strings.h> and <string.h> instead of
	"strings.h" and "string.h".

2010-06-06  Dan Nicolaescu  <dann@ics.uci.edu>

	* configure.in: Remove code dealing with BSTRING.

2010-06-03  Dan Nicolaescu  <dann@ics.uci.edu>

	* configure.in (AC_PREREQ): Require autoconf 2.65.

	* configure.in (unxec): Do not define and substitute.
	(UNEXEC_OBJ): New output variable, replaces cpp UNEXEC.

2010-06-03  Glenn Morris  <rgm@gnu.org>

	* configure.in (AH_BOTTOM): Remove NOT_C_CODE test, it is always true.

2010-06-02  Dan Nicolaescu  <dann@ics.uci.edu>

	Fix alloca definition when using gcc on non-gnu systems.
	* configure.in: Use the code sequence indicated by "info autoconf"
	for alloca (bug#6170).

2010-05-30  Stefan Monnier  <monnier@iro.umontreal.ca>

	* .bzrignore: Ignore new files from trunk, which appear if you use
	colocated branches (i.e. "bzr switch").

2010-05-28  Glenn Morris  <rgm@gnu.org>

	* configure.in: Simplify some of the $canonical tests.

2010-05-27  Glenn Morris  <rgm@gnu.org>

	* config.bat: Do not preprocess src/Makefile.in.

	* configure.in: Do not preprocess src/Makefile.in.
	(cpp_undefs, CPP_NEED_TRADITIONAL): Remove.
	(AC_EGREP_CPP): Test no longer needed.

	* make-dist: No more Makefile.c files.

2010-05-26  Glenn Morris  <rgm@gnu.org>

	* configure.in (YMF_PASS_LDFLAGS): Remove.
	(PRE_EDIT_LDFLAGS, POST_EDIT_LDFLAGS): New output variables.

	* configure.in (CPPFLAGS, CFLAGS, REAL_CFLAGS):
	Add $GNUSTEP_LOCAL_HEADERS.
	(LDFLAGS, LD_SWITCH_SYSTEM_TEMACS): Add $GNUSTEP_LOCAL_LIBRARIES.

	* configure.in (NS_IMPL_GNUSTEP_INC, NS_IMPL_GNUSTEP_TEMACS_LDFLAGS)
	(GNUSTEP_MAKEFILES): Remove.
	(LD_SWITCH_SYSTEM_TEMACS): Move NS_IMPL_GNUSTEP_TEMACS_LDFLAGS
	stuff to here.

2010-05-25  Glenn Morris  <rgm@gnu.org>

	* configure.in (LD_SWITCH_SYSTEM): Move some gnu-linux stuff...
	(LD_SWITCH_SYSTEM_TEMACS): ... to here.

	* configure.in (LD_SWITCH_SYSTEM_EXTRA): Remove.
	(LD_SWITCH_SYSTEM_TEMACS): Put darwin stuff from LD_SWITCH_SYSTEM_EXTRA
	here instead.

2010-05-24  Romain Francoise  <romain@orebokech.com>

	* make-dist: Look for version in src/emacs.c.
	Use lisp/subr.el rather than lisp/version.el for location check.

2010-05-21  Glenn Morris  <rgm@gnu.org>

	* configure.in (MKDEPDIR): Parallel build tweak.

	* configure.in (ns_frag): New output file.

	* configure.in (OLDXMENU): Set to "nothing" if !HAVE_X11 || USE_GTK.
	(OLDXMENU_TARGET): Set to empty if USE_GTK.

	* configure.in (cannot_dump): New output variable.

2010-05-20  enami tsugutomo  <tsugutomo.enami@jp.sony.com>

	* configure.in: On NetBSD, if terminfo is found, use it in
	preference to termcap.  (Bug#6190)

2010-05-20  Glenn Morris  <rgm@gnu.org>

	* make-dist (src): Include *.mk.
	* config.bat: Concatenate deps.mk onto the end of src/Makefile.
	* configure.in (DEPFLAGS, MKDEPDIR): New output variables.
	(deps_frag): New output file.
	(AUTO_DEPEND): Remove this definition.

	* configure.in (--with-gtk, --with-gcc): Remove option stubs.

2010-05-19  Glenn Morris  <rgm@gnu.org>

	* configure.in (LINKER, YMF_PASS_LDFLAGS): New output variables.
	(ORDINARY_LINK): New AC_DEFINE.
	(LIB_GCC): No need to set if ORDINARY_LINK.

2010-05-18  Glenn Morris  <rgm@gnu.org>

	* configure.in (POST_ALLOC_OBJ) [cygwin]: Omit vm-limit.o.
	(POST_ALLOC_OBJ) [!cygwin]: Set to empty.

	* config.bat (RALLOC_OBJ): Edit to empty if sys_malloc.
	* configure.in (REL_ALLOC): Unset on gnu, gnu-linux if DOUG_LEA_MALLOC.
	(RALLOC_OBJ): New output variable.

	* config.bat (GMALLOC_OBJ, VMLIMIT_OBJ): Edit to empty if sys_malloc.
	* configure.in (GMALLOC_OBJ, VMLIMIT_OBJ): New output variables.

2010-05-17  Stefan Monnier  <monnier@iro.umontreal.ca>

	* Makefile.in (src): Provide the name of the VCS file that witnesses
	a pull.
	($(srcdir)/src/config.in): Handle accidental removal of src/config.in.

2010-05-17  Glenn Morris  <rgm@gnu.org>

	* configure.in (OLDXMENU_DEPS): New output variable.

2010-05-16  Glenn Morris  <rgm@gnu.org>

	* configure.in (ns_appbindir, ns_appresdir): Set using $ns_appdir.

	* configure.in (ns_appdir, ns_appbindir): Add trailing "/" to value.
	* Makefile.in (install-arch-dep): Update for above change.

	* Makefile.in (ns_appdir): Remove.
	(install-arch-dep): Test $ns_appresdir instead of $ns_appdir.

	* configure.in (TEMACS_LDFLAGS2): New output variable.

	* configure.in (NS_IMPL_GNUSTEP_TEMACS_LDFLAGS): New output variable.
	(START_FILES): Set to empty if NS_IMPL_GNUSTEP.
	(GNUSTEP_SYSTEM_HEADERS, GNUSTEP_SYSTEM_LIBRARIES): Do not output,
	nothing uses.

2010-05-16  Dan Nicolaescu  <dann@ics.uci.edu>

	* configure.in: Remove references to usg5-4 and bsd-common, $opsys
	does not use them.
	(X11R5_INHIBIT_I18N): Remove, unused.

2010-05-15  Glenn Morris  <rgm@gnu.org>

	* configure.in (LIBXMENU): Set to empty if !HAVE_X_WINDOWS.

	* configure.in (FONT_OBJ): Set to empty if !HAVE_X_WINDOWS.

2010-05-15  Ken Raeburn  <raeburn@raeburn.org>

	* configure.in: Look for version string in its new location.

2010-05-15  Eli Zaretskii  <eliz@gnu.org>

	* config.bat: Remove support for DJGPP v1.x.

2010-05-15  Glenn Morris  <rgm@gnu.org>

	* configure.in (OLDXMENU_TARGET): New output variable.

	* Makefile.in (install-arch-dep): Update odd NS rule for Emacs version.

	* Makefile.in (install-arch-indep): Remove references to RCS, CVS,
	and other files that no longer exist.

2010-05-14  Glenn Morris  <rgm@gnu.org>

	* configure.in (cpp_undefs): Add mktime, register, X11.

	* configure.in (GPM_MOUSE_SUPPORT): Remove.
	(MOUSE_SUPPORT, TOOLTIP_SUPPORT, WINDOW_SUPPORT): New output variables.
	(HAVE_WINDOW_SYSTEM, HAVE_MOUSE): Move out of AC_BOTTOM.

	* configure.in (NS_IMPL_GNUSTEP_INC): New output variable.
	(GNUSTEP_MAKEFILES): Do not output.

2010-05-13  Glenn Morris  <rgm@gnu.org>

	* configure.in: Fix some paren typos.

	* configure.in (OLDXMENU, LIBXMENU): Set to empty if !HAVE_MENUS.

	* configure.in (LD_SWITCH_X_SITE, C_SWITCH_X_SITE): Do not define.

2010-05-12  Glenn Morris  <rgm@gnu.org>

	* configure.in (LIB_SRC_EXTRA_INSTALLABLES): Remove, unused.

	* configure.in (LIB_GCC): New output variable.

2010-05-11  Glenn Morris  <rgm@gnu.org>

	* make-dist (msdos): No more mainmake.

	* configure.in: Generate lib-src/Makefile directly, do not run cpp.
	* config.bat: Do not run cpp on lib-src/Makefile.in.

	* config.bat [HAVE_X11]: Run sed3x.inp on lib-src/Makefile.

2010-05-10  Glenn Morris  <rgm@gnu.org>

	* configure.in (LIBS_SYSTEM): New output variable, replacing cpp.

	* configure.in (MAIL_USE_FLOCK, MAIL_USE_LOCKF): New AC_DEFINEs.
	(BLESSMAIL_TARGET): New output variable.

2010-05-08  Štěpán Němec  <stepnem@gmail.com>  (tiny change)

	* INSTALL: Fix typos.

2010-05-08  Chong Yidong  <cyd@stupidchicken.com>

	* configure.in: Add check for buggy version of GCC (Bug#6031).

2010-05-08  Glenn Morris  <rgm@gnu.org>

	* configure.in (HAVE_LIBNCURSES): New local variable.
	(TERMINFO, LIBS_TERMCAP, TERMCAP_OBJ): New output variables,
	replacing cpp in src/s/*.h and src/Makefile.in.

2010-05-07  Chong Yidong  <cyd@stupidchicken.com>

	* Version 23.2 released.

2010-05-07  Stefan Monnier  <monnier@iro.umontreal.ca>

	* configure.in: Add tests for `isnan' and `copysign'.

2010-05-07  Eli Zaretskii  <eliz@gnu.org>

	* config.bat: Allow for 2 leading `#'s in comments in
	src/Makefile.in.

2010-05-07  Glenn Morris  <rgm@gnu.org>

	* configure.in (LD_SWITCH_SYSTEM): Set with configure, not cpp.
	Merges logic from src/s/* and src/Makefile.in.
	(LD_SWITCH_SYSTEM_TEMACS): New output variable.

2010-05-07  Dan Nicolaescu  <dann@ics.uci.edu>

	Define START_FILES and LIB_STANDARD using autoconf.
	* configure.in (START_FILES, LIB_STANDARD): New definitions, moved
	here from src/s/*.h.
	(HAVE_CRTIN): Remove, inline logic in the netbsd
	START_FILES/LIB_STANDARD computation.

2010-05-06  Glenn Morris  <rgm@gnu.org>

	* configure.in (AC_PROG_LN_S): Remove test, nothing uses @LN_S@.

	* Makefile.in (CPP, C_SWITCH_SYSTEM, ALLOCA, LN_S, C_SWITCH_X_SITE)
	(LD_SWITCH_X_SITE): Remove unused variables.

2010-05-04  Glenn Morris  <rgm@gnu.org>

	* configure.in (LD_SWITCH_X_SITE_AUX): Use AC_SUBST only, not AC_DEFINE
	as well.
	(LD_SWITCH_X_SITE_AUX_RPATH): New output variable.

	* configure.in (LD_SWITCH_SYSTEM_TEMACS): New output variable.

	* configure.in (C_SWITCH_MACHINE, C_SWITCH_SYSTEM): New output
	variables, replacing c_switch_machine, c_switch_system.
	* Makefile.in (C_SWITCH_SYSTEM): Use @C_SWITCH_SYSTEM@ rather than
	@c_switch_system@.

2010-05-03  Glenn Morris  <rgm@gnu.org>

	* configure.in (LIBXT_OTHER, LIBX_OTHER): New output variables.

	* make-dist: There are no more src/m/*.inp files.

2010-05-01  Dan Nicolaescu  <dann@ics.uci.edu>

	* configure.in (LD_SWITCH_MACHINE, ld_switch_machine): Remove, unused.
	(ac_link): Do not use ld_switch_machine.

2010-05-01  Glenn Morris  <rgm@gnu.org>

	* configure.in (OTHER_OBJ): Remove.
	(PRE_ALLOC_OBJ, POST_ALLOC_OBJ): New output variables.

2010-04-30  Glenn Morris  <rgm@gnu.org>

	* configure.in (OTHER_OBJ): Always include vm-limit.o on Cygwin.
	Elsewhere, maybe include it.

	* configure.in (TOOLKIT_LIBW) [HAVE_GTK]: Set to $GTK_LIBS.
	(OLDXMENU, LIBXMENU): New output variables.

	* configure.in (OTHER_OBJ): New output variable.

2010-04-28  Glenn Morris  <rgm@gnu.org>

	* configure.in (CYGWIN_OBJ): New output variable.

	* configure.in (GPM_MOUSE_SUPPORT): New output variable.

	* configure.in (FONT_OBJ): New output variable.

	* configure.in (LIBXMU): New output variable.

	* configure.in (NS_OBJ, NS_SUPPORT): New output variables.

	* configure.in (machine, canonical): On amdx86-64, check for a 32-bit
	userland and maybe change values to i386 (move test from s/amdx86-64.h).

2010-04-27  Glenn Morris  <rgm@gnu.org>

	* configure.in (LIBXTR6): New output variable.  Move unixware special
	case here from src/s/unixware.h.

	* configure.in (LUCID_LIBW, MOTIF_LIBW): No longer substitute
	in Makefiles.
	(TOOLKIT_LIBW): New output variable, replacing LUCID_LIBW/MOTIF_LIBW.

	* configure.in (HAVE_MOTIF_2_1): Remove unused variable.
	(LIBXP): No longer substitute in Makefiles.
	(MOTIF_LIBW): New output variable.  Move system-specific settings here
	from src/s files.

2010-04-27  Dan Nicolaescu  <dann@ics.uci.edu>

	Reduce CPP usage.
	* configure.in (LIB_X11_LIB): Remove, inline in the only user.
	(unexec): Define unconditionally, all platforms define
	UNEXEC.  AC_SUBST it.
	(UNEXEC_SRC): Remove, unused.
	(C_SWITCH_X_SYSTEM): Define using autoconf, not cpp.

2010-04-27  Glenn Morris  <rgm@gnu.org>

	* configure.in (HAVE_MOTIF_2_1, HAVE_LIBXP): Remove unused AC_DEFINEs,
	replaced by LIBXP.

	* configure.in (--with-crt-dir): Doc fix (now valid for all platforms).
	(CRT_DIR): On (powerpc64|sparc64)-*-linux-gnu*, default to /usr/lib64.
	On hpux10-20, default to /lib.

	* configure.in (LUCID_LIBW, LIBXP, WIDGET_OBJ): New output variables.

2010-04-26  Dan Nicolaescu  <dann@ics.uci.edu>

	* configure.in (LIBS_MACHINE): Remove, unused.

	* configure.in (LIB_MATH): New output variable.  Set it for some systems.

2010-04-24  Glenn Morris  <rgm@gnu.org>

	* configure.in (CRT_DIR): New output variable.
	(--with-crt-dir): New option.  (Bug#5655)
	(HAVE_LIB64_DIR): Remove.

2010-04-22  Dan Nicolaescu  <dann@ics.uci.edu>

	* configure.in (REAL_CFLAGS, CFLAGS): Restore -g for gcc.

2010-04-22  Miles Bader  <miles@gnu.org>

	* configure.in: Get rid of "unix" pre-defined macro when
	preprocessing Makefile.  (Bug#5857)

2010-04-21  Andreas Schwab  <schwab@linux-m68k.org>

	Avoid non-portable shell command negation
	* configure.in: Revert last change.

2010-04-21  Jan Djärv  <jan.h.d@swipnet.se>

	* configure.in: Change "if test ! -f" to "if ! test -f".

2010-04-21  Glenn Morris  <rgm@gnu.org>

	* configure.in (LIBSELINUX_LIBS): Always substitute in Makefiles.
	(GTK_OBJ, DBUS_OBJ, LIBXSM, XMENU_OBJ, XOBJ): New output variables.

2010-04-21  Karel Klíč  <kklic@redhat.com>

	* configure.in: New option: --with(out)-selinux, on by default.
	Set HAVE_LIBSELINUX if we find libselinux, and substitute
	LIBSELINUX_LIBS in Makefiles.

2010-04-01  Dan Nicolaescu  <dann@ics.uci.edu>

	* configure.in: Remove all references to LIBX11_SYSTEM.

2010-03-30  Dan Nicolaescu  <dann@ics.uci.edu>

	* configure.in: Remove all references to C_DEBUG_SWITCH.

2010-03-27  Eli Zaretskii  <eliz@gnu.org>

	* config.bat <lib-src>: Edit out lines that begin with several #
	characters.

2010-03-20  Dan Nicolaescu  <dann@ics.uci.edu>

	* configure.in: Remove support for old UNIX System V systems and
	for Unixware on non-x86 machines.

	* configure.in: Remove support for Solaris on PPC and for old versions.

	* configure.in: Remove non-working lynxos port.

2010-03-19  Dan Nicolaescu  <dann@ics.uci.edu>

	* .dir-locals.el (c-mode): Turn on whitespace-mode for diff-mode.

2010-03-19  Glenn Morris  <rgm@gnu.org>

	* configure.in (HAVE_LIBNCURSES): Add a description to make autoheader
	happy.

2010-03-18  Jan Djärv  <jan.h.d@swipnet.se>

	* configure.in: Check for tputs and friends, abort if not
	found (bug#5735).

2010-03-18  Glenn Morris  <rgm@gnu.org>

	* configure.in (--with-x-toolkit): In the help text, say which options
	are synonyms.

	* configure.in (--with-mmdf, --with-mail-unlink):
	New options, off by default.
	(--with-mailhost): New option to set default POP host.
	(LIBXPM, LIBJPEG, LIBPNG, LIBTIFF, LIBGIF, LIBGPM, LIBS_MAIL)
	(LIBHESIOD, LIBRESOLV, COM_ERRLIB, CRYPTOLIB, KRB5LIB, DESLIB, KRB4LIB):
	New variables, substituted in Makefiles.
	(try_libungif, ac_gif_lib_name): Replace with HAVE_GIF=maybe, LIBGIF.
	(LIBGIF): Use AC_SUBST rather than AC_DEFINE.
	(HAVE_LIBMAIL, HAVE_LIBLOCKFILE, HAVE_LIBCOM_ERR, HAVE_LIBCRYPTO)
	(HAVE_LIBK5CRYPTO, HAVE_LIBKRB5, HAVE_LIBDES425, HAVE_LIBDES)
	(HAVE_LIBKRB4, HAVE_LIBKRB): New AC_DEFINEs.

2010-03-18  Tetsurou Okazaki  <okazaki@be.to>  (tiny change)

	* Makefile.in (uninstall): Handle the case where archlibdir does not
	exist.  (Bug#5720)

2010-03-12  Eli Zaretskii  <eliz@gnu.org>

	These changes remove termcap.c from the build on POSIX platforms.
	* configure.in <AC_CHECK_HEADERS>: Remove termcap.h.

	* configure: Regenerated.

2010-03-10  Chong Yidong  <cyd@stupidchicken.com>

	* Branch for 23.2.

2010-01-31  Juri Linkov  <juri@jurta.org>

	* .bzrignore: Add TAGS-LISP.

2010-01-23  Giorgos Keramidas  <keramida@ceid.upatras.gr>  (tiny change)

	* configure.in: Check for utmp.h availability (FreeBSD 9.x lacks
	this header file).

2010-01-12  Juanma Barranquero  <lekktu@gmail.com>

	* .bzrignore: Ignore all .exe, instead of individual files.

2010-01-12  Chong Yidong  <cyd@stupidchicken.com>

	* configure.in: Explicitly check for and link to -lXrender.

2010-01-12  Glenn Morris  <rgm@gnu.org>

	* INSTALL.BZR, README: Use bug-gnu-emacs rather than emacs-pretest-bug
	for bug reports for development versions.

2010-01-02  Eli Zaretskii  <eliz@gnu.org>

	* .bzrignore: Add more ignored patterns, including for the MS-DOS
	build.

2009-12-27  Karl Fogel  <kfogel@red-bean>

	* INSTALL.BZR: Rename from INSTALL.CVS; edit to talk about Bazaar.
	* INSTALL, autogen.sh, configure.in, configure: Adjust accordingly.

2009-12-17  Glenn Morris  <rgm@gnu.org>

	* .dir-locals.el (bug-reference-url-format): Change to debbugs.gnu.org.

2009-12-15  Glenn Morris  <rgm@gnu.org>

	* info/dir: Add EDT entry.
	* Makefile.in (INFO_FILES): Add edt.

2009-12-10  Jan Djärv  <jan.h.d@swipnet.se>

	* configure.in: Check for RSVG if GNUstep is used.

2009-12-09  Jan Djärv  <jan.h.d@swipnet.se>

	* configure.in: Don't check for RSVG or GConf unless X11 is used.

2009-12-09  Ken Brown  <kbrown@cornell.edu>  (tiny change)

	* configure.in: Allow compiling Emacs with GTK on Cygwin.

2009-12-01  Glenn Morris  <rgm@gnu.org>

	* make-dist: Add etc/images/mpc directory.

2009-11-21  Jan Djärv  <jan.h.d@swipnet.se>

	* configure.in: Don't check for GConf unless X is used.

2009-11-20  Dan Nicolaescu  <dann@ics.uci.edu>

	* configure.in: Use -Wdeclaration-after-statement if available.

2009-11-17  Jan Djärv  <jan.h.d@swipnet.se>

	* configure.in: New option: --with(out)-gconf.
	Set HAVE_GCONF if we find gconf.

2009-11-17  Glenn Morris  <rgm@gnu.org>

	* Makefile.in (INFO_FILES): Add semantic.

2009-11-16  Chong Yidong  <cyd@stupidchicken.com>

	* info/dir: Add Semantic.

2009-11-16  Glenn Morris  <rgm@gnu.org>

	* Makefile.in (install-arch-indep): Use a more restrictive Makefile
	pattern, so as not to exclude makefile*.el.  (Bug#4912)

2009-11-14  Jan Djärv  <jan.h.d@swipnet.se>

	* configure.in: --enable-autodepend is new.  Check for GNU Make
	and that gcc supports -MMD -MF.  Define AUTO_DEPEND if we can use
	gcc and GNU make to generate dependencies.

2009-10-27  Glenn Morris  <rgm@gnu.org>

	* make-dist: Make links to doc/lispintro/*.pdf.

2009-10-23  Jim Meyering  <meyering@redhat.com>

	* configure.in: Invoke $CPP with -P when creating Makefile and
	src/Makefile.  Without this, gcc 4.4.2 converts each
	backslash-newline pair in the input to a bare newline, yielding
	invalid Makefiles.

	* configure: Regenerate.

2009-10-19  Dan Nicolaescu  <dann@ics.uci.edu>

	* configure.in (vax-dec-vms): Remove, not supported anymore.

2009-10-15  Adrian Robert  <Adrian.B.Robert@gmail.com>

	* configure.in (NS_HAVE_NSINTEGER): Back out previous change.
	(*-apple-darwin*): Add x86_64 architecture.

2009-10-14  Dan Nicolaescu  <dann@ics.uci.edu>

	* config.guess, config.sub: Updated from master source.

2009-10-11  Adrian Robert  <Adrian.B.Robert@gmail.com>

	* configure.in (NS_HAVE_NSINTEGER): Remove this test and define.

2009-10-07  Edward Trumbo  <etrumbo@comcast.net>  (tiny change)

	* Makefile.in (INFO_FILES): Add EDE and EIEIO.

2009-09-29  Glenn Morris  <rgm@gnu.org>

	* make-dist (check): Update for two new levels of subdirectory in lisp/.

2009-09-17  Dan Nicolaescu  <dann@ics.uci.edu>

	* config.guess, config.sub: Updated from master source.

	* configure.in (OTHER_FILES): Define using autoconf not cpp.

2009-09-14  Dan Nicolaescu  <dann@ics.uci.edu>

	* .dir-locals.el (change-log-mode): Restore bug-reference-mode.

2009-09-13  Chong Yidong  <cyd@stupidchicken.com>

	* INSTALL: Update URL for GNU FreeFont.

2009-09-09  Glenn Morris  <rgm@gnu.org>

	* Makefile.in (install-arch-indep): Don't recursively change perms of
	site-lisp and infodir.  There may be non-Emacs files in here, and the
	files supplied by Emacs are all handled explicitly already.  (Bug#3800)
	(mkdir): Set umask to world-readable before creating directories.
	mkinstalldirs already checks if dirs exist, don't duplicate this test.

2009-08-29  Glenn Morris  <rgm@gnu.org>

	* Makefile.in (info-real): Don't ignore errors from doc Makefiles.
	(info): Don't give an error in the absence of makeinfo - let the doc
	Makefiles do that, if the info files need rebuilding.  (Bug#3982)

2009-08-23  Ken Raeburn  <raeburn@raeburn.org>

	* Makefile.in (install-arch-indep): If the versioned DOC-####
	generated during loadup+dump isn't found, install the plain DOC
	file that always gets generated, in case CANNOT_DUMP is set.

	* configure.in: Warn if package version specified here doesn't
	match the version in version.el.
	* configure: Regenerate.

2009-08-22  Michael Albinus  <michael.albinus@gmx.de>

	* configure.in: AC_CHECK_FUNCS dbus_watch_get_unix_fd.

	* configure: Regenerate.

2009-08-19  Glenn Morris  <rgm@gnu.org>

	* INSTALL: Remove reference to cvtmail.

2009-08-15  CHENG Gao  <chenggao@gmail.com>

	* Makefile.in (install-arch-indep): Remove .DS_Store files (MacOSX).

2009-08-02  Kevin Ryde  <user42@zip.com.au>

	* INSTALL: Fix free fonts URL.

2009-07-22  Glenn Morris  <rgm@gnu.org>

	* configure.in (AC_PREREQ): Require autoconf 2.62.

2009-07-04  Andreas Schwab  <schwab@linux-m68k.org>

	* configure.in (--enable-checking, --enable-profiling):
	Use AS_HELP_STRING.

2009-07-03  Dan Nicolaescu  <dann@ics.uci.edu>

	* configure.in (--enable-profiling): New option.
	(mips-*-netbsd*, mipsel-*-netbsd*, mipseb-*-netbsd*): Use machine=mips.

2009-06-27  Glenn Morris  <rgm@gnu.org>

	* configure.in: Restore netbsd on mips, mipsel, mipseb.

2009-06-26  Dan Nicolaescu  <dann@ics.uci.edu>

	* configure.in (--enable-checking): New option.

2009-06-24  Glenn Morris  <rgm@gnu.org>

	* make-dist: Warn if subdir does not exist in source.
	(nextstep/Cocoa/Emacs.base/Contents/Resources/preferences.nib)
	(nextstep/GNUstep/Emacs.base/Resources/preferences.gorm):
	No longer make links.

2009-06-24  Yavor Doganov  <yavor@gnu.org>

	* make-dist (tempdir): Don't create directories preferences.gorm
	and preferences.nib, they are no longer required.

2009-06-21  Chong Yidong  <cyd@stupidchicken.com>

	* Branch for 23.1.

2009-06-12  Chong Yidong  <cyd@stupidchicken.com>

	* configure.in: Delete mac-fix-env target, which has been
	removed (Bug#3531).

2009-05-06  Stefan Monnier  <monnier@iro.umontreal.ca>

	* configure.in: Don't define CANNOT_DUMP for GNUstep any more.

2009-05-05  Per Starbäck  <per@starback.se>  (tiny change)

	* BUGS: Use new binding of view-emacs-problems.

2009-05-04  Simon Leinen  <simon.leinen@switch.ch>  (tiny change)

	* Makefile.in (install-arch-dep): Avoid using $$(..) construct,
	for Solaris compatibility.

2009-04-25  Chong Yidong  <cyd@stupidchicken.com>

	* configure: Regenerate.

	* configure.in: Disable use of FreeType without libXft.

2009-04-19  Jan Djärv  <jan.h.d@swipnet.se>

	* configure.in (HAVE_GTK_FILE_SELECTION, HAVE_GTK_FILE_CHOOSER):
	Check if it is declared in gtk.h.

2009-04-12  Andreas Schwab  <schwab@linux-m68k.org>

	* Makefile.in (install-arch-indep): Remove .gitignore files.

2009-04-03  Kenichi Handa  <handa@m17n.org>

	* INSTALL: Make the section "Complex Text Layout support
	libraries" the first of "ADDITIONAL DISTRIBUTION FILES".

2009-03-06  Dan Nicolaescu  <dann@ics.uci.edu>

	* configure.in (rs6000-ibm-aix6*): Fix typo.

2009-03-04  Glenn Morris  <rgm@gnu.org>

	* Makefile.in (INFO_FILES): Add auth.

2009-03-03  Glenn Morris  <rgm@gnu.org>

	* info/dir: Add Auth-source.

2009-02-28  Stefan Monnier  <monnier@iro.umontreal.ca>

	* Makefile.in (src): Fix last change so the first `cd' doesn't affect
	the second.

2009-02-28  Eli Zaretskii  <eliz@gnu.org>

	* config.bat: Copy .dbxinit to _dbxinit.

	* make-dist (Making links to `info'): Remove .gitignore.

2009-02-28  Stefan Monnier  <monnier@iro.umontreal.ca>

	* Makefile.in (lib-src, lisp): Use simpler rule.
	(src): Be more specific to avoid recompiling all the .elc files just
	because the bootstrap-emacs is missing.

2009-02-26  Chong Yidong  <cyd@stupidchicken.com>

	* configure.in: Require librsvg >= 2.11.

2009-02-23  Adrian Robert  <Adrian.B.Robert@gmail.com>

	* configure.in (HAVE_XFT, HAVE_FREETYPE, HAVE_LIBOTF)
	(HAVE_M17N_FLT): Don't check for these unless HAVE_X11.

2009-02-04  Adrian Robert  <Adrian.B.Robert@gmail.com>

	* configure.in (COCOA_EXPERIMENTAL_CTRL_G): Drop.

2009-02-03  Glenn Morris  <rgm@gnu.org>

	* make-dist: Add some missing files, remove some that are no longer
	present.

2009-02-02  Glenn Morris  <rgm@gnu.org>

	* make-dist: Add some missing nextstep/ files.

2009-01-22  Yavor Doganov  <yavor@gnu.org>  (tiny change)

	* configure.in (HAVE_RSVG): Use librsvg under HAVE_NS also.  (Bug#616)

2009-01-22  Dan Nicolaescu  <dann@ics.uci.edu>

	* configure.in: Add support for m68k-*-netbsd.

2009-01-14  Juri Linkov  <juri@jurta.org>

	* .dir-locals.el (change-log-mode): Remove bug-reference-mode.

	* .dir-locals.el (change-log-mode): Add bug-reference-url-format
	and bug-reference-mode.

2009-01-11  Juri Linkov  <juri@jurta.org>

	* INSTALL.CVS: Move configuration explicitly to the first step.

2009-01-09  Glenn Morris  <rgm@gnu.org>

	* .dir-locals.el: Don't set indent-tabs-mode.

2008-12-30  Kenichi Handa  <handa@m17n.org>

	* configure.in: Define HAVE_OTF_GET_VARIATION_GLYPHS if libotf has
	the function OTF_get_variation_glyphs.

2008-12-30  Jan Djärv  <jan.h.d@swipnet.se>

	* Makefile.in (install-arch-dep): Remove old directories in
	ns_app* before moving new directories there.

2008-12-27  Dan Nicolaescu  <dann@ics.uci.edu>

	* .dir-locals.el: Remove non-working entry for pmail.
	(fill-column): Fix typo.
	(change-log-mode): Add fill column.

2008-12-26  Eli Zaretskii  <eliz@gnu.org>

	* config.bat: Produce _dir-locals.el from .dir-locals.el.

2008-12-23  Dan Nicolaescu  <dann@ics.uci.edu>

	* make-dist (tempdir): Distribute .dir-locals.el.

	* .dir-locals.el: New file.

2008-12-19  Eli Zaretskii  <eliz@gnu.org>

	* config.bat (--with-system-malloc): New option; see msdos/INSTALL
	for rationale.

2008-12-13  Glenn Morris  <rgm@gnu.org>

	* Makefile.in (install-arch-indep): Add new man-pages.
	(manext): Remove variable.
	(MAN_PAGES): New variable.
	(install-arch-indep, uninstall): Use MAN_PAGES for list of files to add
	and remove.
	(uninstall): Remove desktop file and icons, game scores if empty.

2008-12-11  Dan Nicolaescu  <dann@ics.uci.edu>

	* config.guess, config.sub: Updated from master source.

2008-12-10  Dan Nicolaescu  <dann@ics.uci.edu>

	* Makefile.in (install-arch-indep): Install ebrowse.1.

2008-12-09  Ali Bahrami  <ali_gnu@emvision.com>  (tiny change)

	* configure.in: Add Solaris on x86_64.

2008-12-09  Dan Nicolaescu  <dann@ics.uci.edu>

	* config.guess, config.sub: Updated from master source.

2008-12-08  Eli Zaretskii  <eliz@gnu.org>

	* info/dir: Fix last change.

2008-12-07  Eli Zaretskii  <eliz@gnu.org>

	* info/dir: Untabify.

2008-11-28  Ulrich Müller  <ulm@gentoo.org>

	* configure.in: Fix last change.

2008-11-28  Richard M Stallman  <rms@gnu.org>

	* configure.in (mips64-*-linux-gnu*, mips64el-*-linux-gnu*):
	New configurations.

2008-11-20  Josh Elsasser  <josh@elsasser.org>  (tiny change)

	* configure.in: Add hppa-*-openbsd* with machine hp800; mistakenly
	removed while misclassified as now unsupported hp9000s300.  (Bug#1365)

2008-11-15  Eli Zaretskii  <eliz@gnu.org>

	* Makefile.in (INFO_FILES): Remove ns-emacs.

	* info/dir (NS-Emacs): Remove entry.

2008-11-08  Eli Zaretskii  <eliz@gnu.org>

	* INSTALL: Move MS-DOS specific instructions to msdos/INSTALL.

2008-11-07  Glenn Morris  <rgm@gnu.org>

	* configure.in (HAVE_LIB64_DIR): Check for crtn.o.  (Bug#1287)

2008-10-31  Eli Zaretskii  <eliz@gnu.org>

	* config.bat: Tell user to expect one "File not found" message
	while the `doc' directory is being configured.

2008-10-30  Chong Yidong  <cyd@stupidchicken.com>

	* update-subdirs: Put obsolete directory last.

2008-10-30  Emanuele Giaquinta  <emanuele.giaquinta@gmail.com>

	* configure.in: Check fontconfig always.

2008-10-30  Dan Nicolaescu  <dann@ics.uci.edu>

	* configure (*-solaris2.[7-9]*): Fix typo.

2008-10-24  Glenn Morris  <rgm@gnu.org>

	* configure.in (--without-sync-input, --with-pkg-config-prog):
	Help strings start with lower case.
	(--with-gnustep-conf): New option.
	(GNUSTEP_CONFIG_FILE): Use, instead of fixed /etc/GNUstep/GNUstep.conf.

2008-10-24  Yavor Doganov  <yavor@gnu.org>  (tiny change)

	* configure.in: Use `.' instead of `source' to source GNUstep.conf.
	Exit with an error if `--with-ns' was specified but <AppKit/AppKit.h>
	is not found.  (Bug#1230)

2008-10-23  Ali Bahrami  <ali_gnu@emvision.com>  (tiny change)

	* configure (*-sunos5*, *-solaris*): Use the new file sol2-10.h.
	Use sol2-6.h for Solaris 7-9.

2008-10-18  Ulrich Müller  <ulm@gentoo.org>

	* configure.in: Add support for GNU/Linux on SuperH.

2008-10-12  Andreas Schwab  <schwab@suse.de>

	* configure.in: Only check for m17n-flt if HAVE_LIBOTF.

2008-10-03  Adrian Robert  <Adrian.B.Robert@gmail.com>

	* configure.in: Report USE_TOOLKIT_SCROLLBARS as such (not mentioning
	"X") to avoid confusion.

	* configure: Regenerate.

2008-09-07  Romain Francoise  <romain@orebokech.com>

	* make-dist: Distribute doc/man/ChangeLog.

2008-08-28  Chong Yidong  <cyd@stupidchicken.com>

	* configure.in: Disable XFT and Freetype when without X.

	* configure: Regenerate.

2008-08-24  Dan Nicolaescu  <dann@ics.uci.edu>

	* configure.in (NS_IMPL_GNUSTEP): Increase pure size.

2008-08-21  Christian Faulhammer  <opfer@gentoo.org>  (tiny change)

	* configure.in (GNUSTEP_SYSTEM_HEADERS):
	Define GNUSTEP_SYSTEM_HEADERS and GNUSTEP_SYSTEM_LIBRARIES.

	* configure: Regenerate.

2008-08-20  Eli Zaretskii  <eliz@gnu.org>

	* configure.in: Move "#define subprocesses" before
	config_opsysfile is included.

2008-08-19  Kenichi Handa  <handa@m17n.org>

	* INSTALL (Extra fonts): Mention local fonts, don't mention
	mule-unicode.

2008-08-16  Chong Yidong  <cyd@stupidchicken.com>

	* make-dist: Omit info/.arch-inventory.

2008-08-16  Jason Rumney  <jasonr@gnu.org>

	* make-dist (tempdir/nt): Link emacsclient.rc.

2008-08-07  Dan Nicolaescu  <dann@ics.uci.edu>

	* configure.in (LIB_SRC_EXTRA_INSTALLABLES): New variable.
	AC_SUBST it.
	(GNU_OBJC_CFLAGS): Define as a shell variable instead of #define.
	AC_SUBST it.
	(OTHER_FILES): Always define for HAVE_NS.
	(C_SWITCH_X_SYSTEM): Don't define as empty for NS_IMPL_COCOA.
	* configure: Regenerate.

2008-08-07  Andreas Schwab  <schwab@suse.de>

	* configure.in: Correctly handle
	--enable-cocoa-experimental-ctrl-g=no and
	--enable-ns-self-contained=yes.

2008-08-06  Adrian Robert  <Adrian.B.Robert@gmail.com>

	* configure.in (NS_HAVE_INTEGER): Rename to NS_HAVE_NSINTEGER.
	(C_SWITCH_X_SYSTEM): Drop -MMD -MP under NS_IMPL_GNUstep.
	Don't bother undef'ing since won't have desired effect.

2008-08-06  Andreas Schwab  <schwab@suse.de>

	* configure.in: Fix quoting.

2008-08-06  Chong Yidong  <cyd@stupidchicken.com>

	* configure.in (COCOA_EXPERIMENTAL_CTRL_G): Fix 2008-08-04 change.

2008-08-05  Ulrich Müller  <ulm@gentoo.org>

	* configure.in: Add checks for krb5_error.text and
	krb5_error.e_text struct members.

2008-08-04  Chong Yidong  <cyd@stupidchicken.com>

	* configure.in: Test for existence of NSInteger.
	Suggested by Yavor Doganov.

2008-08-02  Romain Francoise  <romain@orebokech.com>

	* Makefile.in (INFO_FILES): Add mairix-el.

2008-07-31  Dan Nicolaescu  <dann@ics.uci.edu>

	* make-dist:
	* README: Remove VMS support.
	* vms: Remove directory.

2008-07-31  Dan Nicolaescu  <dann@ics.uci.edu>

	* configure.in (MULTI_KBOARD): Remove.

2008-07-30  Dan Nicolaescu  <dann@ics.uci.edu>

	* configure.in (DO_BLOCK_INPUT): Remove, unused.

2008-07-29  Chong Yidong  <cyd@stupidchicken.com>

	* info/dir (File): Add mairix-el.

2008-07-27  Dan Nicolaescu  <dann@ics.uci.edu>

	Remove support for Mac Carbon.
	* mac: Remove directory.
	* make-dist:
	* configure.in:
	* README:
	* Makefile.in:
	* INSTALL: Remove code for Carbon.
	* configure: Regenerate.

2008-07-26  Adrian Robert  <Adrian.B.Robert@gmail.com>

	* Makefile.in (install-arch-dep): Fix typo in NS installation commands.

2008-07-25  Chong Yidong  <cyd@stupidchicken.com>

	* configure.in: Check for getrlimit.

	* configure: Regenerate.

2008-07-23  Dan Nicolaescu  <dann@ics.uci.edu>

	* configure.in (LD_SWITCH_SITE): Remove, set the values directly
	in src/Makefile.in.
	(static): Remove, autoconf would always comment it out anyway.
	(subprocesses): Define unconditionally.

2008-07-19  Yavor Doganov  <yavor@gnu.org>  (tiny change)

	* configure.in: Fix typo in GNUSTEP_MAKEFILES setting for HAVE_NS
	compilation under GNUstep.

2008-07-18  Kenichi Handa  <handa@m17n.org>

	* INSTALL (Complex Text Layout support libraries): Delete the
	paragraph about --enable-font-backend.

2008-07-17  Adrian Robert  <Adrian.B.Robert@gmail.com>

	* configure.in: Print out some info to user for NeXTstep builds.
	(ns-app): Remove enable option.
	(ns-self-contained): Add enable option.
	(ns_appbindir, ns_appresdir, ns_appsrc): Set them based on Cocoa or
	GNUstep, use to set install prefixes, and substitute in Makefiles.
	* configure: Regenerate.
	* Makefile.in (install-arch-dep): Perform post-install cleanup inside
	NS app bundle.

2008-07-17  Stefan Monnier  <monnier@iro.umontreal.ca>

	* configure.in: Extract and substitute GNUSTEP_MAKEFILES.

2008-07-16  Adrian Robert  <Adrian.B.Robert@gmail.com>

	* configure.in: Change GNUSTEP to NS_IMPL_GNUSTEP, COCOA to
	NS_IMPL_COCOA.

2008-07-16  Glenn Morris  <rgm@gnu.org>

	* configure.in (with_kerberos, with_kerberos5, with_hesiod):
	Fix tests for OPTION_DEFAULT_OFF (variables never unset).
	(with_carbon, with_ns): Remove dead code, since OPTION_DEFAULT_OFF means
	never unset.

	* make-dist: Add nextstep/ directories.
	(src, lib-src): Add .m files.

2008-07-16  Dan Nicolaescu  <dann@ics.uci.edu>

	* configure.in (freebsd, kfreebsd): Undo part of previous change.
	(USER_FULL_NAME): Remove, not used anymore.
	* configure: Regenerate.

2008-07-15  Adrian Robert  <Adrian.B.Robert@gmail.com>

	Changes and additions for NeXTstep windowing system (Cocoa and
	GNUstep) support.

	* configure.in: Add support for NS window system: --with-ns (default
	off), --enable-ns-app, --enable-cocoa-experimental-ctrl-g; improve add
	sparc detection for FreeBSD variants, checks for Cocoa and GNUstep,
	disable font backend if window system is "none", not if !HAVE_X11.
	* Makefile.in: Add ns-emacs to INFO_FILES, add ns_appdir variable.
	(install-arch-dep): Add commands to assemble NS .app package.

2008-07-10  Dan Nicolaescu  <dann@ics.uci.edu>

	* configure.in: Use macppc for Darwin.  Remove references to
	desupported systems.
	* configure: Regenerate.

2008-07-05  Glenn Morris  <rgm@gnu.org>

	* make-dist (EMACS): Doc fix.
	(lisp): There are no *.dat or image files here any more.
	(src): There are no *.s files here any more.
	(etc/images, etc/images/*): Link to most regular files.

2008-07-04  Emanuele Giaquinta  <emanuele.giaquinta@gmail.com>  (tiny change)

	* configure.in: Remove reference to deleted $USE_FONT_BACKEND.

2008-07-01  Glenn Morris  <rgm@gnu.org>

	* configure.in (cpp_undefs): Rename from `undefs', update uses.
	Use $srcdir rather than $top_srcdir.  Set before calling AC_OUTPUT,
	and explicitly export there.  (Bug#507.)

2008-06-26  Dan Nicolaescu  <dann@ics.uci.edu>

	* configure.in:
	* configure: Remove references to obsolete systems.

2008-06-25  Stefan Monnier  <monnier@iro.umontreal.ca>

	* Makefile.in (Makefile): Use it for its timestamp value as well, and
	make it depend on all other */.in files.
	(src/Makefile, src/config.stamp, lib-src/Makefile)
	(doc/emacs/Makefile, doc/misc/Makefile, doc/lispref/Makefile)
	(doc/lispintro/Makefile, oldXMenu/Makefile, lwlib/Makefile)
	(leim/Makefile, lisp/Makefile): Remove those overlapping targets.
	(leim, ${SUBDIR}, blessmail): Only depend on Makefile now.

	* configure.in: Don't create src/config.stamp any more.

2008-06-22  Stefan Monnier  <monnier@iro.umontreal.ca>

	* Makefile.in (${SUBDIR}): Pass additional BOOTSTRAPEMACS argument.

2008-06-22  Glenn Morris  <rgm@gnu.org>

	* Makefile.in (top_bootclean): Remove obsolete references to lock/.

2008-06-21  Romain Francoise  <romain@orebokech.com>

	* Makefile.in (INFO_FILES): Add sasl.

2008-06-21  Stefan Monnier  <monnier@iro.umontreal.ca>

	* Makefile.in (maybe_bootstrap, src/bootstrap-emacs${EXEEXT})
	(bootstrap-build): Remove.
	(top_bootclean): New var.
	(top_distclean, bootstrap-clean): Use it.
	(bootstrap): Don't recheck config.  Make normally.

2008-06-20  Stefan Monnier  <monnier@iro.umontreal.ca>

	* Makefile.in (SUBDIR): Include `lisp'.
	(lisp): Depend on `src'.
	(top_distclean): Don't remove config.status.
	(bootstrap-clean): New target.
	(maintainer-clean): Use it.
	(bootstrap): Use bootstrap-clean.  Re-run config.status.
	(src/bootstrap-emacs${EXEEXT}): New target.
	(bootstrap-build): Use it.  Don't use bootstrap-prepare because
	src/Makefile now takes care of it.
	(bootfast, bootstrap-clean-before, bootstrap-clean-before-fast): Remove.

2008-06-15  Glenn Morris  <rgm@gnu.org>

	* info/dir: Add sasl.

2008-06-09  Alan Mackenzie  <acm@muc.de>

	* INSTALL.CVS: Clarify why `make bootstrap' sometimes fails.

2008-06-08  Eric S. Raymond  <esr@snark.thyrsus.com>

	* INSTALL.CVS: Indicate when "cvs update -d" may be needed.

2008-06-07  Glenn Morris  <rgm@gnu.org>

	* Makefile.in (bootstrap-build): Remove mostlyclean, since it seems to
	serve no purpose.

2008-06-01  Dan Nicolaescu  <dann@ics.uci.edu>

	* configure.in (USE_LUCID, USE_MOTIF): Don't use "==".
	* configure: Regenerate.

2008-05-28  Stefan Monnier  <monnier@iro.umontreal.ca>

	* update-subdirs: Don't touch subdirs.el if it is unchanged.

2008-05-14  Kenichi Handa  <handa@m17n.org>

	* configure: Regenerate.

	* configure.in: Don't handle --disable-font-backend.  Don't print
	a message about a font backend.

2008-05-09  Glenn Morris  <rgm@gnu.org>

	* configure.in: Make absence of makeinfo a fatal error only if the info
	files don't exist.
	* Makefile.in (install-arch-indep, info): Handle MAKEINFO == off.

2008-05-07  Eli Zaretskii  <eliz@gnu.org>

	* config.bat: Fix last change: don't use < and > in "rem" lines,
	they are interpreted as redirection by DOS shells.

2008-05-04  YAMAMOTO Mitsuharu  <mituharu@math.s.chiba-u.ac.jp>

	* configure.in: Check availability of AvailabilityMacros.h
	if HAVE_CARBON.

	* configure: Regenerate.

2008-05-03  Glenn Morris  <rgm@gnu.org>

	* configure.in (x_libraries): Remove standard 64-bit directories -
	experimental workaround for minor autoconf bug.

	* configure.in (--without-makeinfo): New option.  If set,
	absence of suitable makeinfo is not a fatal error.
	* Makefile.in (MAKEINFO): New, set by configure.
	(install-arch-indep): Without makeinfo, ignore any missing manuals.
	(info-real): New target.
	(info): Without makeinfo, do nothing, else call `info-real'.

2008-04-23  Dan Nicolaescu  <dann@ics.uci.edu>

	* configure.in: Remove hpux10.20 from the desupported list.

2008-04-18  Stefan Monnier  <monnier@iro.umontreal.ca>

	* configure.in: Define USE_LUCID/USE_MOTIF in config.h.

2008-04-16  Stefan Monnier  <monnier@iro.umontreal.ca>

	* configure.in (SYNC_INPUT): Use OPTION_DEFAULT_ON and AC_DEFINE
	rather than change CPPFLAGS.
	(HAVE_GTK): Rename to USE_GTK.

2008-04-16  Yavor Doganov  <yavor@gnu.org>  (tiny change)

	* configure.in: Replace the obsolete macros AC_AIX and
	AC_GNU_SOURCE with AC_USE_SYSTEM_EXTENSIONS.

2008-04-05  Andreas Schwab  <schwab@suse.de>

	* configure.in: No longer create admin/unidata/Makefile.

2008-03-28  Andreas Schwab  <schwab@suse.de>

	* Makefile.in (SUBDIR_MAKEFILES): Add lisp/Makefile.
	(lisp/Makefile): New rule.

2008-03-13  Glenn Morris  <rgm@gnu.org>

	* configure.in (AC_INIT): Fix version number.
	(sync-input): Reword the option, since it's on by default.

2008-03-11  Jan Djärv  <jan.h.d@swipnet.se>

	* configure.in: Add --enable-sync-input, default yes.

2008-03-11  Glenn Morris  <rgm@gnu.org>

	* Makefile.in (install-etc, mkdir): Handle directory
	etc/images/icons/hicolor/*/mimetypes/.

	* make-dist: Handle icons/hicolor/scalable directory.

2008-03-05  Glenn Morris  <rgm@gnu.org>

	* configure.in: Enable font-backend by default.
	(USE_FONT_BACKEND): Set to "no" in absence of X.
	(PKG_CONFIG): Don't set multiple times, once is enough.
	(HAVE_FREETYPE, HAVE_LIBOTF, HAVE_M17N_FLT): Tweak config.in text.

2008-03-03  Glenn Morris  <rgm@gnu.org>

	* Makefile.in (iconsrcdir): New variable.
	(install-etc, mkdir): Use $iconsrcdir.  Handle the `scalable' icon
	directory.

2008-02-29  Glenn Morris  <rgm@gnu.org>

	* test/: New directory.

2008-02-27  Jan Djärv  <jan.h.d@swipnet.se>

	* configure.in (HAVE_GTK): Print a warning if gtk version is < 2.10.

2008-02-25  Dan Nicolaescu  <dann@ics.uci.edu>

	* configure.in: Print an error for systems that we think are obsolete
	and are proposed to be removed.  Remove some more unused systems.
	Add support for powerpc-ibm-aix6*.

2008-02-24  Dan Nicolaescu  <dann@ics.uci.edu>

	* configure.in: Remove references to obsolete variables and systems.

2008-02-21  Glenn Morris  <rgm@gnu.org>

	* Makefile.in (set_installuser): New.
	(install-arch-indep): Use set_installuser to avoid duplicate code.

	* README.unicode: Split into admin/notes/unicode,font-backend and
	remove.

2008-02-10  Matthew Luckie  <mjl@luckie.org.nz>  (tiny change)

	* configure.in (arm*-*-freebsd*): Add.

2008-02-09  Dan Nicolaescu  <dann@ics.uci.edu>

	* configure.in (LIBX11_MACHINE, HAVE_XFREE386): Remove code
	dealing with obsolete variables.

2008-02-08  Glenn Morris  <rgm@gnu.org>

	* Makefile.in (check-info-dir): New target.

2008-02-08  Michael Olson  <mwolson@gnu.org>

	* Makefile.in (INFO_FILES): Add epa.

	* info/dir: Add EasyPG Assistant manual to the "Emacs misc
	features" section.

2008-02-06  Glenn Morris  <rgm@gnu.org>

	* configure.in (--with-gcc): Give an error saying this option has
	been removed.
	(--with-gtk): Remove this option.

2008-02-06  Tom Tromey  <tromey@redhat.com>

	* configure.in (--with-gcc): Remove.
	* INSTALL (DETAILED BUILDING AND INSTALLATION): Remove --with-gcc.

2008-02-05  Ulrich Müller  <ulm@gentoo.org>

	* INSTALL: Recommend giflib, not libungif.

2008-02-05  Tom Tromey  <tromey@redhat.com>

	* configure.in (--with-dbus): Default to enabled.

2008-02-05  Kenichi Handa  <handa@ni.aist.go.jp>

	* INSTALL (Complex Text Layout support libraries): New section.

2008-02-04  Dan Nicolaescu  <dann@ics.uci.edu>

	* make-dist: Remove references to files in mac/ that have been
	deleted.

2008-02-02  Thien-Thi Nguyen  <ttn@gnuvola.org>

	* configure.in: For libotf and m17n-flt checks, set shell vars
	HAVE_LIBOTF and HAVE_M17N_FLT instead of pkg_check_libotf and
	pkg_check_m17n_flt, respectively, for the sake of the summary output.
	Reported by Ulrich Müller.

2008-02-02  Eli Zaretskii  <eliz@gnu.org>

	* configure.in: If admin/unidata/UnicodeData.txt is present, copy
	admin/unidata/Makefile.in to Makefile.

2008-02-02  Glenn Morris  <rgm@gnu.org>

	* configure.in (HAVE_XFT): Ensure it is either "yes" or "no".
	(USE_FONT_BACKEND, HAVE_FREETYPE, HAVE_M17N_FLT, HAVE_LIBOTF)
	(HAVE_XFT): Add "Does Emacs use..." messages at end.

2008-02-01  Miles Bader  <miles@gnu.org>

	* configure.in: Use OPTION_DEFAULT_ON for [freetype], [xft],
	[libotf], and [m17n-flt] options.

2008-02-01  Kenichi Handa  <handa@ni.aist.go.jp>

	* configure.in: Add EMACS_ARG_N([libotf]...), and
	EMACS_ARG_N([m17n-flt].  Set back OLD_CPPFLAGS to CPPFLAGS (not
	CFLAGS) in XFT checking part.  Don't alter C_SWITCH_X_SITE,
	CFLAGS, and LIBS in checking of m17n-flt.

2008-02-01  Kenichi Handa  <handa@ni.aist.go.jp>

	* configure.in: Check the availability of m17n-flt library.

2008-02-01  Kenichi Handa  <handa@m17n.org>

	* configure.in: Don't define HAVE_LIBOTF if OTF_get_features is
	not available.

2008-02-01  Kenichi Handa  <handa@m17n.org>

	* configure.in: New args --enable-font-backend, --with-xft,
	--with-freetyp.  New AC_DEFINEs USE_FONT_BACKEND, HAVE_XFT,
	HAVE_FREETYPE, HAVE_LIBOTF.  New AC_SUBSTs XFT_LIBS,
	FREETYPE_CFLAGS, FREETYPE_LIBS, FONTCONFIG_CFLAGS,
	FONTCONFIG_LIBS, LIBOTF_CFLAGS, LIBOTF_LIBS.

2008-02-01  Kenichi Handa  <handa@m17n.org>

	* make-dist: Include etc/charsets in tarball.

2008-02-01  Kenichi Handa  <handa@m17n.org>

	* configure.in: While running cpp on junk.c, include
	-DHAVE_UNIDATA in CPPFLAGS if admin/unidata/UnicodeData.txt
	exists.

2008-01-29  Dan Nicolaescu  <dann@ics.uci.edu>

	* configure.in (xtensa): Match more configurations.

2008-01-27  Dan Nicolaescu  <dann@ics.uci.edu>

	* configure.in: Update comment.

2008-01-26  Glenn Morris  <rgm@gnu.org>

	* configure.in (--without-gcc): By default, neither off nor on.
	(--with-carbon): Tone down rhetoric in help text.

2008-01-25  Glenn Morris  <rgm@gnu.org>

	* configure.in: Correct usage of OPTION_DEFAULT_ON,
	OPTION_DEFAULT_OFF so that the defaults are as they used to be.
	Default `Carbon' to off (it's unsupported).

2008-01-24  Glenn Morris  <rgm@gnu.org>

	* configure.in: Standardize dbus-related messages.

2008-01-23  Michael Olson  <mwolson@gnu.org>

	* configure.in (pkg-config-prog): Remove initial whitespace.

2008-01-23  Tom Tromey  <tromey@redhat.com>

	* configure.in (OPTION_DEFAULT_ON, OPTION_DEFAULT_OFF): New macros.
	(EMACS_ARG_Y, EMACS_ARG_N): Remove.
	Update all users.

2008-01-21  Dan Nicolaescu  <dann@ics.uci.edu>

	* config.guess, config.sub: Updated from master source.

2008-01-17  Andreas Schwab  <schwab@suse.de>

	* configure.in (HAVE_LIB64_DIR): Rename from HAVE_X86_64_LIB64_DIR.

2008-01-17  Glenn Morris  <rgm@gnu.org>

	* configure.in (HAVE_X86_64_LIB64_DIR): Also set on s390x systems.

2008-01-16  Dan Nicolaescu  <dann@ics.uci.edu>

	* configure.in: Remove more references to unsupported systems.

2008-01-16  Sven Joachim  <svenjoac@gmx.de>

	* make-dist: Add --lzma.

2008-01-16  Glenn Morris  <rgm@gnu.org>

	* Makefile.in (maybe_bootstrap): Remove texinfo message, since
	configure checks for this.

2008-01-13  Dan Nicolaescu  <dann@ics.uci.edu>

	* configure.in: Remove more references to unsupported systems.

2008-01-06  Romain Francoise  <romain@orebokech.com>

	* configure.in: Delete extra semicolons.

2008-01-06  Dan Nicolaescu  <dann@ics.uci.edu>

	* configure.in: Remove references to unsupported systems.

2008-01-05  Romain Francoise  <romain@orebokech.com>

	* make-dist: Add --bzip2.  Update copyright.

2008-01-05  Dan Nicolaescu  <dann@ics.uci.edu>

	* configure.in: Remove support for Masscomp.

2008-01-05  Glenn Morris  <rgm@gnu.org>

	* Makefile.in (desktopdir, icondir): New variables.
	(install-arch-indep): Also depend on `install-etc'.
	(install-etc): New target.
	(mkdir): Also create the `applications' and `icons' directories.

2008-01-04  Glenn Morris  <rgm@gnu.org>

	* make-dist: Update for new etc/images/icons/hicolor directory.

2007-12-09  Andreas Schwab  <schwab@suse.de>

	* configure.in: D-Bus is not enabled by default.

2007-12-06  Jan Djärv  <jan.h.d@swipnet.se>

	* configure.in: Add AC_CONFIG_SRCDIR which was lost in the previous
	change.

2007-12-04  Jan Djärv  <jan.h.d@swipnet.se>

	* configure.in: Give package name and version to AC_INIT.

2007-12-03  Magnus Henoch  <mange@freemail.hu>

	* configure.in: Use PKG_CHECK_MODULES to check for D-Bus.

2007-12-03  Michael Albinus  <michael.albinus@gmx.de>

	* configure.in: No need for DBUS_INFO anymore.

	* Makefile.in (INFO_FILES): Use dbus unconditionally.

2007-12-02  Michael Albinus  <michael.albinus@gmx.de>

	* configure.in: Add D-Bus checks.  D-Bus is disabled by default.

	* Makefile.in (INFO_FILES): Add dbus.

2007-12-02  Romain Francoise  <romain@orebokech.com>

	* make-dist: Fix last change.

2007-11-28  Petr Salinger  <Petr.Salinger@seznam.cz>  (tiny change)

	* configure.in: Add support for gnu-kfreebsd.

2007-11-28  Glenn Morris  <rgm@gnu.org>

	* make-dist: Add etc/nxml.

2007-11-24  Romain Francoise  <romain@orebokech.com>

	* Makefile.in (INFO_FILES): Add nxml-mode.

2007-11-23  Romain Francoise  <romain@orebokech.com>

	* make-dist: Include nXML.  Don't try to copy FTP, it was removed on
	2007/10/17.  Don't special-case alloca.c which is no longer in CVS.

2007-11-20  Andreas Schwab  <schwab@suse.de>

	* configure.in: Always include <resolv.h> when checking for res_init.

2007-11-17  Andreas Schwab  <schwab@suse.de>

	* update-subdirs: Atomically update subdirs.el.

2007-11-17  Glenn Morris  <rgm@gnu.org>

	* Makefile.in (check-declare): New target.

2007-11-07  Glenn Morris  <rgm@gnu.org>

	* configure.in: Deprecate Mac Carbon port.

2007-11-01  Jan Djärv  <jan.h.d@swipnet.se>

	* configure.in: Remove HAVE_X11R5 check.

2007-10-31  Glenn Morris  <rgm@gnu.org>

	* Makefile.in (install-arch-indep): Fallback to $USER and `id -un'
	when changing ownership of installed files.

2007-10-30  Glenn Morris  <rgm@gnu.org>

	* make-dist: Add new directory etc/gnus.

2007-10-30  Michael Olson  <mwolson@gnu.org>

	* Makefile.in (INFO_FILES): Alphabetize.  Add remember.

2007-10-29  Glenn Morris  <rgm@gnu.org>

	* make-dist: Add new directories etc/images/smilies/grayscale,medium.

2007-10-23  Glenn Morris  <rgm@gnu.org>

	* MAINTAINERS: Move to admin/.

2007-10-17  Chong Yidong  <cyd@stupidchicken.com>

	* configure.in (HAVE_RES_INIT): Define if res_init() exists.
	(HAVE_LIBRESOLV): Also define if we are using res_init().

2007-10-17  Glenn Morris  <rgm@gnu.org>

	* FTP: Remove file, since it's just a duplicate of one in etc/.

2007-10-05  Eli Zaretskii  <eliz@gnu.org>

	* config.bat: Fix configuring `doc' due to changes in the
	directory structure.

2007-09-16  Peter O'Gorman  <bug-gnu-emacs@mlists.thewrittenword.com>  (tiny change)

	* configure.in: Don't use -lpthread on HP-UX.

2007-09-16  Glenn Morris  <rgm@gnu.org>

	* make-dist: File gfdl.1 has been removed.

2007-09-15  Glenn Morris  <rgm@gnu.org>

	* configure.in: Fix makeinfo version regexp.

2007-09-12  Glenn Morris  <rgm@gnu.org>

	* configure.in (AC_FUNC_ALLOCA): Throw an error if a system
	implementation of alloca is not found.

	* Makefile.in (SOURCES, unlock, relock): Delete.
	(install-arch-indep): Do not exclude the etc/ Makefiles.

2007-09-09  Juri Linkov  <juri@jurta.org>

	* make-dist: Remove AUTHORS and CONTRIBUTE (moved to etc).

	* README: Add doc/ to documentation directories.

2007-09-08  Michael Olson  <mwolson@gnu.org>

	* MAINTAINERS: Add myself for ERC and tq.el.
	Update for new doc/ directory layout.

2007-09-06  Romain Francoise  <romain@orebokech.com>

	* make-dist: Update for new doc/ directory layout.

2007-09-06  Glenn Morris  <rgm@gnu.org>

	* Makefile.in (mansrcdir): New variable.
	(SUBDIR_MAKEFILES): Update for new doc/ directory layout.
	(man/Makefile, lispref/Makefile, lispintro/Makefile): Rename and
	update these targets for new doc/ directory layout.
	(doc/misc/Makefile): New target.
	(install-arch-indep): Use mansrcdir for new location of manpages.
	(mostlyclean, clean, distclean, maintainer-clean, unlock)
	(relock, info, dvi): Update targets for new doc/ directory layout.

	* configure.in (AC_OUTPUT): Update names of generated Makefiles
	for new doc/ directory layout.

2007-09-02  Andreas Schwab  <schwab@suse.de>

	* configure.in: Use AS_HELP_STRING throughout.
	* configure: Regenerate.

2007-09-02  Jan Djärv  <jan.h.d@swipnet.se>

	* configure.in: Require Gtk/Glib 2.6.

2007-09-02  Thien-Thi Nguyen  <ttn@gnuvola.org>

	* configure.in (EMACS_ARG_Y, EMACS_ARG_N): New AC_DEFUNs.
	Use them throughout in place of AC_ARG_WITH calls.
	* configure: Regenerate.

2007-09-01  Andreas Schwab  <schwab@suse.de>

	* configure.in: Put quotes around nested macro calls.

2007-08-31  Ulrich Müller  <ulm@gentoo.org>  (tiny change)

	* configure.in: Fix typo.
	* configure: Regenerate.

2007-08-30  Glenn Morris  <rgm@gnu.org>

	* configure.in (AH_BOTTOM): Copy some manual changes made to
	src/config.in here so they are not lost when it regenerates.

	* README.multi-tty: Move to admin/notes/multi-tty, with some edits.

2007-08-29  Károly Lőrentey  <karoly@lorentey.hu>

	* README.multi-tty: New file.

2007-08-29  Glenn Morris  <rgm@gnu.org>

	* README: Increase version to 23.0.50.

2007-08-29  Jan Djärv  <jan.h.d@swipnet.se>

	* configure.in: New option: --without-xaw3d.

2007-08-24  Glenn Morris  <rgm@gnu.org>

	* configure.in: Check for a suitably recent makeinfo.

2007-08-23  Johannes Weiner  <hannes@saeurebad.de>  (tiny change)

	* configure.in (Check for required libraries): Typo.

2007-08-23  YAMAMOTO Mitsuharu  <mituharu@math.s.chiba-u.ac.jp>

	* configure.in: Check librsvg2 also for Mac Carbon.

2007-08-22  Romain Francoise  <romain@orebokech.com>

	* make-dist: Follow reorganization of files in etc/.

2007-08-22  Paul Pogonyshev  <pogonyshev@gmx.net>

	* configure.in: Add support for SVG images through librsvg2.

2007-07-28  Eli Zaretskii  <eliz@gnu.org>

	* Makefile.in (install-arch-indep): Use "rm -f" for removing DOC,
	to avoid an error message if there is no DOC there.

2007-07-25  Glenn Morris  <rgm@gnu.org>

	* Relicense all FSF files to GPLv3 or later.

	* COPYING, info/COPYING: Switch to GPLv3.

2007-06-20  Jan Djärv  <jan.h.d@swipnet.se>

	* configure.in: Complain if X seems to be installed but no
	development files were found.

2007-06-20  Glenn Morris  <rgm@gnu.org>

	* configure.in: Prefer libgif over libungif.

2007-06-14  Jan Djärv  <jan.h.d@swipnet.se>

	* configure.in: Check for all image libraries before exiting.

2007-06-13  Jan Djärv  <jan.h.d@swipnet.se>

	* configure.in: Exit with error if image libraries aren't found.

2007-06-13  Chong Yidong  <cyd@stupidchicken.com>

	* configure.in: Merge xaw3d and libXaw checks.  Check xaw3d even
	when compiling without scrollbars.

2007-06-12  Glenn Morris  <rgm@gnu.org>

	* configure.in (HAVE_GIF): If -lungif fails, try -lgif.

2007-06-11  Jan Djärv  <jan.h.d@swipnet.se>

	* configure.in: Change wording about yes/gtk and lucid/athena
	being synonyms.

2007-06-08  Glenn Morris  <rgm@gnu.org>

	* configure.in: Make gtk the default toolkit.

2007-06-07  Glenn Morris  <rgm@gnu.org>

	* configure.in (NON_GNU_CPP): On Solaris, set using a proper check
	for a Sun C compiler.

	* Makefile.in (install-arch-indep): Install only the DOC- file
	specific to the build, if possible, rather than DOC-*.

2007-06-02  Chong Yidong  <cyd@stupidchicken.com>

	* Version 22.1 released.

2007-05-25  Chong Yidong  <cyd@stupidchicken.com>

	* mkinstalldirs: Sync to version in automake CVS.

2007-05-22  Andreas Schwab  <schwab@suse.de>

	* configure.in: Prefer build_alias over host when host_alias is not set.
	* configure: Regenerate.

2007-05-20  Andreas Schwab  <schwab@suse.de>

	* configure.in: Remove empty AC_SUBST.
	* configure: Regenerate.

2007-05-20  Nick Roberts  <nickrob@snap.net.nz>

	* configure.in: Use HAVE_GPM instead of HAVE_GPM_H and implement
	it like others.
	* configure: Regenerate.

2007-05-20  Nick Roberts  <nickrob@snap.net.nz>

	* configure.in (AC_CHECK_HEADERS): Add gpm.h.
	(AC_CHECK_LIB): Add -lgpm.
	* configure: Regenerate.

2007-05-03  Glenn Morris  <rgm@gnu.org>

	* configure: Tweak message about the absence of shell functions.

2007-04-27  Andreas Schwab  <schwab@suse.de>

	* Makefile.in (config.status): Depend on ${srcdir}/lisp/version.el.

2007-04-26  Glenn Morris  <rgm@gnu.org>

	* README: Increase version to 22.1.50.

2007-04-24  Juanma Barranquero  <lekktu@gmail.com>

	* INSTALL (DETAILED BUILDING AND INSTALLATION): Fix typo.

2007-04-19  Glenn Morris  <rgm@gnu.org>

	* configure.in: Signal error if Xaw libs are missing in a Lucid build.

2007-04-18  Glenn Morris  <rgm@gnu.org>

	* INSTALL: Mention CPP.

2007-04-15  Glenn Morris  <rgm@gnu.org>

	* FTP: Replace with a pointer to the web version.

2007-04-13  Glenn Morris  <rgm@gnu.org>

	* INSTALL: In lib-src, timer, wakeup, yow are removed.

2007-04-04  Glenn Morris  <rgm@gnu.org>

	* configure.in (NON_GNU_CPP): Use associated preprocessor when
	compiling with Sun Studio on Solaris.

2007-03-23  Glenn Morris  <rgm@gnu.org>

	* configure.in: Restore support for hp800 (removed 2007-01-27)
	following clarification of legal status.

2007-03-22  Joe Buehler  <jbuehler@spirentcom.com>  (tiny change)

	* configure.in: Add support for AIX4.3 on IBM RS6000.

	* configure: Regenerate.

2007-03-20  Richard Stallman  <rms@gnu.org>

	* configure.in: Fix previous change.

2007-03-19  Deanna Phillips  <deanna@sixbit.org>  (tiny change)

	* configure.in (arm-*-openbsd*, hppa-*-openbsd*)
	(m88k-*-openbsd*, mips64-*-openbsd*, sh-*-openbsd*): Add.
	(ns32k-*-openbsd*, ns32k-*-openbsd*): Delete.

2007-03-19  Chong Yidong  <cyd@stupidchicken.com>

	* configure.in: Don't define KERBEROS, KERBEROS5, or HESIOD if the
	user specifies "without".

	* configure: Regenerate.

2007-03-18  Jan Djärv  <jan.h.d@swipnet.se>

	* configure.in: Warning for Gtk+ and Cygwin added.
	(HAVE_XFT): OLD_CFLAGS changed to OLD_CPPFLAGS.

2007-02-27  Glenn Morris  <rgm@gnu.org>

	* make-dist (oldXMenu): Remove Imakefile.
	(etc/images): Add README.

2007-02-25  Dan Nicolaescu  <dann@ics.uci.edu>

	* configure.in (xtensa-*-linux-gnu*): New configuration.

	* configure: Regenerate.

2007-02-22  Dan Nicolaescu  <dann@ics.uci.edu>

	* config.guess, config.sub: Updated from master source.

2007-01-31  Sascha Wilde  <wilde@sha-bang.de>  (tiny change)

	* configure.in (PKG_CHECK_MODULES): Change ///* to / in cflags and libs.

2007-01-29  Chong Yidong  <cyd@stupidchicken.com>

	* configure.in: Restore support for hp800's not running HP-UX.

	* configure: Regenerate.

2007-01-27  Chong Yidong  <cyd@stupidchicken.com>

	* configure.in: Remove support for hp800 and sr2k machine types.

	* configure: Regenerate.

2007-01-26  Jan Djärv  <jan.h.d@swipnet.se>

	* configure.in: Add check for libXft.

2007-01-18  Bruno Haible  <bruno@clisp.org>  (tiny change)

	* INSTALL: Info files moved to share/info.

2007-01-02  Stephen C. Gilardi  <scgilardi@gmail.com>  (tiny change)

	* configure.in: Detect and use fink-installed in intel-based Mac
	builds; change Apple Darwin section to support both PowerPC and
	Intel-based Macs.

2006-12-26  Andreas Schwab  <schwab@suse.de>

	* Makefile.in (datarootdir): Define.

2006-12-24  Richard Stallman  <rms@gnu.org>

	* configure.in: Require Autoconf 2.61.

2006-12-22  Mark Davies  <mark@mcs.vuw.ac.nz>

	* configure.in: Add support for NetBSD on x86-64, hp800 and sh3el.
	Remove redundant entry for powerpc-apple-netbsd.

	* configure: Regenerate.

2006-12-22  Chong Yidong  <cyd@stupidchicken.com>

	* configure: Regenerate with autoconf 2.61.

2006-12-20  Jan Djärv  <jan.h.d@swipnet.se>

	* configure.in: Detect alsa/asoundlib.h also.
	* configure: Regenerate.

2006-12-19  Jan Djärv  <jan.h.d@swipnet.se>

	* configure.in: Check if GTK+ compiles at all.

2006-12-10  Andreas Schwab  <schwab@suse.de>

	* configure.in: Remove check for struct timezone, its result is
	never used.

2006-12-08  NAKAJI Hiroyuki  <nakaji@jp.freebsd.org>  (tiny change)

	* configure.in: Add support for Solaris 10 on x86-64.

2006-12-08  Jan Djärv  <jan.h.d@swipnet.se>

	* INSTALL (DETAILED BUILDING AND INSTALLATION): Document usage
	of PKG_CONFIG_PATH.

2006-12-04  YAMAMOTO Mitsuharu  <mituharu@math.s.chiba-u.ac.jp>

	* configure.in (HAVE_SYNC): New test.

2006-12-03  Glenn Morris  <rgm@gnu.org>

	* Makefile.in: Fix Copyright format.

	* configure.in (AH_TOP): Add missing Copyright year.

	* update-subdirs: Add missing Copyright years.

2006-11-27  Chris Moore  <christopher.ian.moore@gmail.com>

	* Makefile.in: Touch only the parts of the share/emacs directory
	specific to this version.

2006-11-26  Chong Yidong  <cyd@stupidchicken.com>

	* configure.in (HAVE_X86_64_LIB64_DIR): New test.

2006-11-14  YAMAMOTO Mitsuharu  <mituharu@math.s.chiba-u.ac.jp>

	* configure.in (HAVE_CANCELMENUTRACKING): Remove test.

2006-11-08  YAMAMOTO Mitsuharu  <mituharu@math.s.chiba-u.ac.jp>

	* configure.in: Prefer X11 to Carbon only when some X-specific
	option is specified (Thanks to Jan Djärv and Andreas Schwab).

2006-11-04  Romain Francoise  <romain@orebokech.com>

	* Makefile.in (bootstrap-clean-before): Fix typo.
	Use new target `bootstrap-clean' in the leim subdirectory.

2006-11-03  Giorgos Keramidas  <keramida@ceid.upatras.gr>  (tiny change)

	* configure.in: Enable sparc64/ia64/powerpc FreeBSD builds.

2006-10-30  Chong Yidong  <cyd@stupidchicken.com>

	* make-dist: Add makefile.w32-in to the man, lispref and lispintro
	directories.

2006-10-29  Jeramey Crawford  <jeramey@jeramey.com>

	* configure.in: Enable x86-64 OpenBSD compilation.

2006-10-28  Glenn Morris  <rgm@gnu.org>

	* AUTHORS: Add cal-html.el author.

2006-10-28  YAMAMOTO Mitsuharu  <mituharu@math.s.chiba-u.ac.jp>

	* make-dist: Make links to mac/make-package and
	mac/Emacs.app/Contents/Resources/Emacs.icns.

2006-10-27  Chong Yidong  <cyd@stupidchicken.com>

	* README: Bump version number to 22.0.90.

2006-10-23  Andreas Schwab  <schwab@suse.de>

	* configure.in: Make sure x_default_search_path is always set even
	when x_libraries is empty, and look in .../share as well for each
	library directory.

2006-09-28  Kenichi Handa  <handa@m17n.org>

	* configure.in (locallisppath): Don't include leim dir.
	(lisppath): Include leim dir.

2006-09-15  Jay Belanger  <belanger@truman.edu>

	* COPYING: Replace "Library Public License" by "Lesser Public
	License" throughout.

2006-09-11  Paul Eggert  <eggert@cs.ucla.edu>

	* make-dist (EMACS): Exit and fail if the EMACS environment
	variable is set to something other than an absolute file name.

2006-08-16  Andreas Schwab  <schwab@suse.de>

	* configure.in (PKG_CHECK_MODULES): Use AS_MESSAGE_LOG_FD instead
	of hardcoding it.

2006-08-16  Richard Stallman  <rms@gnu.org>

	* INSTALL.CVS: Clean up wording.

2006-07-14  Eli Zaretskii  <eliz@gnu.org>

	* configure.in (PKG_CHECK_MODULES): Redirect the output of
	$PKG_CONFIG --exists "$2" to config.log.
	* configure: Regenerate.

2006-07-09  Richard Stallman  <rms@gnu.org>

	* INSTALL (DETAILED BUILDING AND INSTALLATION): Minor corrections.

2006-07-09  Kim F. Storm  <storm@cua.dk>

	* CONTRIBUTE: Use outline format.
	Add section on copyright years (from admin/notes/years).

2006-07-08  Eli Zaretskii  <eliz@gnu.org>

	* configure.in (PKG_CHECK_MODULES): Redirect stderr of pkg-config
	to /dev/null, since we don't need the error message, just the
	exit status.

2006-07-07  Eli Zaretskii  <eliz@gnu.org>

	* CONTRIBUTE: Slight formatting changes and typo fixes.
	Add description of NEWS markings.

2006-07-07  Kim F. Storm  <storm@cua.dk>

	* CONTRIBUTE: Mention INSTALL.CVS.

2006-07-05  Romain Francoise  <romain@orebokech.com>

	* make-dist (top-level): Add CONTRIBUTE.

2006-07-04  Richard Stallman  <rms@gnu.org>

	* CONTRIBUTE: Much rewrite.

2006-07-04  Nick Roberts  <nickrob@snap.net.nz>

	* CONTRIBUTE: New file.

2006-06-24  Eli Zaretskii  <eliz@gnu.org>

	* INSTALL: Mention www.nongnu.org pages that list free Unicode fonts.

2006-05-18  Jan Djärv  <jan.h.d@swipnet.se>

	* configure.in: Add check for ALSA.

2006-05-06  Eli Zaretskii  <eliz@gnu.org>

	* Makefile.in (INFO_FILES): Remove emacs-xtra.

	* info/dir: Remove the Emacs-Xtra entry.

2006-04-20  Ramprasad B  <ramprasad_i82@yahoo.com>

	Update copyright year(s) in many files.

2006-04-01  Eli Zaretskii  <eliz@gnu.org>

	* configure: Regenerated.

2006-04-01  Emanuele Giaquinta  <emanuele.giaquinta@gmail.com>  (tiny change)

	* configure.in (HAVE_XAW3D): Disable Xaw3d check if
	--without-toolkit-scroll-bars was specified.

2006-04-01  Christoph Bauer  <Christoph.Bauer@lms-gmbh.de>  (tiny change)

	* configure.in (hppa*-hp-hpux1[1-9]*): Add -D_INCLUDE__STDC_A1_SOURCE
	to CFLAGS.  Update Copyright years written to src/config.in.

2006-03-18  Claudio Fontana  <claudio@gnu.org>

	* Makefile.in (INFO_FILES): New variable, contains all Info file names.
	(install-arch-indep, uninstall): Use $(INFO_FILES) to specify files
	to be installed/uninstalled.
	(uninstall): Invoke "$(INSTALL_INFO) --remove" to remove references
	to Info files installed by Emacs.

2006-03-03  Claudio Fontana  <claudio@gnu.org>

	* Makefile.in (install, uninstall): Add DESTDIR variable to
	support staged installations.

2006-02-14  Richard M. Stallman  <rms@gnu.org>

	* configure.in (s390x-*-linux-gnu*): New configuration.

2006-01-31  Jan Djärv  <jan.h.d@swipnet.se>

	* configure.in: Require GTK 2.4 or newer.

2006-01-29  Michael Olson  <mwolson@gnu.org>

	* Makefile.in (install-arch-indep, uninstall): Add ERC.
	* info/dir (ERC): New entry.

2006-01-29  Eli Zaretskii  <eliz@gnu.org>

	* info/dir: Fix last change.

2006-01-28  Luc Teirlinck  <teirllm@auburn.edu>

	* Makefile.in (install-arch-indep, uninstall): Add rcirc.

2006-01-27  Eli Zaretskii  <eliz@gnu.org>

	* info/dir: Untabify the whole file.
	(Rcirc): New entry.

2006-01-12  Andreas Schwab  <schwab@suse.de>

	* configure.in: Move AC_AIX and AC_GNU_SOURCE before first compile
	check.

2006-01-02  Chong Yidong  <cyd@stupidchicken.com>

	* configure.in: Use -Wno-pointer-sign if available.

2005-12-29  Andreas Schwab  <schwab@suse.de>

	* config.guess, config.sub: Updated from master source.

2005-12-25  Giorgos Keramidas  <keramida@ceid.upatras.gr>  (tiny change)

	* configure.in: Use amdx86-64 for freebsd on x86_64.

2005-11-22  Romain Francoise  <romain@orebokech.com>

	* make-dist: Add etc/images/icons.

2005-11-03  Andreas Schwab  <schwab@suse.de>

	* configure.in: Use GZIP_PROG instead of GZIP.

	* Makefile.in (GZIP_PROG): Rename from GZIP.
	(install-arch-indep): Adjust.

2005-11-01  Andreas Schwab  <schwab@suse.de>

	* Makefile.in (bootstrap): Fix dependencies for parallel build.
	(bootfast): Likewise.

2005-11-01  Romain Francoise  <romain@orebokech.com>

	* configure.in: Check for gzip.

	* Makefile.in (install): Compress source files.

2005-10-24  Steven Tamm  <steventamm@mac.com>

	* configure.in: Fix darwin386 configuration issue.

2005-10-22  Eli Zaretskii  <eliz@gnu.org>

	* INSTALL.CVS: Add mh-autoloads to the partial rebuild procedure.

2005-10-17  Bill Wohler  <wohler@newt.com>

	* make-dist: Create and populate etc/images/low-color.

2005-10-15  Bill Wohler  <wohler@newt.com>

	* make-dist: Create and populate etc/images/gud.

2005-10-08  Richard M. Stallman  <rms@gnu.org>

	* make-dist (tempparent): Don't check for 14-char file name limit.

2005-10-07  Romain Francoise  <romain@orebokech.com>

	* make-dist: Add etc/images/ezimage and etc/images/mail
	directories.  Install images in etc/images.

2005-10-04  YAMAMOTO Mitsuharu  <mituharu@math.s.chiba-u.ac.jp>

	* configure.in: Prefer Carbon if --enable-carbon-app or
	--with-carbon is explicitly specified even when X11 is detected.

2005-09-15  Ulf Jasper  <ulf.jasper@web.de>

	* Makefile.in (install-arch-indep, uninstall):
	Handle newsticker manual.
	(info): Add - to commands.

2005-09-10  Giuseppe Scrivano  <gscrivano@gmail.com>

	Remove the MAXPATHLEN limitations:

	* configure.in (AC_CHECK_FUNCS): Check for get_current_dir_name.

2005-09-09  Eli Zaretskii  <eliz@gnu.org>

	* configure.in <lynxsos*>: Support for LynxOS on PPC.
	* configure: Regenerate.

2005-09-05  Paul Eggert  <eggert@cs.ucla.edu>

	* config.guess, config.sub: Updated from master source.

2005-08-03  Juanma Barranquero  <lekktu@gmail.com>

	* .cvsignore: Add `lock'.

2005-07-28  Juanma Barranquero  <lekktu@gmail.com>

	* .cvsignore: Add `data' and `site-lisp' (for in-place installs).

2005-07-26  Paul Eggert  <eggert@cs.ucla.edu>

	Merge gnulib getopt implementation into Emacs.

	* Makefile.in (AUTOCONF_INPUTS): New macro.
	($(srcdir)/configure, $(srcdir)/src/stamp-h.in): Depend on it,
	so that these files also depend on m4/getopt.m4.
	* configure.in: Configure getopt by including m4/getopt.m4,
	and configuring a getopt replacement if necessary.
	* make-dist: Add m4 subdirectory.  Unlink lib-src/getopt.h.
	* m4/getopt.m4: New file.

2005-07-06  Lute Kamstra  <lute@gnu.org>

	* configure.in: Fix capitalization.

2005-07-04  Lute Kamstra  <lute@gnu.org>

	Update FSF's address in GPL notices.

2005-06-19  Jérôme Marant  <jerome@marant.org>

	* Makefile.in (epaths-force): Protect both lisppath and
	buildlisppath from whitespace.

2005-06-08  Steven Tamm  <steventamm@mac.com>

	* configure.in: Support Darwin/MacOSX on Intel.

2005-06-06  Jan Djärv  <jan.h.d@swipnet.se>

	* configure.in (HAVE_CANCELMENUTRACKING): New test.

2005-05-19  Jérôme Marant  <jmarant@marant.org>

	* configure.in: Add --enable-locallisppath.

2005-05-13  YAMAMOTO Mitsuharu  <mituharu@math.s.chiba-u.ac.jp>

	* configure.in: Don't check HAVE_CARBON if HAVE_X11 is set to yes.
	Check HAVE_CARBON before USE_TOOLKIT_SCROLL_BARS.
	Define USE_TOOLKIT_SCROLL_BARS by default if HAVE_CARBON is set to yes.

2005-05-07  Jérôme Marant  <jerome@marant.org>

	* make-dist: Remove references to makefile.nt and makefile.def.
	Include widgets and images subdirectories of etc.  Do not exclude
	ldefs-boot.el.

2005-04-23  Andreas Schwab  <schwab@suse.de>

	* configure.in: Remove duplicate match for powerpc configuration.

2005-04-20  Thien-Thi Nguyen  <ttn@gnu.org>

	* configure.in: Check for <pwd.h>.

2005-04-14  Lute Kamstra  <lute@gnu.org>

	* make-dist: Distribute all ChangeLog files in lisp/.
	Don't distribute ldefs-boot.el.
	lisp/makefile.nt no longer exists.

2005-04-13  Lute Kamstra  <lute@gnu.org>

	* make-dist: Don't use DONTCOMPILE from lisp/Makefile.in; check
	for "no-byte-compile: t" in the file instead.

2005-03-16  Stefan Monnier  <monnier@iro.umontreal.ca>

	* configure.in <Motif>: Don't let a special LessTif/Motif1.2 install
	shadow the main Lesstif/Motif-2.1 libs and includes.

2005-03-10  Jan Djärv  <jan.h.d@swipnet.se>

	* configure.in: Only add XASSERTS to cppflags.

2005-03-04  Jan Djärv  <jan.h.d@swipnet.se>

	* configure.in: Added --enable-asserts.

2005-02-09  Kim F. Storm  <storm@cua.dk>

	Change release version from 21.4 to 22.1 throughout.
	Change development version from 21.3.50 to 22.0.50.

2005-01-19  Steven Tamm  <steventamm@mac.com>

	* configure.in: Check for <sys/utsname.h>.

2004-12-11  Kim F. Storm  <storm@cua.dk>

	* Makefile.in (info): Undo 2004-12-05 change.

2004-12-08  Luc Teirlinck  <teirllm@auburn.edu>

	* info/dir (File): Add URL and Org Mode manuals.
	* Makefile.in (install-arch-indep, uninstall): Add url and org
	manuals.

2004-12-07  Stefan Monnier  <monnier@iro.umontreal.ca>

	* configure.in (INLINE, RE_TRANSLATE_P): Move patches mistakenly
	committed to src/config.in.

2004-12-07  Jan Djärv  <jan.h.d@swipnet.se>

	* configure.in: If $HAVE_GTK_FILE_CHOOSER = yes, check for
	pthreads and define HAVE_GTK_AND_PTHREAD.

2004-12-05  Richard M. Stallman  <rms@gnu.org>

	* Makefile.in (info): Ignore errors building info files.

2004-11-27  Eli Zaretskii  <eliz@gnu.org>

	* config.bat: If 8-byte alignment is not supported, define
	NO_DECL_ALIGN in src/config.h, instead of trivially defining
	DECL_ALIGN.  Protect & with "" because & is special for cmd.exe;
	filter through Sed to remove the quotes.

2004-11-22  Stefan Monnier  <monnier@iro.umontreal.ca>

	* info/.cvsignore: Ignore everything.  It's OK since .cvsignore does
	not apply to files explicitly `cvs add'ed.

2004-11-12  Eli Zaretskii  <eliz@gnu.org>

	* config.bat: Don't require djecho.exe for the v1.x build.
	Add a test for DECL_ALIGN support, and add a trivial definition to
	src/config.h if 8-byte alignment is not supported.

2004-11-08  Kim F. Storm  <storm@cua.dk>

	* Makefile.in (bootstrap, bootstrap-clean-before): Remove .elc
	files before building.
	(bootfast, bootstrap-clean-before-fast): New targets, like
	bootstrap but don't remove .elc files.

2004-11-06  Lars Brinkhoff  <lars@nocrew.org>

	* configure.in: Add check for getrusage.

2004-11-02  Jan Djärv  <jan.h.d@swipnet.se>

	* configure.in (HAVE_GTK_FILE_CHOOSER, $HAVE_GTK_FILE_SELECTION):
	New tests for new and old GTK file dialogs.
	(HAVE_GTK): Only set with_toolkit_scroll_bars if not explicitly set
	to no.

2004-10-20  Jan Djärv  <jan.h.d@swipnet.se>

	* configure.in (HAVE_PERSONALITY_LINUX32): New test if PER_LINUX32
	can be set.  Remove SETARCH test.

2004-10-08  Steven Tamm  <steventamm@mac.com>

	* configure.in (HAVE_MALLOC_MALLOC_H): Test for malloc/malloc.h.

2004-10-06  Jan Djärv  <jan.h.d@swipnet.se>

	* configure.in (HAVE_RANDOM_HEAPSTART): Change AC_MSG_ERROR to
	AC_MSG_WARN.  Move output of warning message to end of configure run.

2004-10-05  Jan Djärv  <jan.h.d@swipnet.se>

	* configure.in (HAVE_RANDOM_HEAPSTART): Rename HAVE_EXECSHIELD.
	Run test to see if heap start address is random.

2004-09-29  Miles Bader  <miles@gnu.org>

	* configure.in (HAVE_EXECSHIELD): Test correct env variable to see
	if setarch is present.

2004-09-25  Jan Djärv  <jan.h.d@swipnet.se>

	* configure.in (HAVE_EXECSHIELD): Only define on x86.

2004-09-24  Jan Djärv  <jan.h.d@swipnet.se>

	* configure.in: Check for exec-shield.

2004-09-04  Reiner Steib  <Reiner.Steib@gmx.de>

	* Makefile.in (install-arch-indep): Add pgg and sieve.

	* info/.cvsignore: Added pgg and sieve.

2004-08-06  Andreas Schwab  <schwab@suse.de>

	* Makefile.in (install-arch-indep, uninstall): Add flymake.

2004-07-31  Eli Zaretskii  <eliz@gnu.org>

	* config.bat: Update URLs in the comments.

2004-07-05  Andreas Schwab  <schwab@suse.de>

	* Makefile.in (install-arch-indep): Remove .arch-inventory files.

2004-06-21  Kenichi Handa  <handa@m17n.org>

	* make-dist: Link leim-ext.el into tempdir.

2004-06-15  Luc Teirlinck  <teirllm@auburn.edu>

	* info/dir (File): Add emacs-xtra.
	* Makefile.in (install-arch-indep, uninstall): Add emacs-xtra.

2004-06-12  Juri Linkov  <juri@jurta.org>

	* info/dir: Move menu help lines from `* Menu:' to file header.
	Describe the purpose of a red *.

2004-05-04  Dave Love  <fx@gnu.org>

	* configure.in: Don't use `extrasub'.

2004-04-29  Dave Love  <fx@gnu.org>

	* configure.in: Don't forget to quote args to `test'.

2004-04-24  Thien-Thi Nguyen  <ttn@gnu.org>

	* autogen.sh: Update filename in "please read" message.

2004-04-17  Richard M. Stallman  <rms@gnu.org>

	* INSTALL: Move the info about site-lisp dirs,
	and say uninstalled Emacs looks there too.

2004-04-04  Eli Zaretskii  <eliz@gnu.org>

	* config.bat (lib-src): Recognize comment lines in Makefile.in
	that have a TAB after the #, to avoid errors in preprocessing with
	GCC 3.3.3.

2004-03-31  Luc Teirlinck  <teirllm@auburn.edu>

	* Makefile.in: Mention in comment that `make maintainer-clean'
	deletes .elc files.

2004-03-22  Stefan Monnier  <monnier@iro.umontreal.ca>

	* update-subdirs: Add local variables to prevent byte-compiling.

2004-03-21  Dave Love  <fx@gnu.org>

	* configure.in: Fix previous change.

2004-03-18  Dave Love  <fx@gnu.org>

	* configure.in: Add -znocombreloc to LDFLAGS if compiler supports it.

2004-03-15  Luc Teirlinck  <teirllm@auburn.edu>

	* info/dir (File): Add SMTP and SES.

2004-03-02  Stefan Monnier  <monnier@iro.umontreal.ca>

	* Makefile.in (maintainer-clean): Clean in the lisp dir as well.
	(bootstrap): Use the new bootstrap-prepare target in lisp.

2004-02-18  Kim F. Storm  <storm@cua.dk>

	* INSTALL.CVS: Add info about ssh/cvs related problems and work-around.

2004-02-16  Eli Zaretskii  <eliz@gnu.org>

	* make-dist: Don't link index.*perm and permute-index into tempdir.

2004-02-14  Jonathan Yavner  <jyavner@member.fsf.org>

	* AUTHORS (JonathanYavner): Rename testcover-*.el to tcover-*.el
	to match previous changes by Eli Zaretskii.

2004-02-09  Luc Teirlinck  <teirllm@auburn.edu>

	* Makefile.in: Set CDPATH to an empty string.

2004-01-27  Stefan Monnier  <monnier@iro.umontreal.ca>

	* configure.in <darwin>: Use fink packages if available.

2004-01-25  Jérôme Marant  <jmarant@free.fr>  (tiny change)

	* make-dist (lispref): Do include lispref/index.texi.

2004-01-06  Eric Hanchrow  <offby1@blarg.net>

	* make-dist (tempdir): Include cursors in nt/icons.

2003-12-30  Eli Zaretskii  <eliz@gnu.org>

	* INSTALL.CVS: Renamed from INSTALL-CVS to avoid file-name
	clashes with install-sh on 8+3 filesystems.

2003-12-24  Miles Bader  <miles@gnu.org>

	* .cvsignore: Add .arch-inventory.

2003-12-24  Andreas Schwab  <schwab@suse.de>

	* configure.in: Check for <sys/socket.h>.  Include it before
	including <net/if.h>.  Move check for <net/if.h> before its use.

2003-12-24  Jan Djärv  <jan.h.d@swipnet.se>

	* Makefile.in (install-arch-dep): Don't let cd output go into
	pipe for carbon_appdir.

2003-12-24  Andreas Schwab  <schwab@suse.de>

	* configure.in (PKG_CHECK_MODULES): Fix quoting.

2003-12-01  Andreas Schwab  <schwab@suse.de>

	* configure.in (powerpc-apple-darwin*): Use ${CC-cc} instead of
	hardcoding gcc.

2003-11-16  Jan Djärv  <jan.h.d@swipnet.se>

	* configure.in (HAVE_GTK_MULTIDISPLAY): Check if GTK can handle
	multiple displays.
	Wrong number of args to AC_CHECK_LIB for HAVE_X_SM test corrected.

2003-09-23  Dave Love  <fx@gnu.org>

	* configure.in: Check members of struct ifreq.

2003-09-14  Kim F. Storm  <storm@cua.dk>

	* configure.in: Add checks for sys/ioctl.h and net/if.h.

2003-09-12  Luc Teirlinck  <teirllm@mail.auburn.edu>

	* Makefile.in (install-arch-indep, uninstall): Add SES manual.

2003-08-18  Lute Kamstra  <lute@gnu.org>

	* configure.in: Revert the change of 2003-07-29 as GTK+ 2.2 is not
	required anymore.

2003-08-07  Andrew Choi  <akochoi@shaw.ca>

	* configure.in [powerpc-apple-darwin*]: Use the -no-cpp-precomp
	option instead of -traditional-cpp for CPP.

2003-07-29  Richard M. Stallman  <rms@gnu.org>

	* configure.in (HAVE_XIM): Define if XIM is available.

2003-07-29  Tim Van Holder  <tim.vanholder@anubex.com>  (tiny change)

	* configure.in: The function gtk_window_set_icon_from_file was
	introduced in GTK+ 2.2, so check for that release.

2003-07-23  Andreas Schwab  <schwab@suse.de>

	* configure.in: Add --enable-maintainer-mode, substitute MAINT.

	* Makefile.in (YACC): Remove, not used.
	(MAINT): Don't set.
	(${srcdir}/configure, $(srcdir)/src/stamp-h.in): Use @MAINT@ to
	disable dependency on ${srcdir}/configure.in when maintainer mode
	is disabled.

2003-07-22  Dave Love  <fx@gnu.org>

	* configure.in: Make XRegisterIMInstantiateCallback test depend on
	HAVE_X11, not with_xim.
	(HAVE_CRTIN): Provide template.
	<with_png>: Test for png.h and libpng/png.h.

2003-07-15  Andreas Schwab  <schwab@suse.de>

	* configure.in: Temporarily leave quoting for AC_DEFINE.

2003-07-13  Stefan Monnier  <monnier@cs.yale.edu>

	* configure.in: Check for posix_memalign.

2003-07-12  Richard M. Stallman  <rms@gnu.org>

	* configure.in [netbsd systems]: Define HAVE_CRTIN properly.

2003-07-09  Kim F. Storm  <storm@cua.dk>

	* INSTALL (DETAILED BUILDING AND INSTALLATION): Describe new
	functionality of --without-xim.

2003-06-29  Dave Love  <fx@gnu.org>

	* configure.in: Fix XRegisterIMInstantiateCallback check for gcc.

2003-06-23  Dave Love  <fx@gnu.org>

	* configure.in: Check for sys/_mbstate_t.h.
	Test XRegisterIMInstantiateCallback prototype.
	(AH_BOTTOM): Define DO_BLOCK_INPUT, my_strftime.

2003-06-06  Dave Love  <fx@gnu.org>

	* configure.in: Check for locale.h.

2003-06-05  Dave Love  <fx@gnu.org>

	* configure.in: Check for memcpy, mempcpy, mblen, mbrlen.
	Use AC_FUNC_STRFTIME, AC_STRUCT_TIMEZONE, AC_TYPE_MBSTATE_T.
	(NLIST_STRUCT): Don't define.
	(AH_BOTTOM): Define my_strftime.

2003-06-02  Richard M. Stallman  <rms@gnu.org>

	* configure.in: Revert changes of 2003-03-03 and 2003-05-24.

2003-05-24  Andreas Schwab  <schwab@suse.de>

	* configure.in (AH_BOTTOM) [MAC_OSX]: Do not redefine bcopy,
	bzero, and bcmp.

2003-05-22  Dave Love  <fx@gnu.org>

	* configure.in: Remove redundant test for term.h.  Test for difftime.

2003-05-20  Dave Love  <fx@gnu.org>

	* configure.in: Append * to s390-*-linux-gnu case.
	(LIBMAIL) <lockfile>: Don't define.

2003-04-30  Kai Großjohann  <kai.grossjohann@gmx.net>

	* INSTALL (* GNU/Linux development packages): Mention Debian and
	RedHat package names.

2003-04-30  Boyd Lynn Gerber  <gerberb@zenez.com>

	* configure.in: Handle system types sysv5uw* and sysv5OpenUNIX*.

2003-04-30  Kai Großjohann  <kai.grossjohann@gmx.net>

	* INSTALL (* GNU/Linux development packages): Tell people to
	install additional packages for compiling Emacs.

2003-04-30  Richard M. Stallman  <rms@gnu.org>

	* configure.in: Handle system types sysv5uw* and sysv5OpenUNIX*.

2003-04-28  Francesco Potortì  <pot@gnu.org>

	* configure.in: Undo last (RMS') change, as it is useless, per
	Dave Love.

2003-04-08  Richard M. Stallman  <rms@gnu.org>

	* configure.in: Put #include of jpeglib.h at start of line.

2003-04-06  Francesco Potortì  <pot@gnu.org>

	* configure.in: Use the same configuration for all aix5, not just
	aix5.1.

2003-03-16  Nelson H. F. Beebe  <beebe@math.utah.edu>  (tiny change)

	* configure.in: Check for need for bigtoc support on IBM AIX for
	solving a linker table overflow problem.

2003-03-03  Rob Browning  <rlb@defaultvalue.org>

	* configure.in: Add AC_CHECK_FUNCS for memcmp and memmove.
	(AH_BOTTOM): Switch tests to prefer memcmp, memset, and memmove
	over bzero, bcmp, and bcopy.

2003-02-23  Simon Josefsson  <jas@extundo.com>

	* Makefile.in (install-arch-indep, uninstall): Add SMTP manual.

2003-02-21  Klaus Zeitler  <kzeitler@lucent.com>

	* configure.in: Set new hpux10-20.h as "major" include for 10.20.

2003-02-13  Robert J. Chassell  <bob@rattlesnake.com>  (tiny change)

	* INSTALL (* Extra fonts): Say that Emacs doesn't include fonts.

2003-02-08  Andreas Schwab  <schwab@suse.de>

	* Makefile.in (EXEEXT): Define to @EXEEXT@ and use this variable
	instead of the substitution.

2003-01-31  Joe Buehler  <jhpb@draco.hekimian.com>

	* Makefile.in: Use @EXEEXT@ for Cygwin.
	Use USERNAME if LOGNAME is not set (for Cygwin).

	* configure.in: Add opsys=cygwin.

2003-01-22  Andreas Schwab  <schwab@suse.de>

	* configure.in: Set HAVE_MENUS=yes when HAVE_CARBON=yes instead of
	redefining it explicitly in src/config.in.

2003-01-22  Markus Rost  <rost@math.ohio-state.edu>

	* Makefile.in (bootstrap): Make bootstrap-after.

2003-01-20  Jan Djärv  <jan.h.d@swipnet.se>

	* configure.in: Fix --with-gtk.

2003-01-19  Jan Djärv  <jan.h.d@swipnet.se>

	* configure.in: Add --with-gtk, --with-x-toolkit=gtk.

	* INSTALL (DETAILED BUILDING AND INSTALLATION): Add text about GTK.

2003-01-14  Francesco Potortì  <pot@gnu.org>

	* configure.in (m68k-motorola-sysv): Remove (obsolete).

2003-01-07  Steven Tamm  <steventamm@mac.com>

	* configure.in: New option, --enable-carbon-app, to specify
	that the application should be installed
	* Makefile.in (install-arch-dep): On Mac OS X, install the
	Emacs.app application if carbon-app is enabled.

2003-01-06  Dave Love  <fx@gnu.org>

	* configure.in: Check for nl_langinfo.
	[!HAVE_SIZE_T]: Fix typedef.

2003-01-06  David Kastrup  <dak@gnu.org>

	* Makefile.in (INSTALL_INFO): Get install-info command from configure.

	* configure.in: Add tests for install-info.

2002-12-09  Markus Rost  <rost@math.ohio-state.edu>

	* configure.in (*-sunos5*, *-solaris*): Revert previous change -
	use again sol2-6 instead of sol2-8.

2002-12-09  Dave Love  <fx@gnu.org>

	* configure.in (*-sunos5.8*, *-solaris2.8*): Delete configurations.

2002-12-08  Andreas Schwab  <schwab@suse.de>

	* Makefile.in (install-arch-indep): Revert last change.

2002-11-27  Dave Love  <fx@gnu.org>

	* configure.in: Use AC_CHECK_DECLS, not AC_DECL_SYS_SIGLIST.
	Check for __sys_siglist too.  Check for memset.
	Use AC_FUNC_GETPGRP.  Add mipsel-*-linux-gnu* target.

2002-11-22  Juanma Barranquero  <lektu@terra.es>

	* config.guess, config.sub: Updated from master source.

2002-11-19  Karl Fogel  <kfogel@red-bean.com>

	* autogen.sh: New file.

2002-11-18  Dave Love  <fx@gnu.org>

	* configure.in: Tidy up various quoting issues throughout.
	Use AC_GNU_SOURCE.
	(AH_BOTTOM): Fix #endif protecting config.h.  Maybe include
	alloca.h.  Define GC_SETJMP_WORKS, GC_LISP_OBJECT_ALIGNMENT.
	Maybe define bcopy, bzero, bcmp.
	(powerpcle-*-solaris2.5*, powerpcle-*-solaris2*): Remove (use
	non-existent machine file).
	(sys/vlimit.h, sys/resource.h, fsync, __restrict): Test for.
	(term.h, X11/Xaw3d/Scrollbar.h): Avoid warning from test.
	(nlist.h): Move test up.

2002-11-18  Markus Rost  <rost@math.ohio-state.edu>

	* configure.in (*-sunos5*, *-solaris*): Use sol2-8.

2002-11-14  Francesco Potortì  <pot@gnu.org>

	* configure.in (*-sunos5.8*, *-solaris2.8*): New configurations.

2002-11-11  Tim Van Holder  <tim.vanholder@anubex.com>  (tiny change)

	* Makefile.in (install-arch-indep): Prepend $(srcdir)/ to lisp.

2002-11-08  Dave Love  <fx@gnu.org>

	* configure.in: Use AC_CONFIG_LIBOBJ_DIR and require autoconf 2.54.
	(AH_BOTTOM) [!HAVE_SIZE_T]: Typedef size_t.

2002-11-07  Miles Bader  <miles@gnu.org>

	* Makefile.in (maybe_bootstrap): Fix shell variable usage.
	Handle separate-build-dir case.

2002-11-06  Richard M. Stallman  <rms@gnu.org>

	* Makefile.in (maybe_bootstrap): Add doublequotes to make it
	bulletproof.  $bar may be empty when there are no .elc files.

2002-10-30  Dave Love  <fx@gnu.org>

	* configure.in: Require autoconf 2.53.  Test for pty.h,
	sys/mman.h, sys/param.h, mremap, memmove.
	(AH_BOTTOM): Maybe include strings.h.  Add local variables for mode.
	(AC_PROG_YACC): Delete.
	(size_t): Use AC_CHECK_TYPES.
	(AH_TOP): Up-date copyright.

2002-10-01  Juanma Barranquero  <lektu@terra.es>

	* update-subdirs: Add "no-byte-compile: t" to subdirs.el.

2002-09-19  Richard M. Stallman  <rms@gnu.org>

	* configure.in: Fix the LessTif-directory-finder for real.

2002-09-14  Richard M. Stallman  <rms@gnu.org>

	* Makefile.in (maybe_bootstrap): Test for complete absence
	of compiled Lisp files.

2002-09-11  Stefan Monnier  <monnier@cs.yale.edu>

	* Makefile.in (bootstrap-lisp-1, bootstrap-lisp, bootstrap)
	(bootstrap-clean-after): Delete.
	(bootstrap): Make the sequencing explicit.

2002-09-10  Richard M. Stallman  <rms@gnu.org>

	* configure.in: Fix previous LessTif change.

2002-09-09  Richard M. Stallman  <rms@gnu.org>

	* configure.in (powerpcle-*-solaris2.5*): New configuration.
	(powerpcle-*-solaris*): Use version 2.6 as default.
	(*-sunos5.6*, *-solaris2.6*): New alternative.
	(*-sunos5*): Use version 2.6 as default.

2002-09-06  Kai Großjohann  <Kai.Grossjohann@CS.Uni-Dortmund.DE>

	* configure.in: Fix typo.

2002-09-05  Richard M. Stallman  <rms@gnu.org>

	* configure.in: Look for LessTif in /usr/X11R6/LessTif/ before Motif.

	* configure.in: Handle $GCC_LINK_TEST_OPTIONS and
	$NON_GCC_LINK_TEST_OPTIONS after the AC_PROG_... macros.

2002-08-26  Kim F. Storm  <storm@cua.dk>

	* Makefile.in (install-arch-indep): Do not remove DOC file
	when it is the only DOC file installed; this is the case when
	CANNOT_DUMP is defined.  From Joe Buehler (tiny change).

2002-07-24  Markus Rost  <rost@math.ohio-state.edu>

	* configure.in: Fix typo.

2002-07-24  Richard M. Stallman  <rms@gnu.org>

	* configure.in: Don't print anything special about gamedir.

	* configure.in: Delete nonstandard --with-game-user option.

2002-07-21  Richard M. Stallman  <rms@gnu.org>

	* Makefile.in (gamedir, localstatedir): New variables.
	(epaths-force): Insert value of gamedir into PATH_GAME.

	* configure.in (gamedir): Handle it like lispdir.
	(--with-game-dir option): Delete.

2002-06-21  Pavel Janík  <Pavel@Janik.cz>

	* configure.in: Add support for mipseb-*-netbsd* machines.

2002-06-18  Kai Großjohann  <Kai.Grossjohann@CS.Uni-Dortmund.DE>

	* Makefile.in (install-arch-indep, uninstall): Add Tramp.

2002-06-17  Kai Großjohann  <Kai.Grossjohann@CS.Uni-Dortmund.DE>

	* info/dir (File): Add an entry for Tramp.

2002-06-17  Eli Zaretskii  <eliz@is.elta.co.il>

	* INSTALL-CVS: New file.

2002-06-07  Andreas Schwab  <schwab@suse.de>

	* configure.in (x86_64-*-linux-gnu*): New system.

2002-05-31  Eli Zaretskii  <eliz@is.elta.co.il>

	* config.bat: Handle the case when lispintro is truncated to lispintr.

2002-05-26  Paul Eggert  <eggert@twinsun.com>

	* config.guess, config.sub: Updated from master source.

2002-05-09  Richard M. Stallman  <rms@gnu.org>

	* configure.in (emacs_cv_speed_t): Add square brackets for clarity.

2002-05-04  Pavel Janík  <Pavel@Janik.cz>

	* make-dist: Do not distribute lock/ directory.

2002-04-30  Andrew Choi  <akochoi@shaw.ca>

	* configure.in: Provide documentation string when defining
	variable HAVE_CARBON.  Also define HAVE_WINDOW_SYSTEM, HAVE_MOUSE,
	and HAVE_MENUS in AH_BOTTOM if HAVE_CARBON is defined.

2002-04-29  Colin Walters  <walters@verbum.org>

	* configure.in: Delete configure check for access to the game user.

2002-04-29  Pavel Janík  <Pavel@Janik.cz>

	* make-dist: lwlib/Imakefile is removed.

2002-04-26  Andrew Choi  <akochoi@shaw.ca>

	* configure.in: Add support for powerpc-apple-darwin*.
	(HAVE_CARBON): Add.

	* make-dist: Create directories in mac/Emacs.app.

2002-04-25  Pavel Janík  <Pavel@Janik.cz>

	* make-dist: lwlib-Xol* are removed.

2002-04-23  Andreas Schwab  <schwab@suse.de>

	* Makefile.in (MAINT): New variable.
	(${srcdir}/configure, $(srcdir)/src/stamp-h.in): Depend on this
	instead of configure.in, to avoid running autoconf and autoheader
	unless explicitly requested.

2002-04-16  Eli Zaretskii  <eliz@gnu.org>

	* config.bat: Update for msdos/sed2v2.inp.

2002-04-15  Andreas Schwab  <schwab@suse.de>

	* Makefile.in ($(srcdir)/src/config.in): Generate using autoheader.
	* configure.in: Add config header templates to all AC_DEFINE and
	AC_DEFINE_UNQUOTED symbols.
	* make-dist: Run autoheader if necessary.

2002-04-10  Colin Walters  <walters@verbum.org>

	* configure.in: Add --game-dir, --game-user.  Test to see if we
	can use them.

2002-04-08  Pavel Janík  <Pavel@Janik.cz>

	* configure.in: Add --with-sound.

2002-03-18  Kim F. Storm  <storm@cua.dk>

	* configure.in: Test for sendto, recvfrom, getsockopt, setsockopt,
	and getsockname functions.  Test for sys/un.h include file.

2002-03-15  Eli Zaretskii  <eliz@is.elta.co.il>

	* configure.in: Support AIX 5.1.

2002-03-10  Jan Djärv  <jan.h.d@swipnet.se>

	* configure.in: Added test for X Session Management (HAVE_X_SM).

2002-03-03  Richard M. Stallman  <rms@gnu.org>

	* Makefile.in (install-arch-indep): Use umask 022 for DOC* and lisp/.
	Run chown $${LOGNAME} on files installed by tar xvf.

2002-03-03  Kim F. Storm  <storm@cua.dk>

	* configure.in: Test for getpeername.

2002-03-01  Richard M. Stallman  <rms@gnu.org>

	* configure.in (HAVE_JPEG): Turn it off if libjpeg version < 6b.
	(HAVE_GIF): Don't use old libungif versions that crash.

2002-02-26  Richard M. Stallman  <rms@gnu.org>

	* configure.in <making srcdir absolute>: Verify that PWD is correct,
	not just well-formed and valid.
	(mips-compaq-nonstopux*): New configuration.

2002-02-18  Paul Eggert  <eggert@twinsun.com>

	* make-dist: Port to POSIX 1003.1-2001, which doesn't allow "head -1".
	"sed q" is a portable equivalent to plain "head -1".

2002-02-13  Richard M. Stallman  <rms@gnu.org>

	* Makefile.in (maybe_bootstrap): Do `exit 1'.
	(all): Don't depend on maybe_bootstrap here.
	(${SUBDIR}): Depend on it here instead.

2002-02-08  Richard M. Stallman  <rms@gnu.org>

	* Makefile.in (maybe_bootstrap): Add an infinite sleep-loop.

2002-01-27  Eli Zaretskii  <eliz@is.elta.co.il>

	* configure.in: Recognize BSD/OS 5.0.

2002-01-11  Eli Zaretskii  <eliz@is.elta.co.il>

	* make-dist: Make version checking in emacs.texi consistent with
	how we set it there.

2001-12-29  Kim F. Storm  <storm@cua.dk>

	* INSTALL: <CONFIGURATION BY HAND> Now requires autoconf 2.51.

2001-12-28  Richard M. Stallman  <rms@gnu.org>

	* configure.in: Test for mbsinit.

2001-12-21  Eli Zaretskii  <eliz@is.elta.co.il>

	These changes make Leim part of the standard distribution:

	* README: Add info about the `leim' directory.

	* INSTALL: Remove text that describes Leim as a separate package.

	* noleim-Makefile.in: File removed.

	* make-dist: Don't copy noleim-Makefile.in to the leim subdirectory.
	Link Leim files to ${tempdir}/leim, not to real-leim.  Don't move
	Leim files out of the Emacs tree.  Don't prepare a separate tarball
	for Leim.

2001-12-11  Richard M. Stallman  <rms@gnu.org>

	* configure.in (hppa*-*-linux-gnu*): New alternative.

2001-12-08  Pavel Janík  <Pavel@Janik.cz>

	* make-dist: Copy COPYING to leim/, lwlib/, mac/ and nt/ when
	creating distribution.

2001-12-06  Paul Eggert  <eggert@twinsun.com>

	* configure.in (AC_PREREQ): Bump from 2.50 to 2.51; needed for vfork.
	(AC_FUNC_VFORK): Remove.
	(AC_FUNC_FORK): Add.
	(HAVE_DES_H, HAVE_KRB5_H): Properly quote args of AC_CHECK_HEADERS;
	this is required by recent Autoconf versions.

2001-12-02  Pavel Janík  <Pavel@Janik.cz>

	* make-dist: Do not try to link removed files (aclocal.m4, _emacs,
	TODO, vms-pp.trans and others).

2001-11-29  Pavel Janík  <Pavel@Janik.cz>

	* make-dist: Use COPYING from the top-level directory.

2001-11-29  Gerd Moellmann  <gerd@gnu.org>

	* configure.in: Add support for FreeBSD/Alpha.

2001-11-29  Pavel Janík  <Pavel@Janik.cz>

	* make-dist: Add COPYING to the top-level directory of the
	distribution.  Simplify the logic behind copying.

	* Makefile.in (maybe_bootstrap): Fix previous change.

2001-11-28  Richard M. Stallman  <rms@gnu.org>

	* Makefile.in (maybe_bootstrap): Don't bootstrap, just suggest it.

2001-11-26  Richard M. Stallman  <rms@gnu.org>

	* Makefile.in: bootstrap should not delete dumped executables.
	(bootstrap-clean-before): New target.
	(bootstrap): Use bootstrap-clean-before instead of clean.
	(bootstrap-clean-after): Rename from bootstrap-clean.  Calls changed.

2001-11-24  Eli Zaretskii  <eliz@is.elta.co.il>

	These changes add the Emacs Lisp Introduction manual to the
	distribution:

	* Makefile.in (install-arch-indep, uninstall): Add ELisp Intro files.

	* make-dist: Copy the files in lispintro directory.

	* config.bat: Configure in the lispintro directory.

	* configure.in (AC_OUTPUT): Add lispintro/Makefile.

	* Makefile.in (SUBDIR_MAKEFILES): Add lispintro.
	(lispintro/Makefile): New target.
	(mostlyclean, clean, distclean, maintainer-clean): Add lispintro.
	(unlock, relock, info, dvi): Ditto.

2001-11-23  Eli Zaretskii  <eliz@is.elta.co.il>

	* Makefile.in (uninstall, install-arch-indep): Don't install gfdl.1.

	* make-dist (etc): Don't distribute gfdl.1.

2001-11-22  Colin Walters  <walters@debian.org>

	* Makefile.in (install-arch-indep): Install the calc .info files.
	(uninstall): Handle deletion of calc .info files (thanks Pavel Janík).

2001-11-17  Eli Zaretskii  <eliz@is.elta.co.il>

	* make-dist (lispref): Add *.txt, *.el, permute-index, and
	tindex.pl to the list of those being put into the distribution.

2001-11-16  Eli Zaretskii  <eliz@gnu.org>

	* configure.in: Add coff.h to the list in AC_CHECK_HEADERS.

2001-11-15  Pavel Janík  <Pavel@Janik.cz>

	* Makefile.in (uninstall): Fix previous change.

	* configure.in, Makefile.in: Add support for --program-prefix,
	--program-suffix and --program-transform-name options.

2001-11-13  Pavel Janík  <Pavel@Janik.cz>

	* Makefile.in (install-arch-indep): Use `${manext}' instead of `.1'.
	(install-arch-indep): Install emacsclient manual page.
	(uninstall): Uninstall emacsclient manual page.

2001-11-12  Eli Zaretskii  <eliz@is.elta.co.il>

	* make-dist: Add lispref/index.*perm files to the distribution.
	From Pavel Janík <Pavel@Janik.cz>.

2001-11-12  Pavel Janík  <Pavel@Janik.cz>

	* Makefile.in (uninstall): Remove gfdl.1 when uninstalling.

2001-11-10  Eli Zaretskii  <eliz@is.elta.co.il>

	* configure.in: AC_OUTPUT lispref/Makefile.

2001-11-10  Eli Zaretskii  <eliz@is.elta.co.il>

	The following changes add the ELisp reference manual to the
	distribution.

	* make-dist: Add the lispref directory to the distribution.

	* Makefile.in (install-arch-indep): Add elisp* to the list of
	installed Info files.
	(SUBDIR_MAKEFILES): Add lispref/Makefile.
	(lispref/Makefile): New target.
	(mostlyclean, clean, distclean, maintainer-clean, unlock, relock):
	Add commands for the lispref directory.
	(info, dvi): Ditto.

	* config.bat: Configure in `lispref'.

2001-11-09  Richard M. Stallman  <rms@gnu.org>

	* Makefile.in (bootstrap-lisp): Don't suppress error messages.

2001-11-07  Eli Zaretskii  <eliz@is.elta.co.il>

	* make-dist (tempdir): Copy AUTHORS as well.

2001-11-06  Sam Steingold  <sds@gnu.org>

	* configure.in: Added a check for <nlist.h>.

2001-11-01  Pavel Janík  <Pavel@Janik.cz>

	* configure.in: Reindent --help output.
	From Per Starbäck (starback@ling.uu.se).

2001-10-31  Eli Zaretskii  <eliz@is.elta.co.il>

	* configure.in: New entry for HP/UX-11.

	* Makefile.in (SOURCES): Replace GETTING.GNU.SOFTWARE with FTP.
	From Eric S. Raymond <esr@golux.thyrsus.com>.

2001-10-28  Eli Zaretskii  <eliz@is.elta.co.il>

	* configure.in (s390-*-linux-gnu): New system.  From Adam Thornton
	<athornton@sinenomine.net>.

2001-10-25  Gerd Moellmann  <gerd@gnu.org>

	* Makefile.in (maybe_bootstrap): New target.
	(all): Add to prerequisites to bootstrap if abbrev.elc doesn't exist.

2001-10-24  Ken Raeburn  <raeburn@gnu.org>

	* configure.in: If --with-hesiod is given, look for
	hes_getmailhost and res_send or __res_send; check hesiod and
	resolv libraries respectively if system libraries don't supply them.

2001-10-24  Gerd Moellmann  <gerd@gnu.org>

	* configure.in: Use $MAKE for `make' if set.

2001-10-22  Gerd Moellmann  <gerd@gnu.org>

	* Makefile.in (install-arch-indep): Add -h (follow symlinks)
	to tar options.

2001-10-20  Gerd Moellmann  <gerd@gnu.org>

	* (Version 21.1 released).

2001-10-20  Miles Bader  <miles@gnu.org>

	* configure.in (configuration): Set from `host' if `host_alias'
	isn't defined.

2001-10-19  Andreas Schwab  <schwab@suse.de>

	* configure.in: Make ready for autoconf 2.5x.
	(AC_PREREQ): Require autoconf 2.50.
	* aclocal.m4: Removed.
	* Makefile.in (${srcdir}/configure): Don't depend on aclocal.m4.

2001-10-13  Eli Zaretskii  <eliz@is.elta.co.il>

	* README: Bump Emacs version to 21.1.50.

2001-10-05  Gerd Moellmann  <gerd@gnu.org>

	* Branch for 21.1.

2001-09-05  Gerd Moellmann  <gerd@gnu.org>

	* configure.in: Avoid `$@' which is handled specially in
	Autoconf 2.52.  From "Adam J. Richter" <adam@yggdrasil.com>.

2001-09-01  Eli Zaretskii  <eliz@is.elta.co.il>

	* make-dist (nt): Add subdirs.el to the list of distributed files.

2001-08-14  Eli Zaretskii  <eliz@is.elta.co.il>

	* configure.in (machine): Add an entry for
	hppa1.1-hitachi-hiuxwe2*.

2001-05-28  Gerd Moellmann  <gerd@gnu.org>

	* make-dist (LANG): Set LC_ALL and LANGUAGE to C, unset
	LC_MESSAGES and LANG.  From Karl Eichwalder <keichwa@gmx.net>.

2001-05-14  Gerd Moellmann  <gerd@gnu.org>

	* make-dist: Copy texinfo.tex unconditionally.

2001-04-25  Eli Zaretskii  <eliz@is.elta.co.il>

	* Makefile.in (install-arch-indep): Add gfdl.1 to the man pages
	that are installed.

2001-04-06  Gerd Moellmann  <gerd@gnu.org>

	* make-dist: Copy only `[a-z]*.{el,elc}' from leim/quail.
	Don't copy quick-b5, quick-cns, tsang-b5, and tsang-cns files.

	* make-dist: Handle leim/MISC-DIC.  Only include
	`[a-zA-Z]*.{el,elc}' from leim/quail.

2001-04-05  Gerd Moellmann  <gerd@gnu.org>

	* Makefile.in (install-arch-indep): Remove .cvsignore files.

2001-03-30  Gerd Moellmann  <gerd@gnu.org>

	* Makefile.in (.PHONY): Add for bootstrap targets.
	(bootstrap-clean): New target.
	(bootstrap): Use it instead of `clean'.

2001-03-29  Eli Zaretskii  <a34785@is.elta.co.il>

	* Makefile.in (SUBDIR): Remove leim.
	(all, .RECURSIVE, extraclean): Add leim explicitly.
	(leim): Provide separate rule which exports PARALLEL=0 into the
	environment.

2001-03-20  Gerd Moellmann  <gerd@gnu.org>

	* configure.in (HAVE_XPM): Don't print the result of the check for
	XpmReturnAllocPixels if we don't have an xpm.h.

2001-03-05  Gerd Moellmann  <gerd@gnu.org>

	* COPYING: New file.

2001-03-04  Eli Zaretskii  <eliz@is.elta.co.il>

	* config.bat: Update the copyright.

2001-02-23  Kenichi Handa  <handa@etl.go.jp>

	* configure.in: Use AC_EGREP_CPP to check if the C preprocessor
	converts `..' to `. .'.  If it converts, set CPP_NEED_TRADITIONAL
	to `yes'.  Later in AC_OUTPUT, check this variable.

2001-02-09  Dave Love  <fx@gnu.org>

	* AUTHORS: Updated.

2001-02-06  Eli Zaretskii  <eliz@is.elta.co.il>

	* info/dir (Ebrowse): Fix the entry (was missing a dot).

2001-02-02  Gerd Moellmann  <gerd@gnu.org>

	* mkinstalldirs (errstatus): Chmod a+rx directories we create.

	* Makefile.in (uninstall): Ignore exit code of `rm'.

	* Makefile.in (uninstall): Remove more info files.
	Remove ${libexecdir}/emacs/${version}.  Remove ${archlibdir}/fns-*.

2001-01-31  Gerd Moellmann  <gerd@gnu.org>

	* noleim-Makefile.in (extraclean): Add.

2001-01-28  Gerd Moellmann  <gerd@gnu.org>

	* Makefile.in (extraclean): Add -f to -rm config-tmp-* to keep
	it quiet.

2001-01-24  Colin Walters  <walters@cis.ohio-state.edu>

	* Makefile.in (tags): Fix typo.

2001-01-13  Kenichi Handa  <handa@etl.go.jp>

	* configure.in: Fix typo in the code setting x_search_path.

2001-01-10  Dave Love  <fx@gnu.org>

	* configure.in: Don't reset LIBS at end of -lXmu test.  Test for
	-lXext.
	(HAVE_XKBGETKEYBOARD): Fix reporting of result.
	(HAVE_LIBXP): Remove -lXt from AC_CHECK_LIB.
	(HAVE_XAW3D, HAVE_XPM, HAVE_JPEG, HAVE_PNG, HAVE_TIFF, HAVE_GIF):
	Don't frob CFLAGS.  Remove extra X libs from AC_CHECK_LIB
	(now in $LIBS).

2001-01-08  Eli Zaretskii  <eliz@is.elta.co.il>

	* config.bat: Run the preprocessor with -traditional.

2001-01-01  Eli Zaretskii  <eliz@is.elta.co.il>

	* INSTALL: Move copying conditions to end of file.

2000-12-27  Eli Zaretskii  <eliz@is.elta.co.il>

	* INSTALL: Add basic installation procedure which assumes
	`configure' does its job.  Elaborate on image support libraries.
	Add a pointer to Xaw3d library.  Add advice about solving
	configure-time problems by looking in config.log and setting
	variables in the environment.

2000-12-27  Gerd Moellmann  <gerd@gnu.org>

	* Makefile.in (install-arch-indep): If tar fails, exit with
	exit code 1.

2000-12-19  Gerd Moellmann  <gerd@gnu.org>

	* configure.in: Test for XkbGetKeyboard with an AC_TRY_LINK whose
	source file includes XKBlib.h.  On some broken Solaris systems,
	there is an XKBlib.h, reportedly, but header files included by
	XKBlib.h are missing.

2000-12-14  Gerd Moellmann  <gerd@gnu.org>

	* configure.in: AC_CHECK_FUNC XkbGetKeyboard.

2000-12-11  Dave Love  <fx@gnu.org>

	* configure.in <alpha*-dec-osf*>: Use full path for NON_GNU_CPP.

2000-12-11  Paul Eggert  <eggert@twinsun.com>

	* aclocal.m4 (AC_SYS_LARGEFILE, AC_SYS_LARGEFILE_MACRO_VALUE):
	Merge fixes from latest GNU tar version.  These macros no longer
	futz with _XOPEN_SOURCE, as that was not portable in practice.
	(AC_FUNC_FSEEKO): New macro.

	* configure.in: Use it instead of invoking AC_CHECK_FUNCS on
	ftello.

2000-12-05  Dave Love  <fx@gnu.org>

	* Makefile.in (TAGS, info): Avoid tab-prefixed comments in rules.

2000-12-02  Eli Zaretskii  <eliz@is.elta.co.il>

	* info/dir: Change the category to "Emacs".

2000-12-01  Gerd Moellmann  <gerd@gnu.org>

	* make-dist (tempdir): Remove epaths.h from the distribution
	instead of paths.h.

2000-11-23  Eli Zaretskii  <eliz@is.elta.co.il>

	* config.bat: Check for existence of djecho.exe, and print an
	error message if it is not available.

	* INSTALL: Describe possible problem with djecho.exe in old
	versions of DJGPP v2.x.

2000-11-23  Gerd Moellmann  <gerd@gnu.org>

	* configure.in: Initialize HAVE_LIBXP to no.

2000-11-22  Gerd Moellmann  <gerd@gnu.org>

	* configure.in: Use m/macppc.h instead of the non-existent
	m/powerpc.h.

2000-11-21  Gerd Moellmann  <gerd@gnu.org>

	* Makefile.in (install-arch-indep): Also install info/eshell*
	and info/speedbar*.

	* configure.in (HAVE_PNG): Check for the presence of
	png_get_channels to rule out older PNG libs.

	* configure.in (AC_OUTPUT): Arrange to emit definitions of
	GCC and NON_GNU_CPP into config.status.

2000-11-20  Dave Love  <fx@gnu.org>

	* configure.in: Fix last change.

	* GETTING.GNU.SOFTWARE: Deleted.
	* FTP: New file to replace it.
	* make-dist: Add FTP, remove GETTING.GNU.SOFTWARE.

2000-11-20  Gerd Moellmann  <gerd@gnu.org>

	* configure.in: Use -traditional with GNU cpp.

2000-11-17  Gerd Moellmann  <gerd@gnu.org>

	* make-dist: Handle the Mac port.  Distribute all makefile.w32-in.
	Distribute more files from the nt/ subdir.  Distribute PBM
	image files from subdirs of lisp/.  Distribute old change logs
	from subdirs of lisp/.  Distribute play/5x5.el.

2000-11-11  Dave Love  <fx@gnu.org>

	* config.sub, config.guess: Updated from master source.

2000-11-07  Dave Love  <fx@gnu.org>

	* configure.in: Test for mkstemp.

2000-11-01  Eli Zaretskii  <eliz@is.elta.co.il>

	* info/dir (Top): Rearrange menu items more logically, and put
	them into a single category.  Add menu items for RefTeX and
	Widget.

2000-10-29  Kai Großjohann  <Kai.Grossjohann@CS.Uni-Dortmund.DE>

	* Makefile.in (install-arch-indep): Use --info-dir instead of
	--dir-file, and a simple argument instead of --info-file, so that
	the Debian version of install-info also works.

2000-10-19  Eric M. Ludlam  <zappo@ultranet.com>

	* info/dir (Speedbar): Add entry.

2000-10-16  Eli Zaretskii  <eliz@is.elta.co.il>

	* INSTALL: Describe the new image-support options to the configure
	script.  List URLs where image support libraries can be found.

2000-10-14  Eli Zaretskii  <eliz@is.elta.co.il>

	* info/dir (Top): Add an entry for Eshell.

2000-10-02  Dave Love  <fx@gnu.org>

	* configure.in: Check for gai_strerror.

2000-10-01  Andreas Schwab  <schwab@suse.de>

	* Makefile.in (install-arch-indep): Update list of installed info files.

2000-09-30  Gerd Moellmann  <gerd@gnu.org>

	* configure.in: Support `sparc*-*-netbsd*'.

2000-09-29  Eli Zaretskii  <eliz@is.elta.co.il>

	* info/dir (MIME): Add entry for emacs-mime.

2000-09-29  Dave Love  <fx@gnu.org>

	* configure.in: Fix alpha*-dec-osf4 using the osf5 config.

2000-09-26  Gerd Moellmann  <gerd@gnu.org>

	* make-dist: Adapt to the change of leim/Makefile which was
	necessary to ensure a reasonably working `make dist'.

	* leim-Makefile.in: Moved to leim/Makefile.in..

	* noleim-Makefile.in: New file, formerly leim/Makefile.in.

2000-09-21  Kenichi Handa  <handa@etl.go.jp>

	* leim-Makefile.in (TIT-GB, TIT-BIG5, NON-TIT-GB, NON-TIT-BIG5)
	(NON-TIT-CNS, JAPANESE, KOREAN, THAI, VIETNAMESE, LAO, INDIAN)
	(TIBETAN, LATIN, SLAVIC, GREEK, RUSSIAN, MISC): Rename all .el
	files to .elc.
	(${TIT}): Adjust for the above change.
	(clean mostlyclean): Likewise.
	(.el.elc): New target.

2000-09-19  Gerd Moellmann  <gerd@gnu.org>

	* make-dist: Include XPM and XBM files in lisp/ and subdirs
	in the distribution.

2000-09-18  Gerd Moellmann  <gerd@gnu.org>

	* make-dist (skk): Rename to `ja-dic' because the leim directory
	was renamed.

2000-09-14  Dave Love  <fx@gnu.org>

	* configure.in: Fix spurion in last change.

2000-09-14  Gerd Moellmann  <gerd@gnu.org>

	* configure.in (USE_MMAP_FOR_BUFFERS): Recognize in system
	configuration files instead of REL_ALLOC_MMAP.  Set REL_ALLOC
	to `no' if defined.  Change result report.

2000-09-08  Dave Love  <fx@gnu.org>

	* configure.in: Remove spurious `@'s.

	* aclocal.m4 (AC_FUNC_MMAP): Use fixed version from development
	autoconf.

2000-09-06  Gerd Moellmann  <gerd@gnu.org>

	* configure.in (REL_ALLOC_MMAP): Recognize in system configuration
	file and print informational message.

	* configure.in (AC_FUNC_MMAP): Add.

2000-09-01  Gerd Moellmann  <gerd@gnu.org>

	* configure.in: Add ``checking'' messages for
	XpmReturnAllocPixels.

2000-08-28  Gerd Moellmann  <gerd@gnu.org>

	* configure.in: Check <strings.h>; check `index' and `rindex'
	functions.

2000-08-26  Kenichi Handa  <handa@etl.go.jp>

	* configure.in <alpha*-dec-osf*>: Move "NON_GNU_CPP='cpp'" before
	"case "${canonical}" in".

2000-08-25  Dave Love  <fx@gnu.org>

	* configure.in <osf>: Use NON_GNU_CPP='cpp' always.

2000-08-25  Kenichi Handa  <handa@etl.go.jp>

	* leim-Makefile.in: Rename skk to ja-dic throughout the file.

2000-08-24  Gerd Moellmann  <gerd@gnu.org>

	* configure.in <making srcdir absolute>: Unset CDPATH in case $PWD
	contains a relative path.  Protect against unusable values of $PWD.

2000-08-08  Eli Zaretskii  <eliz@is.elta.co.il>

	* info/dir (WoMan): Add entry.

	* config.bat (maindir): Update src/_gdbinit even if it does
	already exist.

2000-08-07  Gerd Moellmann  <gerd@gnu.org>

	* Makefile.in (config.status): Prepend `$(srcdir)/' to `configure'.

2000-08-03  Gerd Moellmann  <gerd@gnu.org>

	* configure.in: Add support for ia64*-*-linux*.

2000-07-27  Gerd Moellmann  <gerd@gnu.org>

	* make-dist (aclocal.m4): Include in distribution.

2000-07-26  Dave Love  <fx@gnu.org>

	* configure.in (AC_SYS_LARGEFILE): Move earlier.

2000-07-24  Dave Love  <fx@gnu.org>

	* configure.in: Add AC_SIZE_T.

2000-07-18  Dave Love  <fx@gnu.org>

	* configure.in: Reorder so that most tests are done after CPPFLAGS
	is set from the C_SWITCH_... definitions.

2000-07-10  Gerd Moellmann  <gerd@gnu.org>

	* configure.in (HAVE_XPM): Undo previous change.  Check for
	preprocessor define XpmReturnAllocPixels.

2000-07-06  Gerd Moellmann  <gerd@gnu.org>

	* configure.in (HAVE_XPM): Check for XpmReturnAllocPixels
	instead of XpmReadFileToPixmap.

2000-07-05  Ken Raeburn  <raeburn@gnu.org>

	* configure.in: Check for <soundcard.h>.  Look for ossaudio
	library, and set LIBSOUND accordingly.

2000-07-05  Dave Love  <fx@gnu.org>

	* configure.in: Use AC_HEADER_SYS_WAIT.

2000-07-05  Gerd Moellmann  <gerd@gnu.org>

	* make-dist: Check DONTCOMPILE in lisp/Makefile.in instead of
	lisp/Makefile.  Distribute lisp/Makefile.in instead of
	lisp/Makefile.

2000-06-30  Ken Raeburn  <raeburn@gnu.org>

	* configure.in: Add ${C_SWITCH_X_SITE} temporarily to CPPFLAGS,
	while searching for image-handling libraries.

2000-06-26  Gerd Moellmann  <gerd@gnu.org>

	* configure.in (--with-xim): New option.

2000-06-23  Dave Love  <fx@gnu.org>

	* configure.in [HAVE_TIMEVAL]: Move gettimeofday test here, test
	for struct timezone and test how we can call gettimeofday.
	Check for OSF 5+.  Check for term.h.

	* aclocal.m4: Define the post-2.13 stuff conditionally on autoconf
	version.

2000-06-23  Gerd Moellmann  <gerd@gnu.org>

	* configure.in (HAVE_LIBXP): Change test for libXp.

2000-06-21  Dave Love  <fx@gnu.org>

	* configure.in: Check for fcntl.h.  Use AC_FUNC_GETLOADAVG, not
	simple test for getloadavg and substitute GETLOADAVG_LIBS.
	Simplify test for GETTIMEOFDAY_ONE_ARGUMENT.

2000-06-19  Dave Love  <fx@gnu.org>

	* configure.in (GETTIMEOFDAY_ONE_ARGUMENT): Fix in case
	_XOPEN_SOURCE is defined.

2000-06-16  Gerd Moellmann  <gerd@gnu.org>

	* Makefile.in (distclean): Also make distclean in lisp/.

2000-06-15  Eli Zaretskii  <eliz@is.elta.co.il>

	* config.bat: Generate lisp/Makefile from lisp/Makefile.in.

2000-06-15  Gerd Moellmann  <gerd@gnu.org>

	* make-dist: Add --help and --snapshot options.

2000-06-14  Gerd Moellmann  <gerd@gnu.org>

	* configure.in: Generate lisp/Makefile.

	* configure.in: Add support for `*-lynxos*'.
	Use `cpp' as NON_GNU_CPP for `alpha*-dec-osf[5-9]*', as
	recommended by <Karen.Dorhamer@compaq.com> to fix problems
	on Tru64 UNIX v5.0.

2000-06-13  Ken Raeburn  <raeburn@gnu.org>

	* Makefile.in (install-arch-indep): Don't use "-unset CDPATH" when
	it's on a continuation line.

2000-06-02  Dave Love  <fx@gnu.org>

	* Makefile.in (install-arch-indep): Add pcl-cvs to list of info
	files.

	* configure.in: Don't specify -n32 flag for mips-sgi-irix6.5.
	Check for struct exception.  Use AC_SYS_LARGEFILE and move ftello
	test.

	* aclocal.m4 (AC_SYS_LARGEFILE_TEST_INCLUDES)
	(AC_SYS_LARGEFILE_MACRO_VALUE, AC_SYS_LARGEFILE): New.

2000-05-26  Gerd Moellmann  <gerd@gnu.org>

	* configure.in: Add check for speed_t typedef.

2000-05-25  Ken Raeburn  <raeburn@gnu.org>

	* Makefile.in (install-arch-dep): Install fns-*.el only if it
	exists; it won't in the CANNOT_DUMP case.

2000-05-25  Gerd Moellmann  <gerd@gnu.org>

	* Makefile.in: Ignore exit status of `unset CDPATH' everywhere.
	On FreeBSD, the exit status is 1 if CDPATH is not set.
	(install-arch-indep): Install ebrowse.info.

2000-05-20  NIIBE Yutaka  <gniibe@mri.co.jp>

	* configure.in: Check for grandpt and getpt.

2000-05-09  Dave Love  <fx@gnu.org>

	* Makefile.in (install-arch-indep): Filter CVS as well as RCS.

2000-05-05  Gerd Moellmann  <gerd@gnu.org>

	* make-dist: Make a link for lib-src/grep-changelog.
	Copy install-sh.

2000-05-01  Eli Zaretskii  <eliz@is.elta.co.il>

	* config.bat: Identify the beginning of the cpp stuff in
	src/Makefile.in and lib-src/Makefile.in more accurately.

2000-04-27  Gerd Moellmann  <gerd@gnu.org>

	* configure.in: Add support for `powerpc*-*-linux-gnu*'.

2000-04-19  Gerd Moellmann  <gerd@gnu.org>

	* configure.in: Add support for `powerpc-*-netbsd*'.

2000-04-19  Dave Love  <fx@gnu.org>

	* configure.in: Don't use AC_FUNC_GETLOADAVG.

	* aclocal.m4 (AC_FUNC_MKTIME): Use AC_SUBST.

2000-04-16  Dave Love  <fx@gnu.org>

	* Makefile.in (${srcdir}/configure): Depend on aclocal.m4.

2000-04-14  Dave Love  <fx@gnu.org>

	* configure.in: Use AC_FUNC_GETLOADAVG, AC_FUNC_MKTIME.

	* aclocal.m4 (AC_FUNC_MKTIME): New.

2000-03-28  Ken Raeburn  <raeburn@gnu.org>

	* configure.in: Line up "--help" output a little better.

2000-03-26  Gerd Moellmann  <gerd@gnu.org>

	* Makefile.in (bootstrap-lisp-1, bootstrap-lisp, bootstrap-src):
	New targets.
	(bootstrap): Rewritten in terms of the new targets above.
	Make info files, too.

2000-03-12  Gerd Moellmann  <gerd@gnu.org>

	* config.guess, config.sub: Use the versions of the files from
	subversions.

2000-03-08  Dave Love  <fx@gnu.org>

	* configure.in: Use AC_PROG_RANLIB, AC_C_PROTOTYPES,
	AC_C_VOLATILE.  Define POINTER_TYPE.

	* aclocal.m4: New file.

2000-03-02  Gerd Moellmann  <gerd@gnu.org>

	* configure.in (machine): Add `mipsel-*-netbsd*' and
	`arm-*-netbsd*'.

2000-03-01  Gerd Moellmann  <gerd@gnu.org>

	* configure.in (machine): Add support for `*-auspex-sunos*'.

2000-02-29  Gerd Moellmann  <gerd@gnu.org>

	* configure.in (C_OPTIMIZE_SWITCH) [__GNUC__]: Use -O2.

2000-02-18  Dave Love  <fx@gnu.org>

	* configure.in: Define NON_GNU_CPP on alpha-dec-osf5+.

2000-02-18  Andreas Schwab  <schwab@suse.de>

	* Makefile.in (install-arch-indep): Add eudc to list of installed
	info files.

2000-02-17  Ken Raeburn  <raeburn@gnu.org>

	* configure.in: Include -lz and -ljpeg (if it's available) when
	testing for the tiff library.

2000-02-17  Gerd Moellmann  <gerd@gnu.org>

	* configure.in: Remove LISP_FLOAT_TYPE.

2000-02-12  Dave Love  <fx@gnu.org>

	* configure.in: Use AC_FUNC_VFORK.

2000-02-01  Gerd Moellmann  <gerd@gnu.org>

	* make-dist: Various fixes for new development tree.

	* leim-Makefile.in: New file.

2000-01-31  Gerd Moellmann  <gerd@gnu.org>

	* Makefile.in (dist): Call ./make-dist.

2000-01-24  Dave Love  <fx@gnu.org>

	* configure.in: Remove -G0 from Irix NON_GCC_TEST_OPTIONS.

2000-01-18  Gerd Moellmann  <gerd@gnu.org>

	* configure.in (HAVE_GIF): Check for DGifOpen instead of
	DGifOpenFileName.

2000-01-11  Andreas Schwab  <schwab@suse.de>

	* Makefile.in (install-arch-indep): Update list of info files to
	be installed.

2000-01-05  Dave Love  <fx@gnu.org>

	* configure.in: Check for jerror.h as well as libjpeg.

2000-01-03  Andreas Schwab  <schwab@suse.de>

	* Makefile.in (install-arch-indep): Install autotype*.
	Run install-info on autotype and emacs-faq.info.

1999-12-04  Dave Love  <fx@gnu.org>

	* Makefile.in (install-arch-indep): Depend on `info'.
	(install-strip): Use `install' as sub-make target.

1999-11-23  Ken Raeburn  <raeburn@gnu.org>

	* configure.in: Restore Kerberos code deleted on 1999-05-29 that
	didn't need to be deleted.  Check for the k5crypto library as well
	as the crypto library; MIT Kerberos 1.1 changed the name.

1999-11-18  Dave Love  <fx@gnu.org>

	* configure.in: Fix NON_GNU_CPP for Irix 6 to avoid failing tests.

1999-11-11  Erik Naggum  <erik@naggum.no>

	* configure.in (bitmapdir): Allow for both "bitmaps" directories.

1999-11-08  Dave Love  <fx@gnu.org>

	* configure.in: Fix change for --with-pop default.

1999-11-04  Dave Love  <fx@gnu.org>

	* configure.in: Default to --with-pop.  Change sense of with-gcc
	and with-toolkit-scroll-bars messages to reflect the defaults.

1999-11-01  Gerd Moellmann  <gerd@gnu.org>

	* INSTALL: Mention the Emacs Lisp Reference.

1999-10-27  Noah Friedman  <friedman@splode.com>

	* configure.in: Check for dynamic ptys (/dev/ptmx, /dev/pts/).

1999-10-23  Gerd Moellmann  <gerd@gnu.org>

	* Makefile.in (bootstrap): New target.

1999-10-19  Paul Eggert  <eggert@twinsun.com>

	Add support for large files.  Merge glibc 2.1.2.

	* configure.in (AC_CHECK_HEADERS): Add stdio_ext.h.
	(HAVE_TM_GMTOFF): New symbol.
	(AC_CHECK_FUNCS): Add __fpending, ftello, getloadavg, mblen,
	mbrlen, strsignal.
	(LOCALTIME_CACHE): Don't include stdlib.h, as config.h does this now.

1999-10-09  Stefan Monnier  <monnier@cs.yale.edu>

	* make-dist (dontcompile): Look for the DONTCOMPILE variable rather
	than the obsolete dontcompilefiles pseudo-rule in lisp/Makefile.

1999-10-09  Richard M. Stallman  <rms@gnu.org>

	* Makefile.in (uninstall, install-arch-indep, install-arch-dep):
	Unset CDPATH to prevent cd from generating output.

1999-10-08  Stefan Monnier  <monnier@cs.yale.edu>

	* update-subdirs: Also ignore CVS subdirs.

1999-10-07  Gerd Moellmann  <gerd@gnu.org>

	* Makefile.in (install-arch-indep): Add ada-mode.

1999-10-06  Dave Love  <fx@gnu.org>

	* Makefile.in: Add rules for config.status, configure.

1999-09-07  Gerd Moellmann  <gerd@gnu.org>

	* configure.in (--with-sound): Remove.

1999-08-30  Gerd Moellmann  <gerd@gnu.org>

	* configure.in (USE_TOOLKIT_SCROLL_BARS): Move the test down after
	the test for Xaw3d.
	(HAVE_TIFF): Add -lm to library check.

1999-08-28  Richard Stallman  <rms@gnu.org>

	* configure.in (USE_TOOLKIT_SCROLL_BARS): Move tests for
	-lXaw3d, -lXpm, -ljpeg, -lpng, -ltiff, and -lgif, down
	after the other X-related libraries.

1999-08-21  Dave Love  <fx@gnu.org>

	* configure.in: Don't check for jpeglib.h.

1999-08-20  Gerd Moellmann  <gerd@gnu.org>

	* configure.in (HAVE_TIFF): Remove tiff34 prefix from tiffio.h.
	(HAVE_XAW3D): Don't check for Xaw3d if USE_X_TOOLKIT=none.

1999-08-18  Dave Love  <fx@gnu.org>

	* configure.in: Check for termcap.h.

1999-08-15  Gerd Moellmann  <gerd@gnu.org>

	* configure.in: Add --with-toolkit-scroll-bars.  If "no",
	use Emacs' scroll bars, even if configured for Motif or when
	Xaw3d is available.

1999-08-12  Wolfgang Rupprecht  <wolfgang@wsrcc.com>

	* configure.in: Check for getaddrinfo.

1999-08-04  Eli Zaretskii  <eliz@gnu.org>

	* config.bat: Make --no-debug work again by removing -gcoff.

1999-07-30  Dave Love  <fx@gnu.org>

	* configure.in: Check for stdlib.h.

1999-07-19  Dave Love  <fx@gnu.org>

	* configure.in: Grok sparc64-*-linux-gnu*.

1999-07-12  Richard Stallman  <rms@gnu.org>

	* Version 20.4 released.

1999-06-23  Karl Heuer  <kwzh@gnu.org>

	* make-dist: Unset EMACS_UNIBYTE, so Emacs runs in its default state.
	Quote $EMACS, in case it's a program with args.

1999-06-15  Gerd Moellmann  <gerd@gnu.org>

	* configure.in (HAVE_GIF): Use libungif instead of libgif
	because the former doesn't contain patented compression code.

1999-05-29  Richard M. Stallman  <rms@gnu.org>

	* configure.in: Delete the Kerberos stuff.

1999-05-27  Greg Hudson  <ghudson@mit.edu>

	* configure.in: Prefer kerberos 5 names.

1999-04-26  Richard M. Stallman  <rms@gnu.org>

	* configure.in: Check for libXp.

1999-04-08  Richard Stallman  <rms@gnu.org>

	* make-dist: Include change logs in subdirs of `lisp'.

1999-04-05  Richard Stallman  <rms@gnu.org>

	* Makefile.in (mkdir): If we create ${datadir}, make it world-readable.
	(install-arch-indep): Make ${datadir}/emacs world-readable.

1999-03-30  Eli Zaretskii  <eliz@gnu.org>

	* config.bat: Use epaths.* instead of paths.*.

1999-03-07  Eli Zaretskii  <eliz@gnu.org>

	* INSTALL: Add detailed instructions to unpack and install
	intlfonts on MS-DOS.

1999-02-26  Richard Stallman  <rms@gnu.org>

	* configure.in: Use epaths.h and epaths-force instead of paths...

	* Makefile.in (epaths-force): Rename from paths-force;
	operate on epaths.in and produce epaths.h.

1999-02-24  Richard Stallman  <rms@gnu.org>

	* make-dist: Fix nt/icons directory handling.

1999-02-22  Simon Josefsson  <jas@pdc.kth.se>

	* configure.in (f301-fujitsu-uxpv4.1): New target.

1999-02-20  Richard Stallman  <rms@gnu.org>

	* make-dist (tempparent): Fix command to update info files.

1999-02-09  Richard Stallman  <rms@gnu.org>

	* configure.in (powerpc-apple-netbsd*): New alternative.

1999-01-25  Geoff Voelker  <voelker@cs.washington.edu>

	* make-dist: Include the new directory nt/icons in distributions.

1999-01-19  Richard Stallman  <rms@psilocin.ai.mit.edu>

	* configure.in: Change message about HAVE_XFREE386.

1999-01-07  Eli Zaretskii  <eliz@gnu.org>

	* config.bat: Support configuring with leim.

1998-12-16  Petri Kaurinkoski  <Petri.Kaurinkoski@hut.fi>

	* configure.in (mips-sgi-irix6.5): New target.

1998-12-16  Jonathan I. Kamens  <jik@kamens.brookline.ma.us>

	* configure.in: Remove GSS-API support, since it has been removed
	from movemail.

1998-12-04  Markus Rost  <rost@delysid.gnu.org>

	* Makefile.in (install-arch-dep): Copy fns-*.el from lib-src.

1998-12-04  Andreas Schwab  <schwab@delysid.gnu.org>

	* Makefile.in: Don't install customize info file.
	Run install-info on viper info file.

1998-11-29  Richard Stallman  <rms@psilocin.ai.mit.edu>

	* Makefile.in (install-arch-dep): Copy fns-*.el from lib-src.

1998-11-16  Kenichi Handa  <handa@etl.go.jp>

	* configure.in (*-*-bsdi4*): New target.

1998-11-13  Ehud Karni  <ehud@unix.simonwiesel.co.il>

	* configure.in: Fix previous change.

1998-11-11  Richard Stallman  <rms@gnu.org>

	* configure.in (aviion-intel): New machine.

1998-11-04  Kenichi Handa  <handa@etl.go.jp>

	* configure.in (mips-nec-sysv4*): New target.

1998-11-03  Andreas Schwab  <schwab@delysid.gnu.org>

	* Makefile.in (install-arch-dep): Fix last change and use fns-*.el
	from lisp.

1998-10-31  Richard Stallman  <rms@psilocin.ai.mit.edu>

	* make-dist: Don't include fns*.el in dist.

1998-10-30  Dave Love  <fx@gnu.org>

	* configure.in: Don't mkdir cpp.

1998-10-30  Andreas Schwab  <schwab@delysid.gnu.org>

	* Makefile.in (install-arch-dep): Install src/fns-*.el in
	${archlibdir}.

1998-08-19  Richard Stallman  <rms@psilocin.ai.mit.edu>

	* Version 20.3 released.

1998-07-30  Paul Eggert  <eggert@twinsun.com>

	* Makefile.in (Makefile, src/Makefile, src/config.stamp)
	(lib-src/Makefile, man/Makefile, oldXMenu/Makefile)
	(lwlib/Makefile, leim/Makefile):
	Prepend $(srcdir)/ to rule dependencies outside this dir.

1998-06-30  Richard Stallman  <rms@psilocin.ai.mit.edu>

	* configure.in: Use unset CDPATH instead of making it empty.

1998-06-20  Karl Heuer  <kwzh@gnu.org>

	* configure.in: Assume unspecified Solaris is 2.5, not 2.4.

1998-06-07  Richard Stallman  <rms@psilocin.ai.mit.edu>

	* make-dist (MANIFEST): Include most subdirs, but exclude subdirs.el
	and default.el.  Sort the results.

1998-05-31  Karl Heuer  <kwzh@gnu.org>

	* Makefile.in (install-arch-indep): Don't die if site-lisp/ isn't
	writable.

1998-05-14  Richard Stallman  <rms@psilocin.ai.mit.edu>

	* Makefile.in (install-arch-indep):
	Don't alter site-lisp/subdirs.el if it exists.

1998-05-12  Richard Stallman  <rms@psilocin.ai.mit.edu>

	* Makefile.in (install-arch-indep): Put `-' on commands to create
	subdirs.el in site-lisp dirs.

1998-05-07  Richard Stallman  <rms@psilocin.gnu.org>

	* Makefile.in (install-arch-indep): Fix typo in previous change.

1998-05-06  Richard Stallman  <rms@psilocin.gnu.org>

	* Makefile.in (install-arch-indep): Pass --dir-file to install-info.

1998-04-28  Richard Stallman  <rms@psilocin.gnu.org>

	* Makefile.in (mkdir): Create the site-lisp dirs.
	(install-arch-indep): Make site-lisp/subdirs files world-readable.

1998-04-26  Richard Stallman  <rms@psilocin.gnu.org>

	* Makefile.in (INSTALL_INFO): New variable.
	(install-arch-indep): Don't replace the dir file if it already exists.
	Use the install-info program, via INSTALL_INFO, to add entries.
	Make the `info' subdir and the Info files world-readable.

1998-04-16  Eli Zaretskii  <eliz@delysid.gnu.org>

	* config.bat: Make sure the environment is large enough to support
	all the "set foo=bar" commands.  Update pointers to DJGPP FTP sites.

1998-04-10  Karl Heuer  <kwzh@gnu.org>

	* make-dist: Don't accept EMACS=t when testing for $EMACS set.

1998-04-06  Jonathan I. Kamens  <jik@kamens.brookline.ma.us>

	* configure.in: Add --with-gssapi to specify GSS-API
	authentication support for movemail.

1998-04-02  Richard Stallman  <rms@psilocin.ai.mit.edu>

	* Makefile.in (install-arch-indep): Fix previous change.

1998-03-30  Richard Stallman  <rms@psilocin.ai.mit.edu>

	* Makefile.in (info): Run man in build dir, not srcdir.

1998-03-28  Richard Stallman  <rms@psilocin.ai.mit.edu>

	* Makefile.in (install-arch-indep): Fix previous change.

1998-03-23  Kenichi Handa  <handa@etl.go.jp>

	* Makefile.in (top_distclean): Check the existence of `lock' subdir.

1998-03-22  Richard Stallman  <rms@gnu.org>

	* Makefile.in (install-arch-indep): Put special subdirs.el files
	in site-lisp dirs.  Use normal-top-level-add-subdirs-to-load-path.

1998-03-21  Richard Stallman  <rms@psilocin.gnu.org>

	* make-dist: Fix shell syntax in check for missing .el or .elc files.

1998-03-09  Richard Stallman  <rms@psilocin.gnu.org>

	* configure.in (hppa-hp-hpux1[0-9]*): Handle versions 1X like 10.
	(m68*-hp-hpux*): Handle versions 1X like 10.

1998-03-07  Richard Stallman  <rms@psilocin.gnu.org>

	* make-dist: PROBLEMS is now in etc, not top level dir.

	* Makefile.in (SOURCES): Delete PROBLEMS.

1998-02-25  Richard Stallman  <rms@gnu.org>

	* configure.in (hppa*-hp-hpux*): Use hpux10 by default.

	* Makefile.in (install-arch-indep): Do chmod a+x on subdirs.

1998-01-17  Richard Stallman  <rms@gnu.org>

	* Makefile.in (install-arch-indep): Add semicolon before `else'.

1998-01-02  Richard Stallman  <rms@psilocin.gnu.org>

	* make-dist (tempparent): New option --no-check.

	* make-dist: Don't do anything with cpp directory.

1997-12-20  Richard Stallman  <rms@psilocin.gnu.org>

	* configure.in (sparc-fujitsu-sysv4*): New target.

1997-12-17  Andreas Schwab  <schwab@gnu.org>

	* configure.in: Cache more tests.  Add missing quotes around
	message with embedded comma.

1997-12-04  Karl Heuer  <kwzh@gnu.org>

	* Makefile.in (unlock, relock): Don't reference cpp/ directory.

1997-11-26  Joel N. Weber II  <devnull@gnu.org>

	* make-dist: Changed the comment about `umask 0' to say `Don't
	restrict access to any files.'; previously it said `Don't protect
	any files', which may have implied that we think fascism is good.

1997-11-24  Paul Eggert  <eggert@twinsun.com>

	* configure.in (AC_CHECK_FUNCS): Add strftime.  The new GNU C library
	strftime needs the underlying host's strftime for locale dependent
	formats.

1997-11-20  Abraham Nahum  <miko@uxsrvc.tti.co.il>

	* configure.in (i586-dg-dguxR4.*): New name in case branch.

1997-11-20  Eli Zaretskii  <eliz@is.elta.co.il>

	* config.bat: Configure the man subdirectory.

1997-11-07  Paul Eggert  <eggert@twinsun.com>

	* configure.in (AC_CHECK_LIB): Add -lintl.

1997-11-07  Karl Heuer  <kwzh@gnu.org>

	* make-dist (check for .elc files): Avoid bash-specific syntax.
	(check for overflow 14-char limit): Simplify.

1997-11-07  Richard Stallman  <rms@gnu.org>

	* Makefile.in (install): Move blessmail last.

1997-10-02  Richard Stallman  <rms@psilocin.gnu.ai.mit.edu>

	* configure.in (gettimeofday, one arg or two):
	Clarify messages by avoiding double negative.

1997-09-30  Karl Eichwalder  <ke@suse.de>

	* Makefile.in (install-arch-indep): Install the widget info file.

1997-09-24  Jonathan I. Kamens  <jik@kamens.brookline.ma.us>

	* configure.in (with-pop, with-kerberos): Need to check Kerberos
	libraries in reverse order, so that libraries will appear in the
	correct dependency order on the link line (and so that the
	configure checks themselves will work properly when early
	libraries depend on later ones).

1997-09-21  Erik Naggum  <erik@naggum.no>

	* make-dist (making links to `src'): Keep timestamp on copied files.

	* make-delta: New script to produce delta distributions.

1997-09-19  Richard Stallman  <rms@psilocin.gnu.ai.mit.edu>

	* Version 20.2 released.

1997-09-15  Richard Stallman  <rms@psilocin.gnu.ai.mit.edu>

	* Version 20.1 released.

	* Makefile.in (install-leim): Depend on mkdir.
	(leim): Depend on src.

1997-09-13  Richard Stallman  <rms@psilocin.gnu.ai.mit.edu>

	* configure.in: Recognize alpha* instead of just alpha.

1997-09-12  Paul Eggert  <eggert@twinsun.com>

	* leim-Makefile.in (mostlyclean, maintainer-clean): New targets.

1997-09-12  Richard Stallman  <rms@psilocin.gnu.ai.mit.edu>

	* update-subdirs: Use rm -f.

1997-09-08  Richard Stallman  <rms@psilocin.gnu.ai.mit.edu>

	* update-subdirs: Delete subdirs.el if this dir has no subdirs.
	Ignore subdirs named Old.

1997-08-04  Kenneth Stailey  <kstailey@elbereth.disclosure.com>

	* configure.in: Add OpenBSD clause to set $machine.

1997-09-04  Richard Stallman  <rms@psilocin.gnu.ai.mit.edu>

	* make-dist: Recompile everything after updating various Lisp files.
	Recompile in leim as well as lisp.
	Check in leim as well as lisp for mismatched files and too-long names.

1997-09-03  Richard Stallman  <rms@psilocin.gnu.ai.mit.edu>

	* Makefile.in (TAGS tags): Simply refer this to the src subdir.

1997-08-30  Richard Stallman  <rms@psilocin.gnu.ai.mit.edu>

	* Makefile.in (install-arch-indep): Verify ./lisp has simple.el in it
	before trying to copy anything from it.

1997-08-27  Richard Stallman  <rms@psilocin.gnu.ai.mit.edu>

	* Makefile.in (man/Makefile): New target.
	(tags): Define env var EMACS and run Makefile from build dir.

1997-08-27  Eli Zaretskii  <eliz@psilocin.gnu.ai.mit.edu>

	* config.bat: If src/_gdbinit doesn't exist, try using
	src/.gdbinit to create it (for building on Windows 95).

1997-08-25  Richard Stallman  <rms@psilocin.gnu.ai.mit.edu>

	* Makefile.in (install-arch-indep):
	Discard extra data in tar | tar pipes.

1997-08-24  NIIBE Yutaka  <gniibe@mri.co.jp>

	* configure.in (x_default_search_path):
	Corrected '${x_library}' to '${x_library}/X11'.

1997-08-22  Richard Stallman  <rms@psilocin.gnu.ai.mit.edu>

	* configure.in (HAVE_MOTIF_2_1): Test for Motif 2.1.

1997-08-22  Jonathan I. Kamens  <jik@kamens.brookline.ma.us>

	* configure.in: Support auto-configuration of both Kerberos V4 and
	Kerberos V5 for movemail, including detection of V4 and V5 header
	files and libraries.

1997-08-16  NIIBE Yutaka  <gniibe@etl.go.jp>

	* configure.in: Compute x_default_search_path
	and substitute into makefiles.

	* Makefile.in (paths-force): Store PATH_X_DEFAULTS in paths.h.

1997-08-08  Richard Stallman  <rms@psilocin.gnu.ai.mit.edu>

	* Makefile.in (install-arch-indep): Run list-load-path-shadows.

1997-08-07  Erik Naggum  <erik@naggum.no>

	* configure.in: Remove lockdir, it is no longer needed.
	* Makefile.in (mkdir): Don't create lockdir.
	(lockdir): Variable deleted.
	(paths-force): Don't operate on PATH_LOCK.

1997-08-06  Richard Stallman  <rms@psilocin.gnu.ai.mit.edu>

	* leim-Makefile.in (clean, distclean): New targets.

	* make-dist: Include leim/ChangeLog in leim distribution.

1997-08-01  Richard Stallman  <rms@psilocin.gnu.ai.mit.edu>

	* configure.in (i*86-*-sysv4.2uw*): Set NON_GNU_CPP.

1997-07-30  Richard Stallman  <rms@psilocin.gnu.ai.mit.edu>

	* Makefile.in (CPPFLAGS): Get this from configure, like CFLAGS.

1997-07-27  Richard Stallman  <rms@psilocin.gnu.ai.mit.edu>

	* Makefile.in (LDFLAGS): Get this from configure, like CFLAGS.

1997-07-25  Richard Stallman  <rms@psilocin.gnu.ai.mit.edu>

	* make-dist: Update leim/leim-list.el.
	Pass along value of $EMACS when updating lisp dir.

1997-07-25  Marcus G. Daniels  <marcus@cathcart.sysc.pdx.edu>

	* configure.in (doug_lea_malloc): Make __after_morecore_hook a
	prerequisite to the use of Doug Lea's malloc.

1997-07-21  Richard Stallman  <rms@psilocin.gnu.ai.mit.edu>

	* Makefile.in (top_distclean): Use -f to delete contents of lock dir.

	* make-dist: Use name leim/SKK-DIC, not leim/SKK.

1997-07-16  Richard Stallman  <rms@psilocin.gnu.ai.mit.edu>

	* make-dist: Arrange for the leim tar file to unpack in emacs-M.N/leim.

1997-07-11  Richard Stallman  <rms@psilocin.gnu.ai.mit.edu>

	* configure.in (mips-sony-newsos6*): File news-risc.h renamed
	to news-r6.h.

1997-07-10  Eli Zaretskii  <eliz@is.elta.co.il>

	* config.bat: Use `sed' instead of `cp', which might not be
	installed.

1997-07-09  Kenichi Handa  <handa@etl.go.jp>

	* Makefile.in (mostlyclean): Add cleaning leim directory.
	(clean, distclean, maintainer-clean): Likewise.

1997-07-09  Richard Stallman  <rms@psilocin.gnu.ai.mit.edu>

	* make-dist (bogosities): Check subdirs of `lisp' also.

1997-07-08  Richard Stallman  <rms@psilocin.gnu.ai.mit.edu>

	* make-dist (etc): Really avoid symlinks now.
	(lisp): Don't delete from subdirs the things we never copy.

1997-07-07  Kenichi Handa  <handa@psilocin.gnu.ai.mit.edu>

	* Makefile.in (install-arch-indep): Correct the target name.
	The first letter `i' was dropped by the previous change of mine.

1997-07-06  Richard Stallman  <rms@psilocin.gnu.ai.mit.edu>

	* configure.in (leim/Makefile): Generate this.
	(*-sysv4.2uw*): Recognize new alternative.

	* leim-Makefile.in: Renamed from leim-Makefile.

	* make-dist: Set up real-leim subdirectory,
	with the real contents of leim; then move it to
	a separate top-level directory.

	* make-dist: Don't mention site-lisp, site-init, site-start
	or default, when listing files hat are not compiled and should be.

	* configure.in: Create src/config.stamp at the end.

1997-07-04  Richard Stallman  <rms@psilocin.gnu.ai.mit.edu>

	* Makefile.in (install-leim): Correct previous change.

1997-07-02  Kenichi Handa  <handa@psilocin.gnu.ai.mit.edu>

	* Makefile.in (install-leim): New target.
	(install): Depend on install-leim.

1997-07-01  Kenichi Handa  <handa@psilocin.gnu.ai.mit.edu>

	* Makefile.in (SUBDIR): Add leim.
	(SUBDIR_MAKEFILES): Add leim/Makefile.
	(leim/Makefile): New target.

1997-07-01  Richard Stallman  <rms@psilocin.gnu.ai.mit.edu>

	* leim-Makefile: New file.
	* make-dist: Initialize a `leim' subdirectory with that makefile.

1997-06-29  Richard Stallman  <rms@psilocin.gnu.ai.mit.edu>

	* configure.in (GNU_MALLOC_reason): Fix message text.

1997-06-27  Richard Stallman  <rms@psilocin.gnu.ai.mit.edu>

	* make-dist (lisp): Don't process subdirs that start with =.
	(etc): Copy symlinks, as in src.

1997-06-26  Richard Stallman  <rms@psilocin.gnu.ai.mit.edu>

	* configure.in (i*86-*-unixware*): New alternative.

1997-06-22  Richard Stallman  <rms@psilocin.gnu.ai.mit.edu>

	* Makefile.in (src/config.stamp): Target renamed from src/config.h
	and touch it explicitly.

	* configure.in (mips-sony-newsos6*): New alternative.
	(mips-*-linux-gnu*): New alternative.
	(*-*-bsdi*): New alternative.
	(i*86-*-bsd386, i*86-*-bsdi...): Delete old alternatives.

1997-06-22  Dave Love  <d.love@dl.ac.uk>

	* Makefile.in (lib-src): Depend on src/config.h (e.g. for movemail.o).
	(src/config.h): New target to re-configure if src/config.in is patched.

1997-06-18  Richard Stallman  <rms@psilocin.gnu.ai.mit.edu>

	* configure.in (shutdown): Check for `shutdown' function.

1997-06-18  Kenichi Handa  <handa@psilocin.gnu.ai.mit.edu>

	* update-subdirs: Include the directory "language" in subdirs.

1997-06-01  Richard Stallman  <rms@psilocin.gnu.ai.mit.edu>

	* configure.in (m88k-dg-dgux4*): New alternative.
	(alpha-*-netbsd*): New alternative.
	(powerpcle-*-solaris2*): New alternative.

1997-05-20  Richard Stallman  <rms@psilocin.gnu.ai.mit.edu>

	* make-dist: Warn about .el files that are not compiled.

1997-05-11  Richard Stallman  <rms@psilocin.gnu.ai.mit.edu>

	* Makefile.in (dist): Don't run update-subdirs here,
	since make-dist now gets that done.

	* make-dist: Use the new `updates' target in lisp/Makefile.

	* make-dist: Use new non-file targets in lisp/Makefile.

1997-04-27  Richard Stallman  <rms@psilocin.gnu.ai.mit.edu>

	* make-dist: Handle all subdirs of `lisp' uniformly.
	Don't handle `term' and `language' specially.
	Clear out umask at the beginning.

1997-04-11  Richard Stallman  <rms@psilocin.gnu.ai.mit.edu>

	* make-dist: Use Make to update finder-inf.el and autoloads.
	Also update cus-load.el.

1997-04-09  Marcus G. Daniels  <marcus@cathcart.sysc.pdx.edu>

	* configure.in (doug_lea_malloc): First check for SYSTEM_MALLOC,
	in case it is desirable to disable the GNU malloc features with glibc.

1997-04-08  Marcus G. Daniels  <marcus@cathcart.sysc.pdx.edu>

	* configure.in (DOUG_LEA_MALLOC):
	Define if malloc_{get,set}_state exist.

1997-03-05  Kenichi Handa  <handa@etl.go.jp>

	* make-dist: Make links for files under lisp/language.

1997-02-20  Kenichi Handa  <handa@etl.go.jp>

	* update-subdirs: Exclude the directory "language" from subdirs.

1997-01-26  Karl Heuer  <kwzh@gnu.ai.mit.edu>

	* configure.in: Check for rint and cbrt.

1997-01-01  Richard Stallman  <rms@ethanol.gnu.ai.mit.edu>

	* make-dist: Use $EMACS to say where to run Emacs.
	Add --no-update option.

1996-12-30  Richard Stallman  <rms@ethanol.gnu.ai.mit.edu>

	* configure.in (hppa1.1-hitachi-hiuxmpp): New configuration.

1996-12-28  Richard Stallman  <rms@ethanol.gnu.ai.mit.edu>

	* make-dist (copying src): Check thoroughly for symlinks
	and copy them in all cases.  Regularize the linking of *.in
	and *.opt and ChangeLog files.
	(copying lib-src): Likewise.
	Don't rm getdate.c or y.tab.*--they don't exist any more.

1996-12-18  Jonathan I. Kamens  <jik@annex-1-slip-jik.cam.ov.com>

	* configure.in: Check for libmail, maillock.h and
	touchlock (for movemail).

1996-12-15  Richard Stallman  <rms@psilocin.gnu.ai.mit.edu>

	* configure.in (limits.h): Check for this file.

1996-12-08  Richard Stallman  <rms@psilocin.gnu.ai.mit.edu>

	* configure.in (rs6000-ibm-aix4.2): New alternative.
	(rs6000-ibm-aix4.0): New alternative.
	(rs6000-ibm-aix4*): Assume aix 4.1 by default.

1996-11-22  Ben Harris  <bjh21@cam.ac.uk>

	* configure.in: Recognize vax-*-netbsd*.

1996-11-06  Richard Stallman  <rms@ethanol.gnu.ai.mit.edu>

	* configure.in (locallisppath): Add leim directory.

1996-10-31  Eli Zaretskii  <eliz@is.elta.co.il>

	* config.bat: Make sure `mv' supports forward slashes and -f.

1996-10-28  Christian Limpach  <chris@nice.ch>

	* configure.in (hppa*-next-nextstep*): * added after hppa
	to accept hppa1.0 and hppa1.1.

1996-10-05  Marcus G. Daniels  <marcus@coulee.tdb.com>

	* configure.in: Provide an empty default for LD_SWITCH_X_SITE_AUX.
	* configure.in (ld_switch_machine): Fix typo.

1996-09-28  Richard Stallman  <rms@ethanol.gnu.ai.mit.edu>

	* configure.in: Fetch LD_SWITCH_SYSTEM and LD_SWITCH_MACHINE
	from config.h and use them in $ac_link.

1996-09-28  Erik Naggum  <erik@psilocin.gnu.ai.mit.edu>

	* configure.in: Create a subdir named `lisp'.

1996-09-24  Richard Stallman  <rms@ethanol.gnu.ai.mit.edu>

	* configure.in: Check for getcwd.

1996-09-04  Richard Stallman  <rms@ethanol.gnu.ai.mit.edu>

	* configure.in: Check for termios.h.  Check for setpgid.

1996-08-31  Richard Stallman  <rms@ethanol.gnu.ai.mit.edu>

	* configure.in: Check for setrlimit.

1996-08-31  Paul Eggert  <eggert@twinsun.com>

	* configure.in: Check for sys/systeminfo.h, getdomainname, sysinfo.

1996-08-28  Richard Stallman  <rms@psilocin.gnu.ai.mit.edu>

	* configure.in: Check for utimes.

	* configure.in: Check for com_err library, but only
	if --with-kerberos was used.  Check for krb and des
	only if --with-kerberos.

1996-08-26  Richard Stallman  <rms@ethanol.gnu.ai.mit.edu>

	* Makefile.in (INSTALL_STRIP): New variable.
	(install-strip): Set INSTALL_STRIP, not INSTALL_PROGRAM.
	(install-arch-dep): Use INSTALL_STRIP, and pass it to lib-src.

1996-08-25  Richard Stallman  <rms@ethanol.gnu.ai.mit.edu>

	* configure.in: Check for krb and des libraries.

1996-08-24  Richard Stallman  <rms@ethanol.gnu.ai.mit.edu>

	* configure.in (*-sunos4.1.[3-9]*noshare):
	Use sunos413, not sunos4-1-3.
	(m88k-dg-dgux5.4R3*): Use dgux5-4-3, not dgux5-4r3.
	(arm-acorn-riscix1.2*): Use riscix12, not riscix1-2.

1996-08-22  Richard Stallman  <rms@psilocin.gnu.ai.mit.edu>

	* Makefile.in (src/paths.h): Target deleted.
	(paths-force): Delete all dependencies on this target
	but don't delete the target.
	(install): Depend on `all'.
	(paths-force): Don't print a message.

	* configure.in: Generate src/paths.h here.

1996-08-18  Richard Stallman  <rms@psilocin.gnu.ai.mit.edu>

	* configure.in (NON_GCC_LINK_TEST_OPTIONS, GCC_LINK_TEST_OPTIONS):
	New variables that affect linking only.
	(alpha-dec-osf*): Use those instead of previous change.

1996-08-15  Richard Stallman  <rms@psilocin.gnu.ai.mit.edu>

	* Makefile.in (install-arch-indep): Install info/messages.

1996-08-11  Richard Stallman  <rms@psilocin.gnu.ai.mit.edu>

	* Version 19.33 released.

1996-08-10  Marcus G. Daniels  <marcus@sayre.sysc.pdx.edu>

	* configure.in (i[3456]86-sequent-ptx4*, i[3456]86-sequent-sysv4*):
	Fix previous change.

1996-08-08  Richard Stallman  <rms@psilocin.gnu.ai.mit.edu>

	* configure.in (i[3456]86-sequent-ptx4*, i[3456]86-sequent-sysv4*):
	New alternative.

1996-08-07  Richard Stallman  <rms@psilocin.gnu.ai.mit.edu>

	* configure.in (alpha-dec-osf*): Specify GCC_TEST_OPTIONS
	and NON_GCC_TEST_OPTIONS.

1996-08-06  Paul Eggert  <eggert@twinsun.com>

	* configure.in (LOCALTIME_CACHE): Don't put a string literal
	"TZ=..." in environ.

1996-08-04  Richard Stallman  <rms@psilocin.gnu.ai.mit.edu>

	* make-dist (msdos): Add is_exec.c, sigaction.c to distribution.

1996-08-03  Richard Stallman  <rms@psilocin.gnu.ai.mit.edu>

	* configure.in (*-sunos4.1.[3-9]*noshare): Move this before
	the more general *-sunos4.1.[3-9]* clause.

1996-07-31  Richard Stallman  <rms@psilocin.gnu.ai.mit.edu>

	* Version 19.32 released.

	* configure.in (*-sco3.2v5*):
	Set OVERRIDE_CPPFLAG to a string of one space.
	Fix the code that uses OVERRIDE_CPPFLAG.

1996-07-16  Karl Heuer  <kwzh@gnu.ai.mit.edu>

	* configure.in: Undo previous change.

1996-07-16  Richard Stallman  <rms@whiz-bang.gnu.ai.mit.edu>

	* config.sub: Use `pc', not `unknown', when canonicalizing
	the vendor for ...86.

1996-07-15  David Mosberger-Tang  <davidm@AZStarNet.com>

	* configure.in: Check for termios.h header.

1996-07-11  Bill Mann  <dvmann@dvncr.praxisint.com>

	* configure.in: Use s/usg5-4-3.h for ncr-i[3456]86-sysv4.3.

1996-07-07  Karl Heuer  <kwzh@gnu.ai.mit.edu>

	* configure.in: Split bsdos2 and bsdos2-1.

1996-07-06  Richard Stallman  <rms@whiz-bang.gnu.ai.mit.edu>

	* config.sub: If last two words are not a recognized
	KERNEL-OS pair, use just the last word as OS, as in 19.31.
	Make conversion of gnu/linux to linux-gnu really work.

	* config.sub: If vendor unspecified with i386, use `pc' not `unknown'.

1996-06-30  Richard Stallman  <rms@psilocin.gnu.ai.mit.edu>

	* configure.in (check for using Lucid widgets by default):
	Eliminate indentation that confuses some compilers.

1996-06-29  Richard Stallman  <rms@psilocin.gnu.ai.mit.edu>

	* config.sub: Convert linux and gnu/linux to linux-gnu.

	* make-dist: Don't update getdate.c.
	Ignore =... files when checking for too-long Lisp file names.

1996-06-28  Richard Stallman  <rms@psilocin.gnu.ai.mit.edu>

	* configure.in (euidaccess): Check for that, not for eaccess.

1996-06-27  Richard Stallman  <rms@psilocin.gnu.ai.mit.edu>

	* configure.in (sunos4.1.[3-9]*noshare): Eliminate dash from
	before `noshare'.
	(mips-sgi-irix6*): Specify NON_GCC_TEST_OPTIONS.

1996-06-21  Richard Stallman  <rms@psilocin.gnu.ai.mit.edu>

	* configure.in: Rename lignux to linux-gnu in configuration names.
	Use gnu-linux as the opsys value (s/ file name).
	Allow i686 just like i386, i486, i586.

1996-06-20  Richard Stallman  <rms@psilocin.gnu.ai.mit.edu>

	* configure.in (i*86-*-sco3.2v5): New alternative.
	(OVERRIDE_CPPFLAG): New variable.
	(CPPFLAGS): If OVERRIDE_CPPFLAG is set, use that.

	* configure.in: Specify vpath for .texi files.

1996-06-09  Richard Stallman  <rms@psilocin.gnu.ai.mit.edu>

	* configure.in: Always check for HAVE_X11R5.
	Separately decide whether to use a toolkit by default.

1996-06-04  Bill Mann  <dvmann@dvhpux1.praxisint.com>

	* configure.in: If X11R5 is missing the Xaw headers,
	default to --with-x-toolkit=no.

1996-05-31  Richard Stallman  <rms@psilocin.gnu.ai.mit.edu>

	* configure.in (powerpc-*-solaris2*): Use ibmrs6000, not rs6000.

1996-05-30  Richard Stallman  <rms@psilocin.gnu.ai.mit.edu>

	* Makefile.in (install-arch-indep): If cd etc makes output,
	don't treat that as part of the tar data.
	Check that ./lisp actually exists.

1996-05-29  Karl Heuer  <kwzh@gnu.ai.mit.edu>

	* make-dist: Check for long file names.

1996-05-25  Karl Heuer  <kwzh@gnu.ai.mit.edu>

	* Version 19.31 released.

1996-05-25  Karl Heuer  <kwzh@gnu.ai.mit.edu>

	* configure.in: Recognize sparc-*-lignux.

1996-05-03  Richard Stallman  <rms@delasyd.gnu.ai.mit.edu>

	* make-dist: Include nt/inc/arpa and nt/inc/netinet in the dist.
	Don't include config.w95.

1996-04-21  Richard Stallman  <rms@delasyd.gnu.ai.mit.edu>

	* make-dist: Replace --no-clean-up and --no-tar options
	with --clean-up and --tar, so that the default is useful.

1996-04-15  Eli Zaretskii  <eliz@is.elta.co.il>

	* config.bat: Make sure the GDB init file is called src/_gdbinit;
	if not, tell the user to rename it and abort.

1996-04-14  Eli Zaretskii  <eliz@is.elta.co.il>

	* config.bat: With DJGPP v1.x, use `COFF2EXE' to produce JUNK.EXE
	test program.

1996-04-12  Richard Stallman  <rms@mole.gnu.ai.mit.edu>

	* config.bat (djgpp_ver): Variable renamed from djgpp-ver.

	* make-dist (MANIFEST): Fix previous change.
	(msdos): Put mainmake.v2 into the dist.

1996-04-10  Roland McGrath  <roland@charlie-brown.gnu.ai.mit.edu>

	* make-dist: Exit if autoconf fails.

1996-04-10  Eli Zaretskii  <eliz@is.elta.co.il>

	* config.bat: Set djgpp-ver, and unset it at the end.
	Add a number of conditionals for DJGPP version 2.
	Rename label libsrc2 to libsrc3.
	Substitute for LDFLAGS in src/Makefile.
	Substitute for ALL_CFLAGS in lib-src/Makefile.

1996-04-08  Richard Stallman  <rms@mole.gnu.ai.mit.edu>

	* configure.in (ncurses): Check this after checking fns like strerror.

1996-04-08  Erik Naggum  <erik@naggum.no>

	* make-dist (MANIFEST): Don't include lines from =files.

1996-04-07  Richard Stallman  <rms@mole.gnu.ai.mit.edu>

	* make-dist: Don't put lisp/dired.todo in the dist.

1996-04-05  Richard Stallman  <rms@lucy.gnu.ai.mit.edu>

	* configure.in (HAVE_NCURSES): Look for library named ncurses.

	* configure.in (setlocale): Check for it.

	* configure.in (*-*-sysv4.2*): If no /usr/ccs/lib/cpp, use /lib/cpp.

1996-03-26  Richard Stallman  <rms@mole.gnu.ai.mit.edu>

	* configure.in: Use lignux instead of linux as value of opsys.

1996-03-22  Richard Stallman  <rms@mole.gnu.ai.mit.edu>

	* Makefile.in (install-strip): Fix whitespace.
	Get rid of continuation.

	* config.sub: Convert linux or gnu/linux to lignux.

1996-03-21  Richard Stallman  <rms@mole.gnu.ai.mit.edu>

	* configure.in: Accept lignux in configuration name.

1996-03-20  Richard Stallman  <rms@mole.gnu.ai.mit.edu>

	* Makefile.in (install-strip): New target.

1996-03-18  Richard Stallman  <rms@mole.gnu.ai.mit.edu>

	* Makefile.in (top_distclean): Use `|| true' to ignore error in rm.
	-f failed to do the job on Suns.

1996-03-13  Richard Stallman  <rms@whiz-bang.gnu.ai.mit.edu>

	* Makefile.in (install-arch-dep): Don't depend on install-arch-indep.

	* configure.in (linux/version.h): Check for this header.

1996-03-12  Roland McGrath  <roland@charlie-brown.gnu.ai.mit.edu>

	* configure.in: Remove -fno-builtin hackery from -lm check.

1996-03-08  Roland McGrath  <roland@charlie-brown.gnu.ai.mit.edu>

	* configure.in (-lm check): If $GCC, append -fno-builtin to $CC for
	just this test.

	* configure.in (AC_PREREQ): Require version 2.8 of Autoconf.

1996-03-04  Richard Stallman  <rms@mole.gnu.ai.mit.edu>

	* configure.in: Check for ncurses.

1996-02-28  Paul Eggert  <eggert@twinsun.com>

	* configure.in (LOCALTIME_CACHE):
	Also define if localtime mishandles unsetting TZ.
	This works around a localtime bug in mips-dec-ultrix.

1996-02-25  Richard Stallman  <rms@mole.gnu.ai.mit.edu>

	* make-dist (finder-inf.el): Use finder-compile-keywords-make-dist.

	* configure.in: Improve messages about X versions.

1996-02-24  Richard Stallman  <rms@mole.gnu.ai.mit.edu>

	* configure.in (LOCALTIME_CACHE): Cope if $ac_cv_func_tzset is null.

1996-02-23  Richard Stallman  <rms@mole.gnu.ai.mit.edu>

	* configure.in (HAVE_X11XTR6): Set it as a shell variable.
	(HAVE_LIBXMU): If HAVE_X11XTR6, use -lSM and -lICE.

	* Makefile.in (install-arch-dep): Depend on install-arch-indep.
	(install): Put install-arch-indep before install-arch-dep.

1996-02-20  Dave Love  <d.love@dl.ac.uk>

	* INSTALL: Clarify info about MS-DOS path handling.

1996-02-12  Richard Stallman  <rms@mole.gnu.ai.mit.edu>

	* Makefile.in (install-arch-indep): Install info/ccmode*.
	In previous change, protect against /bin/pwd returning null string.

1996-02-07  Richard Stallman  <rms@mole.gnu.ai.mit.edu>

	* Makefile.in (install-arch-indep): Copy build-dir's lisp subdir
	to lispdir.

1996-02-01  Paul Eggert  <eggert@twinsun.com>

	* configure.in (LD_RUN_PATH): Prepend x_libraries to this envvar.

1996-01-30  Richard Stallman  <rms@mole.gnu.ai.mit.edu>

	* configure.in (HAVE_TIMEVAL): Set explicitly to `no' if test fails.

1996-01-25  Richard Stallman  <rms@mole.gnu.ai.mit.edu>

	* Makefile.in (extraclean): Use ${top_distclean} to ensure
	we delete everything distclean deletes.

1996-01-23  Karl Heuer  <kwzh@gnu.ai.mit.edu>

	* make-dist (lwlib): Don't distribute lwlib-Xol* files.

1996-01-17  Richard Stallman  <rms@mole.gnu.ai.mit.edu>

	* configure.in (HAVE_X11): Merge $LD_SWITCH_X_SITE
	into LDFLAGS instead of into LIBS.

1996-01-16  Richard Stallman  <rms@mole.gnu.ai.mit.edu>

	* configure.in (HAVE_XMU): Fix typo in previous change.

1996-01-15  Richard Stallman  <rms@mole.gnu.ai.mit.edu>

	* configure.in [Solaris]: Don't let $CC make us use /usr/ucb/cc.

1996-01-10  Erik Naggum  <erik@naggum.no>

	* configure.in (USE_X_TOOLKIT = maybe): Delete redundant `fi'.

1996-01-10  Karl Heuer  <kwzh@gnu.ai.mit.edu>

	* Makefile.in (install-arch-indep): Ignore error if no chmod -R.

1996-01-10  Richard Stallman  <rms@whiz-bang.gnu.ai.mit.edu>

	* configure.in (HAVE_XMU): Check for libXmu.a only if using toolkit
	and use -lXt to link it.

1996-01-08  Richard Stallman  <rms@whiz-bang.gnu.ai.mit.edu>

	* configure.in (locallisppath): Put version-specific dir first.

1996-01-07  Richard Stallman  <rms@whiz-bang.gnu.ai.mit.edu>

	* configure.in (hppa-*-nextstep*): New alternative.
	(USE_X_TOOLKIT): By default, set this to "maybe";
	and change that later to LUCID or "no" according to X11 version.

	* make-dist: Recompile outdated .elc files and update all autoloads.

1996-01-05  Roland McGrath  <roland@churchy.gnu.ai.mit.edu>

	* configure.in (locallisppath): Fix typo in last change: " -> '.

1996-01-04  Richard Stallman  <rms@mole.gnu.ai.mit.edu>

	* configure.in (locallisppath): Add ../emacs/VERSION/site-lisp.

1995-12-27  Richard Stallman  <rms@mole.gnu.ai.mit.edu>

	* Makefile.in (install-arch-indep): Give all files read permission.

1995-12-26  Richard Stallman  <rms@mole.gnu.ai.mit.edu>

	* configure.in (hppa*-hp-hpux9shr*, hppa*-hp-hpux9*, hppa*-hp-hpux*):
	If it is hpux 9, check for /usr/include/X11R5 and /usr/lib/x11R5.

1995-12-24  Richard Stallman  <rms@mole.gnu.ai.mit.edu>

	* configure.in: Determine HAVE_X11R6.
	(HAVE_MENUS): Rename from HAVE_X_MENU.

1995-12-21  Richard Stallman  <rms@whiz-bang.gnu.ai.mit.edu>

	* configure.in: Just "solaris" now defaults to version 2.4.
	Add sunos4.1.n-noshare as alternative.

1995-12-01  Richard Stallman  <rms@mole.gnu.ai.mit.edu>

	* configure.in (mips-sgi-irix6*): Set NON_GNU_CPP.

1995-11-29  Erik Naggum  <erik@naggum.no>

	* Makefile.in (install-arch-indep): Add missing backslash.

1995-11-29  Karl Eichwalder  <ke@ke.Central.DE>

	* Makefile.in (install-arch-indep): Don't install
	lispdir/[Mm]akefile*, lispdir/ChangeLog, lispdir/dired.todo.

1995-11-29  Richard Stallman  <rms@mole.gnu.ai.mit.edu>

	* Makefile.in (install-arch-indep): Fix previous change.

	* configure.in (mips-sni-sysv*): New alias for mips-siemens-sysv*.

1995-11-24  Richard Stallman  <rms@mole.gnu.ai.mit.edu>

	* Version 19.30 released.

	* make-dist (lisp): Exclude subdirs.el.

1995-11-22  Richard Stallman  <rms@mole.gnu.ai.mit.edu>

	* make-dist (etc): Delete *.orig and *.rej.

1995-11-16  Richard Stallman  <rms@mole.gnu.ai.mit.edu>

	* Makefile.in (install-arch-indep): Rename old info/dir only if exists.

1995-11-15  Richard Stallman  <rms@mole.gnu.ai.mit.edu>

	* configure.in (hppa*-hp-hpux10*): Use s/hpux10.h.

1995-11-14  Geoff Voelker  <voelker@cs.washington.edu>

	* make-dist (nt): Rename install, readme, and todo to
	INSTALL, README, and TODO.

1995-11-10  Richard Stallman  <rms@mole.gnu.ai.mit.edu>

	* make-dist (lisp): Don't distribute site-start.

1995-11-06  Karl Heuer  <kwzh@gnu.ai.mit.edu>

	* make-dist: Break the hard link on alloca.c.

1995-11-04  Richard Stallman  <rms@whiz-bang.gnu.ai.mit.edu>

	* configure.in (LIBS): Add libsrc_libs and keep the old LIBS.

1995-11-02  Karl Heuer  <kwzh@nutrimat.gnu.ai.mit.edu>

	* make-dist (src, lib-src): Don't distribute Makefile.c.
	(etc/e): Do cleanup in $tempdir/etc/e, not $tempdir/etc.

1995-10-31  Richard Stallman  <rms@mole.gnu.ai.mit.edu>

	* Makefile.in (mkdir): Create man1dir, not mandir.
	(uninstall): Use man1dir, not mandir.

1995-10-30  Richard Stallman  <rms@mole.gnu.ai.mit.edu>

	* Makefile.in (man1dir): New variable.
	(install-arch-indep): Use man1dir.

	* configure.in (sparc-*-nextstep*): Remove incorrect .h's.

	* make-dist: Create lisp/MANIFEST.

1995-10-28  Andreas Schwab  <schwab@issan.informatik.uni-dortmund.de>

	* configure.in (m68k-*-linux*): New alternative.

1995-10-27  Richard Stallman  <rms@mole.gnu.ai.mit.edu>

	* make-dist: Use new names config.in, paths.in, and
	{src,lib-src}/Makefile.in.

1995-10-25  Karl Heuer  <kwzh@nutrimat.gnu.ai.mit.edu>

	* configure.in: Don't bother checking for drem.

1995-10-20  Richard Stallman  <rms@mole.gnu.ai.mit.edu>

	* Makefile.in (distclean): Delete line with just a tab in it.
	(install-arch-indep): Delete spaces that precede tabs.
	Delete spurious `fi' left from previous change.
	(install): Supply `true' as command, to avoid null command.

1995-10-05  Richard Stallman  <rms@mole.gnu.ai.mit.edu>

	* configure.in (--with-x-toolkit)): Add `athen' as alias for `athena'.

1995-09-30  Richard Stallman  <rms@mole.gnu.ai.mit.edu>

	* configure.in (powerpc-*-solaris2): New alternative.

1995-09-12  Karl Heuer  <kwzh@gnu.ai.mit.edu>

	* Makefile.in (src/paths.h, paths-force): Use paths.h.$$ instead
	of paths.h.tmp$$, to avoid going beyond 14 characters.

1995-09-10  Richard Stallman  <rms@mole.gnu.ai.mit.edu>

	* configure.in: Improve error msg for invalid --with-x-toolkit value.

1995-09-06  Paul Eggert  <eggert@twinsun.com>

	* configure.in (LOCALTIME_CACHE): Define if tzset exists and
	if localtime caches TZ.  Check for tzset.

1995-09-01  Richard Stallman  <rms@mole.gnu.ai.mit.edu>

	* config.bat: Simplify using new names file names src/makefile.in,
	config.in, paths.in.  Change Echo commands not to use `.

1995-08-31  Richard Stallman  <rms@mole.gnu.ai.mit.edu>

	* Makefile.in (install-arch-indep): Always install the new dir file;
	rename the previous dir file to dir.bak or dir.old.

1995-08-14  Richard Stallman  <rms@mole.gnu.ai.mit.edu>

	* configure.in (RANLIB): Substitute this into makefiles.
	Set it specially on solaris; set it by default on other systems.

	* configure.in: Fix previous Alpha change.

1995-08-13  Richard Stallman  <rms@mole.gnu.ai.mit.edu>

	* configure.in (i*386-*-isc4.*): Set GCC_TEST_OPTIONS and
	NON_GCC_TEST_OPTIONS.

1995-08-10  Richard Stallman  <rms@mole.gnu.ai.mit.edu>

	* configure.in (CFLAGS): When computing CFLAGS and REAL_CFLAGS
	from config.h, use SPECIFIED_CFLAGS to get what the user specified.

	* configure.in (alpha-*-linux*): New configuration.

1995-08-05  Richard Stallman  <rms@mole.gnu.ai.mit.edu>

	* configure.in (m68*-next-*): Use m68k.h and nextstep.h.
	(m68k-next-nextstep*): New alias for that.
	(i*86-*-nextstep*): Use nextstep.h.
	(sparc-*-nextstep*): New configuration.

1995-08-02  Richard Stallman  <rms@mole.gnu.ai.mit.edu>

	* configure.in (CPP): Save original CFLAGS value in SPECIFIED_CFLAGS.
	And get CFLAGS from config.h if SPECIFIED_CFLAGS is null.

1995-07-27  Richard Stallman  <rms@mole.gnu.ai.mit.edu>

	* configure.in: Handle sunos4shr by sharing; not like sunos4*.
	Determine GETTIMEOFDAY_ONE_ARGUMENT by experiment.

1995-07-18  Mike Long  <mike.long@analog.com>

	* make-dist: Fix update of finder-inf.el, and byte-compile it.

1995-07-18  Richard Stallman  <rms@mole.gnu.ai.mit.edu>

	* Makefile.in (src/paths.h, paths-force):
	Rename src/paths.h.in to src/paths.in.
	(Makefile): Depend on src/Makefile.in, not src/Makefile.in.in.

	* configure.in: Rename {src,lib-src}/Makefile.in.in to Makefile.in.
	Use Makefile.c for intermediate file.
	Rename src/config.h.in to src/config.in.

1995-07-17  Richard Stallman  <rms@gnu.ai.mit.edu>

	* configure.in (mips-dec-ultrix*): Assume version 4.3.
	(mips-dec-ultrix4.[12]): New alternative for old versions.

1995-07-06  Karl Heuer  <kwzh@nutrimat.gnu.ai.mit.edu>

	* make-dist: Don't break intra-tree links.

1995-07-06  David J. MacKenzie  <djm@geech.gnu.ai.mit.edu>

	* configure.in: Put back archlibdir initialization.
	Require autoconf 2.4.1 or later.

1995-07-01  Richard Stallman  <rms@mole.gnu.ai.mit.edu>

	* configure.in: Use sunos4shr normally for Sunos 4.1.[3-9].
	(mips-mips-riscos5*): New alternative.

1995-06-29  Richard Stallman  <rms@mole.gnu.ai.mit.edu>

	* Makefile.in (uninstall, install-arch-indep): Install info/ediff*.

1995-06-27  Richard Stallman  <rms@mole.gnu.ai.mit.edu>

	* configure.in (bindir, datadir, sharedstatedir, libexecdir)
	(mandir, infodir, archlibdir): Initializations deleted.

	* configure.in: On hpux9, use hpux9-x11r4.h if we have X11R4.
	On hpux9shr, use hpux9shxr4.h.

1995-06-24  Morten Welinder  <terra+@cs.cmu.edu>

	* configure.in: Added target mips-dec-mach_bsd4.3.
	* config.guess: Guess mips-dec-mach_bsd4.3.

1995-06-24  Richard Stallman  <rms@mole.gnu.ai.mit.edu>

	* Makefile.in (mkdir): Use symbolic chmod.

1995-06-22  Paul Eggert  <eggert@twinsun.com>

	* configure.in: Treat SunOS 4.1.4 like SunOS 4.1.3.  (Likewise for
	SunOS 4.1.5 through 4.1.9, should they ever exist.)

1995-06-22  Paul Eggert  <eggert@twinsun.com>

	* Makefile.in (SUBDIR_MAKEFILES):
	Add man/Makefile, so `make distclean' removes it.
	(top_distclean): Add config.log to the list of files to be removed.

1995-06-19  Richard Stallman  <rms@mole.gnu.ai.mit.edu>

	* Version 19.29 released.

1995-06-17  Richard Stallman  <rms@mole.gnu.ai.mit.edu>

	* configure.in: Fix the previous change to verify that the -b
	option really solves the problem.

	* make-dist (nt): Explicitly include makefile.nt and makefile.def only.

1995-06-16  Richard Stallman  <rms@mole.gnu.ai.mit.edu>

	* configure.in: Test whether XFree86 needs -b i486-linuxaout to link.

1995-06-15  Richard Stallman  <rms@mole.gnu.ai.mit.edu>

	* configure.in: Report more clearly when there is no special
	dir to search for X includes or libraries.

1995-06-13  Karl Heuer  <kwzh@nutrimat.gnu.ai.mit.edu>

	* configure.in: Check for -lpthreads, not -lpthread.

1995-06-09  Geoff Voelker  <voelker@cs.washington.edu>

	* make-dist: Copy new files nt/addpm.c and nt/emacs.bat.in.

1995-06-08  Karl Heuer  <kwzh@nutrimat.gnu.ai.mit.edu>

	* configure.in: Check for -lpthread.

1995-06-05  Karl Heuer  <kwzh@nutrimat.gnu.ai.mit.edu>

	* Makefile.in (install-arch-indep): Install info files for mh-e.
	(uninstall): Uninstall info files for dired-x, gnus, mh-e, and sc.

1995-06-01  Karl Heuer  <kwzh@nutrimat.gnu.ai.mit.edu>

	* configure.in (*-solaris2.5): New configuration.

	* make-dist: Copy new files config.nt and config.w95.

1995-05-30  Karl Heuer  <kwzh@nutrimat.gnu.ai.mit.edu>

	* configure.in: Use x_includes, not x_libraries, for -I.
	Make bitmapdir a colon-separated list.

1995-05-27  Richard Stallman  <rms@gnu.ai.mit.edu>

	* configure.in (hppa*-hp-hpux10*, m68k-hp-hpux10*): New configurations.

	* configure.in: Allow x_libraries and x_includes to be paths.

1995-05-25  Karl Heuer  <kwzh@nutrimat.gnu.ai.mit.edu>

	* configure.in: Fix typo.

1995-05-24  Karl Heuer  <kwzh@hal.gnu.ai.mit.edu>

	* INSTALL: Clarify use of site-init.el.

1995-05-22  enami tsugutomo  <enami@sys.ptg.sony.co.jp>

	* configure.in: Pass arg to sqrt.

1995-05-18  Karl Heuer  <kwzh@hal.gnu.ai.mit.edu>

	* make-dist: Fix May 6 change.

1995-05-17  Karl Heuer  <kwzh@nutrimat.gnu.ai.mit.edu>

	* vpath.sed: Delete reference to ymakefile.

1995-05-09  David J. MacKenzie  <djm@geech.gnu.ai.mit.edu>

	* configure.in: Use sqrt (more portable) instead of fmod in -lm check.

1995-05-09  Richard Stallman  <rms@mole.gnu.ai.mit.edu>

	* make-dist: Put nt/emacs.ico and nt/emacs.rc in dist.

	* update-subdirs: Specify /bin/sh to run the script.

1995-05-06  Richard Stallman  <rms@mole.gnu.ai.mit.edu>

	* make-dist: Put src/makefile.nt in dist.

	* configure.in (i[345]86-*-bsdi2*): New configuration.
	(vax-dec-bsd386*): Delete.

1995-05-06  David J. MacKenzie  <djm@geech.gnu.ai.mit.edu>

	* configure.in: Make sure CDPATH doesn't mess up PWD check.
	Check whether X bitmaps are in X11/bitmaps instead of bitmaps.
	Use fmod instead of logb in -lm check.

1995-05-03  Richard Stallman  <rms@mole.gnu.ai.mit.edu>

	* configure.in (m68*-apollo-*): Rename from m68*-apollo*.
	Use bsd4-3.  Don't set NON_GNU_CPP.

	* make-dist: Don't copy in src/s/*.inp.  Don't copy nt/src.
	In nt, copy various different things, but not *.cmd.
	Fix the ln commands for the subdirs of nt.

1995-04-29  Richard Stallman  <rms@mole.gnu.ai.mit.edu>

	* configure.in (*-sun-sunos4.1.3*): Use sunos4shr.h.

1995-04-27  Karl Heuer  <kwzh@nutrimat.gnu.ai.mit.edu>

	* configure.in (*-sun-sunos4.1.3*): Use shared libraries,
	since that's what the header file expects.

1995-04-24  Francesco Potortì  (pot@cnuce.cnr.it)

	* configure.in (m68k-motorola-sysv*): Distinguish between 68030
	and 68040 based machines when choosing options for gnucc.

1995-04-13  Richard Stallman  <rms@mole.gnu.ai.mit.edu>

	* Makefile.in (top_distclean): Delete config.cache.

1995-04-07  Richard Stallman  <rms@mole.gnu.ai.mit.edu>

	* Makefile.in (install-arch-indep): Delete .#* when copying subdirs.

	* configure.in: Use m/ncr386.h.

1995-04-06  Richard Stallman  <rms@mole.gnu.ai.mit.edu>

	* Makefile.in (install-arch-indep): Undo Sep 23 change.

1995-04-06  Karl Heuer  <kwzh@nutrimat.gnu.ai.mit.edu>

	* make-dist (lib-src): Don't copy *.lex; it doesn't exist anymore.
	(man): Don't copy texindex.c and getopt.c; they're deleted.
	(etc): Omit `e'; it's a subdirectory.
	(etc/e): Use `../..', not `..', to reference top level.

1995-04-06  Simon Leinen  <simon@lia.di.epfl.ch>

	* Makefile.in (install-arch-indep, dist):
	Look for `update-subdir' in $(srcdir).

1995-04-06  Richard Stallman  <rms@mole.gnu.ai.mit.edu>

	* make-dist: Include mkinstalldirs in distribution.

1995-04-05  Karl Heuer  <kwzh@hal.gnu.ai.mit.edu>

	* make-dist: Add missing close backquote.

1995-04-02  Richard Stallman  <rms@mole.gnu.ai.mit.edu>

	* make-dist: Don't distribute shortnames directory.

1995-03-12  Richard Stallman  <rms@mole.gnu.ai.mit.edu>

	* Makefile.in (blessmail): Pass archlibdir to the sub-make.

1995-02-25  Richard Stallman  <rms@mole.gnu.ai.mit.edu>

	* configure.in (m88k-motorola-sysv4*): Use usg5-4-2.

1995-02-23  Karl Heuer  <kwzh@nutrimat.gnu.ai.mit.edu>

	* configure.in (EMACS_CONFIG_OPTIONS): Use $ac_configure_args.

1995-02-13  Richard Stallman  <rms@pogo.gnu.ai.mit.edu>

	* configure.in (mips-sgi-irix6): New configuration.

1995-02-07  Richard Stallman  <rms@pogo.gnu.ai.mit.edu>

	* Makefile.in (maintainer-clean): Rename from realclean.

1995-02-02  David J. MacKenzie  <djm@geech.gnu.ai.mit.edu>

	* configure.in: Create a .gdbinit that sources the real one,
	if using a different build directory.

1995-01-23  Karl Heuer  <kwzh@hal.gnu.ai.mit.edu>

	* configure.in: Check for sys/select.h.

1995-01-02  Richard Stallman  <rms@mole.gnu.ai.mit.edu>

	* configure.in: On sunos4.1.3 and sunus4shr, set NON_GNU_CPP.

1994-12-27  Richard Stallman  <rms@mole.gnu.ai.mit.edu>

	* configure.in: Handle isc 4.1 operating system.

1994-12-10  Richard Stallman  <rms@kepa>

	* configure.in (rs6000-ibm-aix4.1*): New alternative.
	(rs6000-ibm-aix4*): New alternative.

1994-12-06  Richard Stallman  <rms@kepa>

	* configure.in: For SVR4.2, set NON_GNU_CPP if not already set.

1994-11-30  David J. MacKenzie  <djm@duality.gnu.ai.mit.edu>

	* configure.in: Don't try to make directories that are guaranteed
	to already exist.

1994-11-23  Richard Stallman  <rms@mole.gnu.ai.mit.edu>

	* configure.in: Generate man/Makefile from man/Makefile.in.
	Create the man subdir.

	* Makefile.in (dvi): Run Make in our man subdir.

	* make-dist: Create subdir etc/e.
	Make links to it.
	Put man/Makefile.in in dist, instead of man/Makefile.

1994-11-21  David J. MacKenzie  (djm@mole.gnu.ai.mit.edu)

	* configure.in: Add --with-pop, --with-kerberos, and
	--with-hesiod for movemail.

1994-11-17  Richard Stallman  <rms@mole.gnu.ai.mit.edu>

	* configure.in (m68*-apollo*): Use s/domain.h.

1994-11-14  Richard Stallman  <rms@mole.gnu.ai.mit.edu>

	* configure.in (m68*-apollo*): Set NON_GNU_CPP.

1994-11-14  David J. MacKenzie  (djm@geech.gnu.ai.mit.edu)

	* configure.in: Don't add -I, -L, -R options for cc if their
	arguments would be empty.

1994-11-11  Richard Stallman  <rms@mole.gnu.ai.mit.edu>

	* configure.in (i860-intel-osf1*): New alternative.
	(mips-sgi-irix5.[01]*): Distinguish from irix5*.
	(mips-sgi-irix*): Now an alias for mips-sgi-irix5*.

1994-11-09  David J. MacKenzie  <djm@duality.gnu.ai.mit.edu>

	* configure.in: Make h_errno check not use nested functions.

1994-11-09  Richard Stallman  <rms@pogo.gnu.ai.mit.edu>

	* Makefile.in (install-arch-indep): Delete *.orig in copied dirs.

1994-11-08  Roland McGrath  <roland@churchy.gnu.ai.mit.edu>

	* Makefile.in (install-arch-indep): Avoid continued comment
	swallowing target line.

1994-11-08  David J. MacKenzie  (djm@churchy.gnu.ai.mit.edu)

	* configure.in: Protect a character class with `changequote'.

1994-11-07  Karl Heuer  <kwzh@nutrimat.gnu.ai.mit.edu>

	* configure.in: Accept `news' as a synonym for `newsos'.

1994-11-03  Karl Heuer  <kwzh@hal.gnu.ai.mit.edu>

	* Makefile.in: Don't rm files if cd fails.

1994-11-01  Richard Stallman  <rms@mole.gnu.ai.mit.edu>

	* make-dist: Put nt subdir and its subdirs in the dist.
	(lib-src): Put makefile.nt in the dist.
	(lisp): Put makefile.nt in the dist.

1994-10-29  David J. MacKenzie  (djm@geech.gnu.ai.mit.edu)

	* configure.in: Change a stray `[' to `test'.

1994-10-28  David J. MacKenzie  <djm@duality.gnu.ai.mit.edu>

	* configure.in: Adapt for Autoconf v2.  Use the standard argument
	parser, host type canonicalizer, X11 finder, and message
	printing macros.  Use the new macro names.  Use `test' instead of `['.

1994-10-26  Richard Stallman  <rms@mole.gnu.ai.mit.edu>

	* configure.in: Check for getpagesize.

1994-10-17  Richard Stallman  <rms@mole.gnu.ai.mit.edu>

	* make-dist (msdos): Put sed* in the distribution.

1994-10-17  Morten Welinder  <terra@mole.gnu.ai.mit.edu>

	* config.bat: New option, `--with-x', for configuring Emacs
	for use with the X11 system DesqView/X.
	New option, `--no-debug', for compiling Emacs without debug
	information thus saving disk space.
	(src/config.h, src/paths.h): Use `update' (which is like
	`move-if-changed') to change the file.
	(src/config.h): When configuring for X11 perform extra changes.
	(src/makefile): When configuring for X11 perform extra changes.
	(lib-src): Remove temporary files.
	(): Check that `sed', `rm', `mv', and `gcc' are available.

1994-10-17  Richard Stallman  <rms@mole.gnu.ai.mit.edu>

	* Makefile.in (sharedstatedir): Substitute sharedstatedir properly.

	* configure.in (bitmapdirs): Default to /usr/include/X11/bitmaps.

1994-10-16  Richard Stallman  <rms@mole.gnu.ai.mit.edu>

	* configure.in (EMACS_CONFIGURATION): Use $canonical as value.

	* configure.in (canonical): Substitute var into makefiles.
	(bitmapdir): Likewise.

	* Makefile.in (bitmapdir): New variable.
	(src/paths.h, paths-force): Edit PATH_BITMAPS.

1994-10-15  Richard Stallman  <rms@mole.gnu.ai.mit.edu>

	* make-dist: Put update-subdirs and lisp/subdirs.el in the dist.

	* Makefile.in (dist, install-arch-indep): Run update-subdirs.
	* update-subdirs: New shell script.

1994-10-13  Richard Stallman  <rms@mole.gnu.ai.mit.edu>

	* Makefile.in (top_distclean): Don't rm build-install.
	(SOURCES): Delete build-install.in.

	* make-dist: Don't distribute build-ins.in.
	* build-ins.in: File deleted.

1994-10-12  David J. MacKenzie  (djm@duality.gnu.ai.mit.edu)

	* Makefile.in (mkdir): Use mkinstalldirs instead of make-path.

1994-10-11  Richard Stallman  <rms@mole.gnu.ai.mit.edu>

	* Makefile.in: Use libexecdir and sharedstatedir as appropriate.

	* configure.in (libexecdir): Rename from libdir.  New default.
	(sharedstatedir): Rename from statedir.  New default.
	(datadir): New default.

	* make-dist: Don't distribute subdirs.el.

1994-10-07  Richard Stallman  <rms@mole.gnu.ai.mit.edu>

	* configure.in (eaccess): Check for it.

1994-10-04  Richard Stallman  <rms@mole.gnu.ai.mit.edu>

	* configure.in (mktime): Check for it.

1994-10-02  Paul Reilly  <pmr@geech.gnu.ai.mit.edu>

	* configure.in (motif): Add support for usage and option checking.

1994-09-24  Richard Stallman  <rms@churchy.gnu.ai.mit.edu>

	* configure.in (utimes): Check for it.

1994-09-23  Richard Stallman  <rms@churchy.gnu.ai.mit.edu>

	* Makefile.in (install-arch-indep): Don't do mkdir here.

1994-09-21  Richard Stallman  <rms@mole.gnu.ai.mit.edu>

	* configure.in (arm-acorn-riscix1.1*, arm-acorn-riscix1.2*):
	riscix.h renamed to acorn.h.

1994-09-21  Michael Ben-Gershon  (mybg@cs.huji.ac.il)

	* configure.in (arm-acorn-riscix1.1*, arm-acorn-riscix1.2*):
	New configurations.

1994-09-21  David J. MacKenzie  (djm@geech.gnu.ai.mit.edu)

	* configure.in: Remove trailing slashes from srcdir.

1994-09-21  Richard Stallman  <rms@mole.gnu.ai.mit.edu>

	* configure.in (i[345]86-sequent-ptx*): Handle.

1994-09-20  Richard Stallman  <rms@mole.gnu.ai.mit.edu>

	* Makefile.in (paths-force): Depend on src/paths.h.

1994-09-19  Karl Heuer  <kwzh@hal.gnu.ai.mit.edu>

	* configure.in (config_options): Save all arguments, not just some.

1994-09-18  Karl Heuer  <kwzh@hal.gnu.ai.mit.edu>

	* Makefile.in (install-arch-indep): Copy DOC-*, not DOC*.

	* configure.in: Add AC_AIX.
	Add checks to set HAVE_STRUCT_UTIMBUF, HAVE_TIMEVAL, HAVE_SELECT.

1994-09-18  Richard Stallman  <rms@mole.gnu.ai.mit.edu>

	* configure.in (parsing options): Simplify sed command to delete -'s.

1994-09-16  Karl Heuer  <kwzh@churchy.gnu.ai.mit.edu>

	* configure.in (config_options): New shell variable.
	Pass its value to C code in EMACS_CONFIG_OPTIONS.

1994-09-16  Richard Stallman  <rms@mole.gnu.ai.mit.edu>

	* configure.in (alpha-dec-osf*): New target.

	* Makefile.in: Use just one FRC target.

1994-09-15  Richard Stallman  <rms@mole.gnu.ai.mit.edu>

	* Makefile.in (removenullpaths, paths-force):
	Use name paths.h.tmp$$, which depends on the pid.

1994-09-14  Richard Stallman  <rms@mole.gnu.ai.mit.edu>

	* Makefile.in (removenullpaths, paths-force):
	Put paths.h.tmp in top-level dir, not in src.

1994-09-11  Richard Stallman  <rms@mole.gnu.ai.mit.edu>

	* Version 19.27 released.

1994-09-07  Richard Stallman  <rms@mole.gnu.ai.mit.edu>

	* Version 19.26 released.

1994-09-04  Richard Stallman  <rms@mole.gnu.ai.mit.edu>

	* configure.in: Check for lrand48, not rand48.

1994-09-03  Richard Stallman  <rms@mole.gnu.ai.mit.edu>

	* configure.in (powerpc-ibm-aix3.1*, powerpc-ibm-aix3.2.5)
	(powerpc-ibm-aix*): New aliases.

1994-08-21  Richard Stallman  <rms@mole.gnu.ai.mit.edu>

	* make-dist (src/m, src/s): Put *.inp in distribution.

1994-08-19  Richard Stallman  <rms@mole.gnu.ai.mit.edu>

	* configure.in: Accept i586 and i486 along with i386.

1994-08-15  Richard Stallman  <rms@mole.gnu.ai.mit.edu>

	* configure.in: Do compute unexec, LIBX, system_malloc, etc
	even if CPP env var was set by the user.

	* configure.in (i[34]86-*-*): For SCO 3.2v4, fix NON_GNU_CPP value.

1994-08-14  Jonathan I. Kamens  (jik@gza-client1.aktis.com)

	* Makefile.in: Uninstall "$(EMACS)", not "emacs".

1994-08-13  Richard Stallman  <rms@mole.gnu.ai.mit.edu>

	* configure.in (i[34]86-*-*): For SCO 3.2v4, set NON_GNU_CPP.

1994-08-09  Richard Stallman  <rms@mole.gnu.ai.mit.edu>

	* configure.in: Check more specifically for i*86-sun-sunos.

1994-08-03  Caveh Jalali  (caveh@eng.sun.com)

	* configure.in: Handle solaris 2.4.

1994-07-27  Richard Stallman  <rms@mole.gnu.ai.mit.edu>

	* configure.in (rand48): Check for it.

1994-07-26  Richard Stallman  <rms@mole.gnu.ai.mit.edu>

	* make-dist: Update the info files.

1994-07-25  Richard Stallman  <rms@mole.gnu.ai.mit.edu>

	* configure.in: Make "checking..." messages' style consistent.
	(HAVE_H_ERRNO): New test.

1994-07-24  Richard Stallman  <rms@mole.gnu.ai.mit.edu>

	* configure.in (i860-*-sysv4*): Set NON_GNU_CC and NON_GNU_CPP.

1994-07-12  Richard Stallman  (rms@mole.gnu.ai.mit.edu)

	* configure.in (CFLAGS): If the envvar was specified, use that.
	And set REAL_CFLAGS from it too.

1994-07-11  Richard Stallman  (rms@mole.gnu.ai.mit.edu)

	* make-dist: Update finder-inf.el.

1994-07-07  Richard Stallman  (rms@mole.gnu.ai.mit.edu)

	* make-dist (msdos): Include sed4.inp in dist.

	* Makefile.in (libsrc_libs): Var deleted.

1994-07-06  Richard Stallman  (rms@mole.gnu.ai.mit.edu)

	* Makefile.in (mkdir, removenullpaths): Put g in sed replace commands.

1994-06-26  Richard Stallman  (rms@mole.gnu.ai.mit.edu)

	* configure.in (mips-sony-newsos4*): New alias.

1994-06-23  Richard Stallman  (rms@mole.gnu.ai.mit.edu)

	* configure.in (*-convex-bsd*): Set NON_GNU_CPP.
	(*-convex-convexos*): Accept this as alias.

1994-06-19  Richard Stallman  (rms@mole.gnu.ai.mit.edu)

	* configure.in: Get CFLAGS both with and without THIS_IS_CONFIGURE,
	for two different uses.

1994-06-15  Richard Stallman  (rms@mole.gnu.ai.mit.edu)

	* configure.in: Define THIS_IS_CONFIGURE when extracting CFLAGS etc.

1994-06-14  Richard Stallman  (rms@mole.gnu.ai.mit.edu)

	* make-dist: Put ./BUGS into the distrib.

1994-06-13  Richard Stallman  (rms@mole.gnu.ai.mit.edu)

	* configure.in: Handle 386 running Solaris 2.

1994-06-06  Richard Stallman  (rms@mole.gnu.ai.mit.edu)

	* configure.in (mips-siemens-sysv*): Use cpp, not cc -E.

1994-06-05  Richard Stallman  (rms@mole.gnu.ai.mit.edu)

	* configure.in (mips-sony-newsos*): Use news-risc.h.

	* configure.in: Accept bsdi as opsys, like bsd386.

1994-06-01  Morten Welinder  (terra@diku.dk)

	* config.bat (src/paths.h): Use sed script msdos/sed4.inp.

1994-05-30  Richard Stallman  (rms@mole.gnu.ai.mit.edu)

	* Version 19.25 released.

	* make-dist (shortversion): Don't assume another period follows.

1994-05-27  Richard Stallman  (rms@mole.gnu.ai.mit.edu)

	* Makefile.in (install-arch-indep): Use /bin/pwd uniformly, not pwd.
	(uninstall): Use /bin/pwd.

	* Makefile.in (blessmail): Depend on src.
	(all): Don't depend on blessmail.

	* Makefile.in (src/paths.h): Don't force recomputation.
	(paths-force): New target; force recomputation of paths.h.
	(all): Depend on paths-force.
	(src, lib-src): Depend on src/paths.h.

	* configure.in (*-sun-sunos4*): Set GCC_TEST_OPTIONS,
	NON_GCC_TEST_OPTIONS.

1994-05-26  Richard Stallman  (rms@mole.gnu.ai.mit.edu)

	* configure.in: Don't insist on subversions for irix.

1994-05-24  Richard Stallman  (rms@mole.gnu.ai.mit.edu)

	* configure.in (hppa*-hp-hpux9shr): Move alternative up.

	* configure.in (i[34]86-next-*): New alternative.

1994-05-23  Richard Stallman  (rms@mole.gnu.ai.mit.edu)

	* Version 19.24 released.

	* configure.in: New config hppa*-hp-hpux9shr*.

1994-05-22  Morten Welinder  (terra@tyr.diku.dk)

	* config.bat: Doc fix.

1994-05-21  Richard Stallman  (rms@mole.gnu.ai.mit.edu)

	* Makefile.in (mostlyclean, clean, distclean, realclean)
	(extraclean): Don't act on man subdir if it doesn't exist.

1994-05-20  Richard Stallman  (rms@mole.gnu.ai.mit.edu)

	* configure.in (GCC_TEST_OPTIONS, NON_GCC_TEST_OPTIONS): New vars.
	Use them to set up CC.
	(*-sun-sunos4.1.3): Set them.

1994-05-19  Richard Stallman  (rms@mole.gnu.ai.mit.edu)

	* Makefile.in (lib-src): Don't depend on src/paths.h.

1994-05-18  Richard Stallman  (rms@mole.gnu.ai.mit.edu)

	* build-ins.in (copydests): Get rid of spurious `-'s.

	* configure.in: Define EMACS_CONFIGURATION instead of CONFIGURATION.

1994-05-17  Richard Stallman  (rms@mole.gnu.ai.mit.edu)

	* Version 19.23 released.

	* configure.in [HAVE_X11]: Merge $C_SWITCH_X_SITE into CFLAGS
	for the Xlib and Xt checks; then restore old CFLAGS.

1994-05-15  Richard Stallman  (rms@mole.gnu.ai.mit.edu)

	* configure.in (HAVE_X11XTR6): Add newline before #if.
	Add newline after #endif.

1994-05-13  Richard Stallman  (rms@mole.gnu.ai.mit.edu)

	* configure.in (HAVE_X11XTR6): Arrange to define it.

1994-05-12  Richard Stallman  (rms@mole.gnu.ai.mit.edu)

	* Makefile.in (install): Depend on blessmail.

1994-05-12  David J. MacKenzie  (djm@nutrimat.gnu.ai.mit.edu)

	* configure.in (mips-siemens-sysv*): Put quotes around value
	containing blanks.

1994-05-11  Richard Stallman  (rms@mole.gnu.ai.mit.edu)

	* Makefile.in (TAGS): Use the makefile in src subdir.

1994-05-10  Roland McGrath  (roland@churchy.gnu.ai.mit.edu)

	* configure.in (opsys): Recognize `gnu'.

1994-05-10  Richard Stallman  (rms@mole.gnu.ai.mit.edu)

	* configure.in (using NON_GNU_CPP): Fix test for CPP already set.

1994-05-09  David J. MacKenzie  (djm@nutrimat.gnu.ai.mit.edu)

	* configure.in: Remove AC_LANG_C call.  Not needed with Autoconf
	version > 1.8.

1994-05-08  Morten Welinder  (terra@diku.dk)

	* config.bat: Forcibly remove "# " style comments from makefiles.

1994-05-08  Richard Stallman  (rms@mole.gnu.ai.mit.edu)

	* Makefile.in (uninstall): When processing lispdir and etcdir,
	do nothing unless it exists and is a directory.

1994-05-06  Richard Stallman  (rms@mole.gnu.ai.mit.edu)

	* Makefile.in (install-arch-indep): Do install info/dired-x*.
	Merge code in from install-doc.
	(install-doc): Merge code back into install-arch-indep.
	(install-arch-dep): Don't depend on install-doc.

	* configure.in (run_in_place): Don't use pwd for archlibdir and docdir.

1994-05-04  Richard Stallman  (rms@mole.gnu.ai.mit.edu)

	* configure.in (making src/Makefile and lib-src/Makefile):
	Split off the autoconf substitutions and don't pass them thru cpp.
	(undefs): Use $canonical as well as $configuration.

	* make-dist: Distribute lisp/Makefile.

	* configure.in: Recognize m88k-dg-dgux5.4.3* and m88k-dg-dgux5.4.2*.
	Use lower case names for the s files.

1994-05-03  Morten Welinder  (terra@diku.dk)

	* config.bat: Added possibility for different file name
	transcriptions in lib-src.

1994-05-03  Richard Stallman  (rms@mole.gnu.ai.mit.edu)

	* Makefile.in (lib-src): Undo previous change.
	(blessmail): New target to run maybe-blessmail in lib-src.
	(all): Depend on blessmail.

	* Makefile.in (lib-src): Depend on src.

1994-04-30  Paul Reilly  (pmr@churchy.gnu.ai.mit.edu)

	* configure.in (m88k-dg-dgux5.4R3): Use dgux5-4R3.
	(m88k-dg-dgux5.4R2): dgux5.4R2.

1994-04-29  Richard Stallman  (rms@mole.gnu.ai.mit.edu)

	* configure.in (window_system): Restore accidentally deleted code
	that uses AC_FIND_X.

	* make-dist: Distribute config.bat.

1994-04-29  Morten Welinder  (terra@diku.dk)

	* config.bat: Corrected the configuration of lib-src
	to keep up with configure.  Add note about dos version 3
	or better needed (djgpp needs that).  Add note explaining
	that either install in c:/emacs or edit the script.
	Don't change to c:/emacs, but assume we're there (to minimize
	the number of places to change).

	* config.bat: Build-in the first step towards X11 support with
	the X11 emulator that exists.  At this time it won't work,
	and several files are missing.

1994-04-28  Richard Stallman  (rms@mole.gnu.ai.mit.edu)

	* configure.in: Use m/hp800.h in place of m/hp9000s800.h.
	Don't look for -lresolv.

	* Makefile.in (lib-src): Depend on src/paths.h.

1994-04-27  Richard Stallman  (rms@mole.gnu.ai.mit.edu)

	* configure.in: Restore deleted AC_SUBST of `configuration'.
	Improve error message for bad --with-x-toolkit value.

	* configure.in: Define CONFIGURATION in src/config.h
	rather than substituting in src/Makefile.in.

1994-04-26  Karl Heuer  (kwzh@hal.gnu.ai.mit.edu)

	* Makefile.in (install-doc): New target.
	(install-arch-dep): Depend on install-doc.
	(mkdir): Create docdir.

1994-04-22  Richard Stallman  (rms@mole.gnu.ai.mit.edu)

	* configure.in: Test for libresolv.a.
	Substitute machfile and opsysfile.

1994-04-22  Karl Heuer  (kwzh@hal.gnu.ai.mit.edu)

	* Makefile.in (.PHONY, install): Kill reference to obsolete do-install.
	(install-arch-dep): Install under the name $(EMACS).

1994-04-21  Richard Stallman  (rms@mole.gnu.ai.mit.edu)

	* configure.in (version): Use entire value of emacs-version.
	(mips-siemens-sysv*): New alternative.

1994-04-19  Richard Stallman  (rms@mole.gnu.ai.mit.edu)

	* Makefile.in (install-arch-indep): Don't install dired-x*.

1994-04-18  Karl Heuer  (kwzh@hal.gnu.ai.mit.edu)

	* configure.in (src/Makefile, lib-src/Makefile): Delete ^L.
	Fix definition of $undefs.

1994-04-17  Richard Stallman  (rms@mole.gnu.ai.mit.edu)

	* configure.in (window_system): Obey --with-x11=no and --with-x10=no.

	* configure.in (lib-src/Makefile.in): Use src, not lib-src, in -I.

1994-04-16  David J. MacKenzie  (djm@nutrimat.gnu.ai.mit.edu)

	* configure.in: Call AC_LANG_C, if it's defined, after AC_PREPARE.

1994-04-16  Richard Stallman  (rms@mole.gnu.ai.mit.edu)

	* configure.in (lib-src/Makefile.in): Make this from Makefile.in.in
	and run it thru cpp, as with src/Makefile.in.

	* configure.in: Use AC_SET_MAKE.

1994-04-15  Richard Stallman  (rms@mole.gnu.ai.mit.edu)

	* configure.in (i[34]86-ncr-sysv*): Use usg5-4-2.

1994-04-13  Richard Stallman  (rms@mole.gnu.ai.mit.edu)

	* Makefile.in (MAKE): Don't just assign it--use @SET_MAKE@.

	* configure.in (CFLAGS): Exclude ${CFLAGS} from singlequotes.
	(printing the choices): Make the toolkit message unconditional.
	(USE_X_TOOLKIT): Use `none', not `no', if none.
	(include libsrc_libs): Include config.h, and specify -I for srcdir.
	Get rid of temp file foofoo1.

1994-04-13  Karl Heuer  (kwzh@hal.gnu.ai.mit.edu)

	* configure.in (CFLAGS): Use shell syntax, not Makefile.

1994-04-12  Richard Stallman  (rms@mole.gnu.ai.mit.edu)

	* configure.in (window_system): If no X, set USE_X_TOOLKIT=no.
	(printing the choices): State choice of toolkit.
	(libsrc_libs): Recalculate after writing config.h;
	then update lib-src/Makefile.

1994-04-11  Richard Stallman  (rms@mole.gnu.ai.mit.edu)

	* configure.in: Add sunos4shr as alternative for suns.
	Conditionals testing for null $CC were backwards.

1994-04-10  Richard Stallman  (rms@mole.gnu.ai.mit.edu)

	* make-dist (msdos): Don't link patch1.  Link sed*.inp, not sed.in*.

1994-04-09  Richard Stallman  (rms@mole.gnu.ai.mit.edu)

	* configure.in: Handle -isc4.0*.

1994-03-30  Richard Stallman  (rms@mole.gnu.ai.mit.edu)

	* configure.in (esix5): Set NON_GNU_CPP.

1994-03-24  Roland McGrath  (roland@mole.gnu.ai.mit.edu)

	* Makefile.in (thisdir): Nonsensical variable removed.
	(install-arch-indep): Set shell var thisdir=`pwd` before cd and cd
	back to $thisdir, rather than the directory `this_dir'.

1994-03-17  Roland McGrath  (roland@churchy.gnu.ai.mit.edu)

	* Makefile.in (install-arch-indep): Add missing backslash after a
	`then'.

1994-03-14  Richard Stallman  (rms@mole.gnu.ai.mit.edu)

	* Makefile.in (thisdir): New variable.
	(install-arch-indep): Go back to thisdir to run INSTALL_DATA.

1994-03-08  Karl Heuer  (kwzh@hal.gnu.ai.mit.edu)

	* configure.in: Add freebsd.

1994-03-08  Roland McGrath  (roland@churchy.gnu.ai.mit.edu)

	* configure.in: Check for fpathconf.

1994-03-02  Karl Heuer  (kwzh@hal.gnu.ai.mit.edu)

	* configure.in (with_x_toolkit): Fix typo in previous change.

1994-03-01  Karl Heuer  (kwzh@hal.gnu.ai.mit.edu)

	* configure.in: New s-file for rs60000-ibm-aix3.2.5.

1994-02-26  Richard Stallman  (rms@mole.gnu.ai.mit.edu)

	* configure.in (with_x_toolkit): Don't allow motif or open-look.

1994-02-24  Karl Heuer  (kwzh@hal.gnu.ai.mit.edu)

	* configure.in: Fix value of docdir.
	* Makefile.in (install-arch-indep): Install DOC* in docdir.

1994-02-24  Richard Stallman  (rms@mole.gnu.ai.mit.edu)

	* configure.in (*-sysv4.1): Set NON_GNU_CPP.

1994-02-22  Karl Heuer  (kwzh@geech.gnu.ai.mit.edu)

	* configure.in: New variable docdir to control where the docstring
	file goes.
	Makefile.in: Use it to initialize PATH_DOC in paths.h.

1994-02-22  Karl Heuer  (kwzh@mole.gnu.ai.mit.edu)

	* configure.in: When --run-in-place, don't inherit archlibdir.

1994-02-19  Richard Stallman  (rms@mole.gnu.ai.mit.edu)

	* Makefile.in (install-arch-dep, install-arch-indep):
	New targets split up former do-install rule.
	(do-install): Target deleted.

1994-02-16  Richard Stallman  (rms@mole.gnu.ai.mit.edu)

	* configure.in (mips-sony-newsos*): New configuration.

1994-02-14  Frederic Pierresteguy  (fp@mole.gnu.ai.mit.edu)

	* configure.in (rs6000-bull-bosx*): Add support for BULL dpx20.

1994-02-11  Karl Heuer  (kwzh@mole.gnu.ai.mit.edu)

	* configure.in: Fix misspelled symbol LD_SWITCH_X_SITE_AUX.

1994-02-11  Richard Stallman  (rms@mole.gnu.ai.mit.edu)

	* configure.in: Don't initialize CC.

1994-02-10  Roland McGrath  (roland@churchy.gnu.ai.mit.edu)

	* configure.in (creating src/Makefile): Also generate -U switches
	for symbols in the $configuration value.

	* configure.in: Check for sys_siglist being declared in system header.

1994-02-10  Richard Stallman  (rms@mole.gnu.ai.mit.edu)

	* configure.in (creating src/Makefile): Delete blank lines
	along with lines of whitespace.
	(m68k-motorola-sysv*, m68000-motorola-sysv*): Compute proper CC value.

1994-02-09  Richard Stallman  (rms@mole.gnu.ai.mit.edu)

	* configure.in: Get, use, and substitute C_SWITCH_MACHINE
	like C_SWITCH_SYSTEM.
	(m68*-motorola-sysv*): Set CC.  Require cpu type to be m68k or m68000.

1994-02-04  Karl Heuer  (kwzh@mole.gnu.ai.mit.edu)

	* configure.in (drem): Check for this function.

1994-02-03  Richard Stallman  (rms@mole.gnu.ai.mit.edu)

	* configure.in (Using NON_GNU_CPP): Don't lose if it has spaces.
	If CPP was inherited from environment, don't use NON_GNU_CPP.
	(NON_GNU_CC): Likewise.
	(handling with_gcc): Use explicit if in the `no' case.
	(cc_specified): New variable; if set, don't use NON_GNU_CC.

1994-02-02  Richard Stallman  (rms@mole.gnu.ai.mit.edu)

	* configure.in (mips-mips-riscos4*): Set NON_GNU_CPP.

1994-02-01  Karl Heuer  (kwzh@mole.gnu.ai.mit.edu)

	* configure.in: Check whether fmod exists.

1994-01-31  Roland McGrath  (roland@churchy.gnu.ai.mit.edu)

	* make-dist: Distribute {src,lisp}/ChangeLog.? instead of
	{src,lisp}/OChangeLog.

1994-01-22  Roland McGrath  (roland@churchy.gnu.ai.mit.edu)

	* configure.in: Restore Jan 8 and Jan 16 changes.  The -U hack is
	necessary for proper operation.  This code works with the current
	released version of Autoconf.

1994-01-21  Richard Stallman  (rms@mole.gnu.ai.mit.edu)

	* configure.in (with_x_toolkit): Treat values athena and lucid alike.
	(USE_X_TOOLKIT): Define it for all values except `no'.

	* configure.in: Undo first Jan 8 change and Jan 16 change.

1994-01-18  Richard Stallman  (rms@mole.gnu.ai.mit.edu)

	* configure.in: Handle --with-x-toolkit.  Produce lwlib/Makefile.
	Substitute USE_X_TOOLKIT as both C macro and Make variable.

	* Makefile.in (lwlib/Makefile): New target.
	(SUBDIR_MAKEFILES): Depend on lwlib/Makefile.
	(clean, mostlyclean, distclean, realclean): Handle lwlib subdir.
	(unlock, relock): Handle lwlib subdir.

	* Makefile.in: Add some .PHONY targets.

	* make-dist: Handle lwlib subdir like oldXMenu subdir.

	* lwlib: New subdirectory.

1994-01-17  Richard Stallman  (rms@mole.gnu.ai.mit.edu)

	* configure.in: If CPP has a value that is a directory,
	discard the value.

1994-01-16  Roland McGrath  (roland@churchy.gnu.ai.mit.edu)

	* configure.in (srcdir_undefs): Add g flag to sed substitution to
	remove -U[0-9]*.

1994-01-15  Richard Stallman  (rms@mole.gnu.ai.mit.edu)

	* Makefile.in (do-install): Install the dired-x info files.

	* configure.in: Provide for variable LD_SWITCH_X_SITE_AUX.
	(See src/s/sol2.h.)

1994-01-12  Richard Stallman  (rms@mole.gnu.ai.mit.edu)

	* configure.in (m68k-harris-cxux*, m88k-harris-cxux*): New configs.

1994-01-08  Roland McGrath  (roland@churchy.gnu.ai.mit.edu)

	* configure.in (creating src/Makefile): Put code inside 2nd arg to
	AC_OUTPUT as it should be; hopefully no one will again see fit to
	gratuitously break this and not make a change log entry.
	Optimized sed processing of Makefile.in and cpp output; now
	preserves comments previously removed from the cpp input.
	Eliminated temp file for cpp output.  Generate -U switches to
	undefine all identifiers that appear in the directory name
	${srcdir}; pass these to cpp.

	* configure.in (version): Fix sed regexp to match two-elt version
	number.

	* configure.in: Check for strerror.

1994-01-07  Richard Stallman  (rms@mole.gnu.ai.mit.edu)

	* configure.in: Test for bcmp.

1994-01-06  Richard Stallman  (rms@mole.gnu.ai.mit.edu)

	* make-dist (tempdir): Put subdir msdos into the distribution.

1993-01-07  Morten Welinder  (terra@diku.dk)

	* config.bat: New file.

1994-01-02  Richard Stallman  (rms@mole.gnu.ai.mit.edu)

	* Makefile.in (${SUBDIR} target): Pass down LDFLAGS and CPPFLAGS.

1994-01-01  Richard Stallman  (rms@mole.gnu.ai.mit.edu)

	* configure.in (m68*-next-*): Don't care about which os is specified.
	(i[34]86-*-*): Check for *-nextstop*.

1993-12-24  Richard Stallman  (rms@mole.gnu.ai.mit.edu)

	* configure.in: Check for setsid.

1993-12-17  Richard Stallman  (rms@srarc2)

	* configure.in (*-sun-solaris*): Add special case for Solaris 2.3.

1993-12-15  Richard Stallman  (rms@srarc2)

	* Makefile.in (mkdir): Make only the lockdir writable.

	* configure.in (i860-*-sysv4): Rename from i860-*-sysvr4.

1993-12-11  Richard Stallman  (rms@srarc2)

	* Makefile.in (libdir): Use @libdir@.

1993-12-08  Richard Stallman  (rms@srarc2)

	* Makefile.in (install): Add empty command.

1993-12-04  Richard Stallman  (rms@srarc2)

	* make-dist: Put man/getopt.c in the dist.

	* configure.in (LIBS): Add test for existence of XSetWMProtocols.

	* Makefile.in (install): Depend on ${SUBDIR}, not `all'.

1993-12-03  Richard Stallman  (rms@srarc2)

	* configure.in (solaris): Set NON_GNU_CPP instead of CPP.
	Set it for all solaris versions.
	(mips-mips-riscos4*): Set NON_GNU_CC, not CC.
	(after checking for GCC): If not GCC, and NON_GNU_CPP is set, set CPP.
	Likewise for NON_GNU_CC and CC.

1993-12-01  Richard Stallman  (rms@srarc2)

	* configure.in (mips-mips-riscos4*): Assign variable CC.
	(checking ${with_gcc}): If "no", don't override CC if already set.
	(CC): Initialize it as empty.

1993-11-30  Richard Stallman  (rms@srarc2)

	* configure.in (Suns): Set CPP if *-solaris2.3*.

1993-11-27  Richard Stallman  (rms@mole.gnu.ai.mit.edu)

	* Version 19.22 released.

	* Makefile.in (do-install): Use umask 022 in copying etc and lisp dirs.

1993-11-25  Richard Stallman  (rms@mole.gnu.ai.mit.edu)

	* make-dist: When breaking links, use cp -p.
	Copy install.sh into distribution.
	Move the temp dir up into the parent dir;
	don't leave the staging dir make-dist.tmp... in existence.
	* install.sh: New file.

1993-11-21  Richard Stallman  (rms@mole.gnu.ai.mit.edu)

	* configure.in (i[34]86-ncr-sysv*): New specific alternative.

1993-11-20  Richard Stallman  (rms@mole.gnu.ai.mit.edu)

	* configure.in (version): When --run-in-place, exclude
	${datadir}/emacs/site-lisp from locallisppath.

1993-11-18  Richard Stallman  (rms@mole.gnu.ai.mit.edu)

	* configure.in: Delete jumk.c before writing it.

1993-11-16  Richard Stallman  (rms@mole.gnu.ai.mit.edu)

	* Version 19.21 released.

	* Makefile.in (mkdir): Ignore error from chmod.

1993-11-15  Richard Stallman  (rms@mole.gnu.ai.mit.edu)

	* make-dist: Don't put lisp/forms.README in the distribution.

1993-11-13  Richard Stallman  (rms@mole.gnu.ai.mit.edu)

	* configure.in (creating src/Makefile): Before running cpp,
	discard all lines that start with `# Generated' or /**/#.

1993-11-11  Richard Stallman  (rms@mole.gnu.ai.mit.edu)

	* Version 19.20 released.

	* make-dist: Use build-ins.in, not build-install.in.
	Don't bother updating TAGS since it's not included.

	* build-ins.in: Renamed from build-install.in.

1993-11-10  Richard Stallman  (rms@mole.gnu.ai.mit.edu)

	* make-dist: Don't try to link *.texinfo--there are none now.
	When running make in lib-src, specify YACC var value.

1993-10-03  Roland McGrath  (roland@churchy.gnu.ai.mit.edu)

	* configure.in (extrasub): Add vpath patterns for %.[yls].

	* configure.in: Don't do seddery on config.status after AC_OUTPUT.
	Instead just include the commands to make src/Makefile as the
	second arg to AC_OUTPUT.

	* configure.in: Use : instead of dnl for comment inside
	$makefile_command.

	* configure.in: No longer use vpath_sed.  Instead, when we notice
	srcdir already configured, set extrasub to hack vpath in the
	makefiles.

	* configure.in: In cmds to make src/Makefile, chmod Makefile.new
	before moving it.
	* Makefile.in (VPATH): Define to @srcdir@.

1993-09-28  Brian J. Fox  (bfox@cubit)

	* configure.in: Don't copy ${srcdir}/src/Makefile.in; that file
	doesn't exist.  Just copy src/Makefile.in instead.
	Touch all of the Makefiles after editing config.status.

	* INSTALL: Update documentation to match new configuration
	mechanism.

1993-09-27  Brian J. Fox  (bfox@ai.mit.edu)

	* configure.in: Allow any of the path or directory Makefile
	variables to be set with flags to configure.  Create all Makefiles
	at configure time.  Edit special commands into config.status after
	src/Makefile.in is built from src/Makefile.

	* Makefile.in (src/Makefile, lib-src/Makefile, oldXMenu/Makefile):
	If these files are out of date, simply have config.status
	rebuild them; don't rebuild them explicitly.

1993-09-25  Brian J. Fox  (bfox@ai.mit.edu)

	* build-install.in: Change src/xemacs to src/emacs.  We no longer
	create src/xemacs, so the file wouldn't be found.

	* make-dist: Remove `src/ymakefile', add `src/Makefile.in.in'.

1993-09-24  Brian J. Fox  (bfox@albert.gnu.ai.mit.edu)

	* configure.in: Avoid forcing the search of /usr/include before
	fixed include files by resetting C_SWITCH_X_SITE if it is
	"-I/usr/include".

1993-09-20  Richard Stallman  (rms@mole.gnu.ai.mit.edu)

	* Makefile.in (@rip_paths@locallisppath):
	Delete ${datadir}/emacs/site-lisp.

1993-09-15  Roland McGrath  (roland@churchy.gnu.ai.mit.edu)

	* configure.in:
	Use AC_QUOTE_SQUOTE twice to properly quote vpath_sed value.
	Remove ${extra_output} from AC_OUTPUT call.

1993-09-17  Brian J. Fox  (bfox@inferno)

	* make-dist: Quote backquotes found in strings to be echoed.

	* configure.in: Use "sh -c pwd" when we want to avoid having the
	shell fix up the value of $PWD.

1993-09-13  Brian J. Fox  (bfox@inferno)

	* Makefile.in (do-install): Don't abort if ln or chmod at the end
	of the installation fail.  Suggested by Karl Berry.

1993-08-30  Brian J. Fox  (bfox@inferno)

	* Makefile.in (*clean): Use "$(MAKE) $(MAKEFLAGS)" wherever "make"
	was used.  Set MAKEFLAGS from MFLAGS.

1993-09-16  Richard Stallman  (rms@mole.gnu.ai.mit.edu)

	* configure.in: Test for res_init in libc.

1993-09-13  Richard Stallman  (rms@mole.gnu.ai.mit.edu)

	* configure.in: In the file ${tempcname}, use configure___
	instead of @configure@.

1993-09-12  Roland McGrath  (roland@sugar-bombs.gnu.ai.mit.edu)

	* make-dist: Dist vpath.sed.

	* Makefile.in (lib-src/Makefile, src/Makefile, oldXMenu/Makefile):
	Depend on vpath.sed.
	Replace sed command for VPATH with @vpath_sed@.

	* configure.in: Substitute variable `vpath_sed'.
	If not in $srcdir and $srcdir is configured,
	issue warning that GNU make is required,
	and set vpath_sed to use vpath.sed script.

1993-09-10  Roland McGrath  (roland@churchy.gnu.ai.mit.edu)

	* configure.in: Remove check for $srcdir being configured.
	This pretty much works now.
	Grok {m68*-hp,i[34]86-*}-netbsd* and set opsys=netbsd.
	Check for XFree86 (/usr/X386/include) independent of whether
	-lXbsd exists.

	* Makefile.in (info, dvi, clean, mostlyclean, distclean,
	realclean, unlock, relock): Use `$(MAKE)' in place of plain
	`make'.

1993-08-14  Richard Stallman  (rms@mole.gnu.ai.mit.edu)

	* Version 19.19 released.

	* configure.in (i386-*-sunos4): Assume Sunos 4.0.

1993-08-13  Richard Stallman  (rms@mole.gnu.ai.mit.edu)

	* configure.in: Check for XScreenNumberOfScreen.

1993-08-12  Richard Stallman  (rms@mole.gnu.ai.mit.edu)

	* configure.in: Add * to end of all configuration alternatives.
	(m68*-sony-newsos3*): New alternative.

1993-08-11  Richard Stallman  (rms@mole.gnu.ai.mit.edu)

	* make-dist: Include getdate.c in distribution.

	* configure.in: For --help, use $PAGER if it is set.
	(LIB_X11_LIB): Default to -lX11.
	(mips-sgi-irix5.*): New alternative.

	* Makefile.in (do-install): Install info/gnus* and info/sc*.

	* configure.in (m68*-hp-hpux*, hppa*-hp-hpux*):
	Recognize *.B8.* as hpux version 8.
	(m68*-tektronix-bsd*): Fix typo in tek4300.
	(AC_HAVE_FUNCS): Add ftime.

1993-08-10  Richard Stallman  (rms@mole.gnu.ai.mit.edu)

	* configure.in (m88k-tektronix-sysv3*): Add the missing *.
	Use tekxd88, not tekXD88.

1993-08-10  Roland McGrath  (roland@churchy.gnu.ai.mit.edu)

	* configure.in: Check for -lm.  Then can check for frexp and logb.

1993-08-08  Richard Stallman  (rms@mole.gnu.ai.mit.edu)

	* Version 19.18 released.

	* make-dist (src): Don't put gnu-hp300 in dist.
	(src, lisp): Include OChangeLog in dist.

1993-08-08  Jim Blandy  (jimb@geech.gnu.ai.mit.edu)

	* configure.in: Test for presence of logb and frexp functions.

1993-08-05  Richard Stallman  (rms@mole.gnu.ai.mit.edu)

	* configure.in (machine): Add i370-ibm-aix*.

1993-08-03  Jim Blandy  (jimb@geech.gnu.ai.mit.edu)

	* configure.in (function checks): Test for mkdir and rmdir.

	* configure.in (function checks): Don't test for random and bcopy
	only when we're building with X; look for them all the time.

1993-07-30  Jim Blandy  (jimb@geech.gnu.ai.mit.edu)

	* configure.in: Test for availability of bcopy functions, searching
	the X libraries if we're using X.

	* configure.in: Test for the presence of/usr/lpp/X11/bin/smt.exp,
	and #define HAVE_AIX_SMT_EXP if we do.  This is present in some
	versions of AIX, and needs to be passed to the loader.

	* configure.in: Test for the availability of the
	XScreenResourceString function.

1993-07-30  David J. MacKenzie  (djm@frob.eng.umd.edu)

	* configure.in: If we found X on our own, set C_SWITCH_X_SITE and
	LD_SWITCH_X_SITE and assume --with-x11.
	Only look for X11 files if we weren't told about a window system
	or if we were told to use X11 but not told where.
	Search the libraries from the s and/or m files when checking for
	functions.

	* configure.in: Remove any trailing slashes in prefix and exec_prefix.

1993-07-27  Jim Blandy  (jimb@geech.gnu.ai.mit.edu)

	* make-dist: Include lisp/dired.todo in the distribution.

1993-07-23  Richard Stallman  (rms@mole.gnu.ai.mit.edu)

	* configure.in: Add code to set HAVE_INET_SOCKETS.

1993-07-21  Richard Stallman  (rms@mole.gnu.ai.mit.edu)

	* configure.in: If we do find x_includes and x_libraries
	via AC_FIND_X, set C_SWITCH_X_SITE and LD_SWITCH_X_SITE.

1993-07-19  Richard Stallman  (rms@mole.gnu.ai.mit.edu)

	* make-dist: Include src/gnu-hp300 in the dist.

	* configure.in (canonical): New variable holds the canonicalized
	configuration.  Don't alter `configuration'.  Use `configuration'
	for Makefile.in for file naming.
	(testing x_includes and x_libraries): Use =, not ==.

1993-07-17  Jim Blandy  (jimb@totoro.cs.oberlin.edu)

	* Version 19.17 released.

	* Makefile.in (src/Makefile): Propagate C_SWITCH_SYSTEM to the src
	directory's makefile.  This allows the invocation of CPP which
	builds xmakefile to receive these switches.  The SunSoft C
	preprocessor inserts spaces between tokens if it doesn't get the
	-Xs flag requested in src/s/sol2.h.

1993-07-12  Frederic Pierresteguy  (F.Pierresteguy@frcl.bull.fr)

	* configure.in (m68k-bull-sysv3): New config.

1993-07-10  Jim Blandy  (jimb@geech.gnu.ai.mit.edu)

	* configure.in: Use the autoconf AC_FIND_X macro to try to find
	the X Windows libraries.

1993-07-07  Jim Blandy  (jimb@geech.gnu.ai.mit.edu)

	* make-dist (tempdir): Don't create lisp/forms-mode directory in
	the distribution.  Those files aren't kept in their own
	subdirectory any more.

1993-07-06  Jim Blandy  (jimb@geech.gnu.ai.mit.edu)

	* Version 19.16 released.

1993-06-23  Jim Blandy  (jimb@wookumz.gnu.ai.mit.edu)

	* configure.in: Add --verbose flag.

1993-06-19  Jim Blandy  (jimb@wookumz.gnu.ai.mit.edu)

	* version 19.15 released.

1993-06-18  Jim Blandy  (jimb@geech.gnu.ai.mit.edu)

	* Makefile.in (top_distclean): Use -f switch when cleaning out
	lock dir; it might be empty.

	* configure.in: Only check for -lXbsd once.

1993-06-17  Jim Blandy  (jimb@wookumz.gnu.ai.mit.edu)

	* Version 19.14 released.

1993-06-17  Jim Blandy  (jimb@wookumz.gnu.ai.mit.edu)

	* make-dist: If using gzip, create distribution with '.gz' extension.

	* make-dist (lisp/term): This doesn't have a ChangeLog anymore.
	(lisp/forms-mode): This doesn't exist anymore.

	* configure.in: Look for the closedir function.

1993-06-16  Jim Blandy  (jimb@wookumz.gnu.ai.mit.edu)

	* configure.in (CPP): Autoconf sets this to a shell variable
	reference, which doesn't work when it's edited into a makefile.
	Expand that variable reference.

	* Makefile.in (CPP): New variable.
	(src/Makefile): Edit CPP into src/Makefile.

	* Makefile.in (src/Makefile): Don't bother exiting single quotes
	and entering double quotes to get the values of LD_SWITCH_X_SITE
	and the other make variables; make substitutes them in anyway.

	* Makefile.in (uninstall): Don't remove the lisp and etc
	directories if they're in the source tree.

	Bring mumbleclean targets into conformance with GNU coding standards.
	* Makefile.in (mostlyclean, clean): Separate these two; just have
	them pass the request to the subdirectory makefiles.
	(distclean): Pass the request down, and then get rid of the
	files configure built, and get rid of the Makefiles.
	(realclean): Pass the request down, and then do the same things
	distclean does.
	(uninstall, info, dvi): New targets.

	* configure.in: Move clause for PC-compatible i386 box to the end
	of the case statement, to avoid masking configurations below.

	* configure.in: Add case for m88k-motorola-sysv4.

	* configure.in: Add support for HP/UX versions 7, 8, and 9 on
	the HP 68000 machines.

	* configure.in: Put the arguments to LD_SWITCH_X_SITE's and
	C_SWITCH_X_SITE's -L and -I switches in quotes, so the
	preprocessor won't fiddle with them.

1993-06-13  Richard Stallman  (rms@mole.gnu.ai.mit.edu)

	* Makefile.in (TAGS): cd to src to run etags.

1993-06-12  Jim Blandy  (jimb@wookumz.gnu.ai.mit.edu)

	* configure.in (version): Check the X libraries for XrmSetDatabase
	and random, and see if we have -lXbsd.

1993-06-11  Jim Blandy  (jimb@wookumz.gnu.ai.mit.edu)

	* configure.in: Pass "-Isrc" to the CPP we run to examine the
	s/*.h and m/*.h files.  Martin Tomes
	<mt00@controls.eurotherm.co.uk> says ISC Unix 3.0.1 needs it.

1993-06-10  Richard Stallman  (rms@mole.gnu.ai.mit.edu)

	* configure.in: Move i386-prime-sysv* and i386-sequent-bsd*
	above the general i386 alternative.

1993-06-10  Jim Blandy  (jimb@wookumz.gnu.ai.mit.edu)

	* configure.in: Recognize configuration name for Data General
	AViiON machines.

	* configure.in: Use AC_LONG_FILE_NAMES.

1993-06-09  Jim Blandy  (jimb@wookumz.gnu.ai.mit.edu)

	* configure.in: Test for bison.
	* Makefile.in (YACC): New variable.
	(lib-src/Makefile.in): Edit YACC into the makefile.

1993-06-08  Jim Blandy  (jimb@totoro.cs.oberlin.edu)

	* Version 19.13 released.

	* configure.in (CFLAGS): Don't set this according to the value of
	the GCC shell variable.  Instead, consult the machine and system
	files for the values of C_OPTIMIZE_SWITCH and C_DEBUG_SWITCH, and
	test __GNUC__ while we're at it.

	* configure.in: Remove extra ;; from hpux cases.

1993-06-07  Jim Blandy  (jimb@totoro.cs.oberlin.edu)

	* configure.in: Check to see if the system has -ldnet.

1993-06-08  Jim Blandy  (jimb@wookumz.gnu.ai.mit.edu)

	* make-dist: Add clauses to distribute lisp/forms-mode.

1993-06-07  Richard Stallman  (rms@mole.gnu.ai.mit.edu)

	* configure.in (machine): Fix the versions in hpux version number test.
	Do not guess based on cpu type.  Do check for explicit system version.

1993-06-03  Richard Stallman  (rms@mole.gnu.ai.mit.edu)

	* configure.in: Do NOT look for `unknown' as company name.

1993-06-02  Richard Stallman  (rms@mole.gnu.ai.mit.edu)

	* configure.in: Fix typo in message.

1993-06-01  Richard Stallman  (rms@mole.gnu.ai.mit.edu)

	* Version 19.12 released.

	* Makefile.in (do-install): Correct previous etc-copying change.
	Partially rewrite using `if'.
	(src/Makefile): Insert --x-libraries option into LD_SWITCH_X_SITE.

	* Version 19.11 released.

	* configure.in: Handle 386bsd.

1993-05-31  Richard Stallman  (rms@mole.gnu.ai.mit.edu)

	* make-dist: Update getdate.c.

	* configure.in: Handle bsd386.

	* Makefile.in (do-install): Use `-' in tar options.

	* configure.in: Change  ! "${...}"  to  x"${...}" = x.

	* Makefile.in (do-install): Copy the DOC-* files from the build
	etc directory, as well as lots of things from ${srcdir}/etc.

	* make-dist: Copy config.guess.

	* configure.in: Handle AIX versions 1.2, 1.3.

1993-05-30  Jim Blandy  (jimb@wookumz.gnu.ai.mit.edu)

	* configure.in: Use s/bsd4-3.h for mips-mips-riscos4, and add
	the configuration name mips-mips-usg* to represent USG systems.

	* configure.in: Fix logic to detect if srcdir is already configured.

	* Makefile.in: Pass in LD_SWITCH_X_SITE.

	* Makefile.in (mkdir, clean, mostlyclean, do-install): Use `(cd
	foo && pwd)` instead of `(cd foo ; pwd)` to get the canonical name
	of a directory; cd might fail, and have pwd print out the current
	directory.

1993-05-30  Richard Stallman  (rms@mole.gnu.ai.mit.edu)

	* configure.in: When looking for sources, use '.', not `.`.  Also '..'.

1993-05-30  Jim Blandy  (jimb@wookumz.gnu.ai.mit.edu)

	* configure.in: Complain if srcdir points at an already-configured
	tree.

1993-05-30  Richard Stallman  (rms@mole.gnu.ai.mit.edu)

	* Version 19.10 released.

1993-05-29  Jim Blandy  (jimb@wookumz.gnu.ai.mit.edu)

	* Makefile.in: Use Makefile comments, not C comments.

	* configure.in: Add case for the Tektronix XD88.

1993-05-29  Richard Stallman  (rms@mole.gnu.ai.mit.edu)

	* configure.in: Handle sysv4.2 and sysvr4.2.

1993-05-29  Jim Blandy  (jimb@wookumz.gnu.ai.mit.edu)

	* configure.in: Traverse the argument list without destroying it;
	don't use shift.  It turns out that "set - ${saved_arguments}"
	doesn't work portably.

	* configure.in: Add missing "fi".

	* make-dist: Rebuild configure if configure.in is newer.

	* Makefile.in (src:, lib-src:, FRC:): Force the src and lib-src
	targets to be executed even if make remembers that it has already
	satisfied FRC.

1993-05-29  Richard Stallman  (rms@mole.gnu.ai.mit.edu)

	* Makefile.in (do-install): Delete redundant code to copy etc twice.

	* configure.in (romp): Handle various version numbers with aos and bsd.

1993-05-28  Richard Stallman  (rms@mole.gnu.ai.mit.edu)

	* configure.in: Fix message text.

1993-05-28  Jim Blandy  (jimb@geech.gnu.ai.mit.edu)

	* make-dist: Make a `site-lisp' directory in the distribution,
	instead of a `local-lisp' directory, which hasn't been the
	appropriate name for a long time.
	* Makefile.in (@rip_paths@locallisppath): Use site-lisp directory
	from the distribution first, then /usr/local/lib/emacs/site-lisp.

	* Makefile.in (do-install): Correctly detect if ./etc and
	${srcdir}/etc are the same.

	* configure.in: Extract UNEXEC from the system configuration
	files, compute the name of the source file corresponding to the
	object file, and #define it as UNEXEC_SRC in config.h.

	* configure.in: If srcdir is '.', then try using PWD to make it
	absolute.

	* configure.in: Include ${srcdir} in the printed report, to help
	people notice if it's an automounter path.

1993-05-27  Jim Blandy  (jimb@geech.gnu.ai.mit.edu)

	* configure.in (prefix): Don't run pwd on srcdir unnecessarily.

1993-05-27  Richard Stallman  (rms@mole.gnu.ai.mit.edu)

	* Makefile.in (do-install): Delete the dest dir, not the source dir,
	when they are different.  Add  `shift' command.
	(COPYDESTS, COPYDIR): Delete external-lisp dir.
	(externallispdir): Var deleted.

	* configure.in: Delete spurious paren outputting short_usage.

1993-05-27  Jim Blandy  (jimb@geech.gnu.ai.mit.edu)

	* Version 19.9 released.

1993-05-26  Jim Blandy  (jimb@wookumz.gnu.ai.mit.edu)

	* Makefile.in (${SUBDIR}): Pass the value of the make variable to
	subdirectory makes.

	* make-dist: Check for .elc files with no corresponding .el file.

	* Makefile.in (mkdir): Make all the directories in locallisppath.

	* config.guess: New file.
	* configure.in: Use it, tentatively.
	* INSTALL: Mention its usage.

	* configure.in (hppa-hp-hpux): Use uname -r instead of uname -m;
	the former gives you the operating system rev directly.
	Use s/hpux.h if we don't recognize what we got.

	* Makefile.in (do-install): Don't remove a destination directory
	if it's the same as the source.  If ${srcdir}/info == ${infodir},
	don't try to copy the info files.

	* Makefile.in (COPYDIR, COPYDESTS): Don't mention etc twice; this
	doesn't work if you're not using a separate source directory.
	(do-install): Copy the build tree's etc directory only after
	making sure it's not also the source tree's etc directory.

1993-05-26  Richard Stallman  (rms@mole.gnu.ai.mit.edu)

	* configure.in: Handle sunos4.1.3 specially.

1993-05-25  Richard Stallman  (rms@mole.gnu.ai.mit.edu)

	* Makefile.in (INSTALL): Add definition.

	* configure.in: Fix some messages.  Support -with-gnu-cc.
	At the end, use `set --', not `set -'.
	Delete spurious `.h' in hpux alternatives.

1993-05-25  Jim Blandy  (jimb@wookumz.gnu.ai.mit.edu)

	* Version 19.8 released.

1993-05-25  Jim Blandy  (jimb@wookumz.gnu.ai.mit.edu)

	* configure.in: When looking for source in the same directory as
	the configure script, make the path thus discovered absolute.
	If the user specifies the `--srcdir' switch, make that directory
	absolute too.

	* Makefile.in (srcdir): Remove comment saying this doesn't work.

	* Makefile.in (src/paths.h): Edit the `infodir' variable into this
	too, as the value of the PATH_INFO macro.

	* configure.in: Check to see if the source lives in the same
	directory as the configure script.

1993-05-24  Jim Blandy  (jimb@wookumz.gnu.ai.mit.edu)

	* Makefile.in (install): Split this into `install' and
	`do-install', to give people more control over exactly what gets
	done.
	(do-install): New target, containing the guts of `install'.
	Don't remove and recreate the directories inside the copying loop - do
	it all before the copying loop.  Pass more flags to the lib-src
	make.
	(mkdir): Create ${infodir}, ${mandir}, and ${sitelispdir} here, to
	avoid errors and warnings.

	* configure.in: For generic IBM PC boxes, insist on "unknown" for
	the manufacturer - the more general case was blocking other i386
	configuration names below, and that's how the names are written in
	MACHINES anyway.

	* make-dist: When breaking links, remove the link before moving
	the copy onto it, to avoid interactive behavior.

	* Makefile.in: Doc fix.

	* configure.in: Doc fix.

	* INSTALL: Mention --exec-prefix option.

	* configure.in: Add support for the `--exec-prefix' option.
	* Makefile.in: Accept that support.

	* configure.in: Use the AC_PROG_INSTALL macro.
	* Makefile.in (INSTALL): Variable removed.
	(INSTALL_PROGRAM, INSTALL_DATA): Accept these values from configure.

	* configure.in: Distinguish between hp800's and hp700's by calling
	"uname -m".

1993-05-24  Richard Stallman  (rms@mole.gnu.ai.mit.edu)

	* configure.in: Recognize configuration names for i860 boxes
	running SYSV.

1993-05-23  Jim Blandy  (jimb@geech.gnu.ai.mit.edu)

	* configure.in: Distinguish between hp800's and hp700's by the
	version of HP/UX they run, since that's something people are more
	likely to know - hp700's run 8.0.
	Add HP 700 configuration.

	* configure.in: Test for the presence of the `rename' function.

	* Makefile.in (C_SWITCH_X_SITE): New variable - get this from
	configure.in.
	(oldXMenu/Makefile): Edit C_SWITCH_X_SITE into this.

	* make-dist: Break intra-tree links.

	* configure.in: Explain that this is an autoconf script, and give
	instructions for rebuilding configure from it.  Arrange to put
	comments in configure explaining this too.

	* configure.in: Make the first line of the configure script be
	"#!/bin/sh".  Leaving the first line blank didn't work.

	* configure.in (long_usage): Remove; made short_usage describe
	the options briefly.

	* configure.in: Implement the --prefix option.
	* Makefile.in (prefix): Add support for it here.
	* INSTALL: Document it here.

	* Makefile.in (install): Don't assume that the files in the `info'
	subdirectory match  *.info.  They don't have that prefix.

1993-05-22  Jim Blandy  (jimb@geech.gnu.ai.mit.edu)

	* configure.in: Add case for version 5 of Esix.

1993-05-22  Jim Blandy  (jimb@geech.gnu.ai.mit.edu)

	* Version 19.7 released.

	* make-dist: There aren't any *.com files in lib-src anymore.

	* make-dist: Copy texinfo.tex and texindex.c, rather than linking
	them; they're symlinks to other filesystems on the GNU machines.

	* make-dist: Check that the manual reflects the same version of
	Emacs as stated in lisp/version.el.  Edit that version number into
	the README file.

1993-05-21  Jim Blandy  (jimb@geech.gnu.ai.mit.edu)

	* configure.in: Remove the hack of AC_DEFINE; use
	AC_DEFINE_UNQUOTED.

1993-05-20  Jim Blandy  (jimb@wookumz.gnu.ai.mit.edu)

	* make-dist: Don't distribute precomp.com, compile.com, or
	link.com from ./src; they're in ./vms now.

	Some time-handling patches from Paul Eggert:
	* configure.in: Add AC_TIMEZONE.

1993-05-19  Jim Blandy  (jimb@wookumz.gnu.ai.mit.edu)

	* configure.in: Recognize Linux as a valid operating system for
	the i386.

1993-05-18  Jim Blandy  (jimb@wookumz.gnu.ai.mit.edu)

	* make-dist: Distribute some VMS files we got from Richard Levitte.

	* Makefile.in (oldXMenu/Makefile): Take oldXMenu/Makefile.in as
	the source for the sed command, not oldXMenu/Makefile.

1993-05-17  Jim Blandy  (jimb@totoro.cs.oberlin.edu)

	* INSTALL: Don't claim the srcdir option doesn't work.

1993-05-16  Jim Blandy  (jimb@totoro.cs.oberlin.edu)

	* configure.in: Include remarks saying what order the autoconf
	tests should go in, and remind people to change config.h.in
	whenever they add autoconf tests which make #definitions.

	* make-dist: Distribute oldXMenu/Makefile.in, not oldXMenu/Makefile.

1993-05-15  Jim Blandy  (jimb@geech.gnu.ai.mit.edu)

	* Makefile.in (oldXMenu/Makefile): Make this depend on
	${srcdir}/oldXMenu/Makefile.in, not itself.

	* PROBLEMS: Some updates from David J. Mackenzie.

	More changes from David J. Mackenzie.
	* Makefile.in (install.sysv, install.xenix, install.aix):
	Targets removed; autoconf and config.h should specify all these
	differences.
	(buildlisppath): Make this path depend on ${srcdir}.
	(INSTALLFLAGS): Remove.
	(INSTALL): Include the -c flag.
	(install): Change the way we invoke install accordingly.

	Install ${srcdir} changes from DJM.
	* Makefile.in (SUBDIR_MAKEFILES): Add oldXMenu/Makefile to this
	list.
	(COPYDIR, COPYDESTS): Install files from both the etc directory in
	the source tree and the etc directory in the object tree.
	(${SUBDIR}): Pass the prefix variable down to submakes.
	(everywhere): Use `sed', not `/bin/sed'.  Not all systems have sed
	in /bin.
	(lib-src/Makefile, src/Makefile, oldXMenu/Makefile): Edit in
	values for srcdir and VPATH.
	(install): Add `v' flag to tar command.  Make sure that `dir'
	exists in ${srcdir}/info before copying it.  Remember that the man
	pages come from the source tree, not the object tree.
	* configure.in: Remove remarks saying that the --srcdir option
	doesn't work.
	Create the etc directory in the object tree.
	Recognize configuration names of the form *-sun-solaris*.
	Recognize sunos5 and solaris as operating system names.

	* configure.in: Use the AC_TIME_WITH_SYS_TIME macro, for
	lib-src/getdate.y and src/systime.h.

1993-05-15  Richard Stallman  (rms@mole.gnu.ai.mit.edu)

	* make-dist: Make links in info subdir.

1993-05-13  Jim Blandy  (jimb@totoro.cs.oberlin.edu)

	* configure.in: Call AC_STDC_HEADERS.

1993-05-10  Jim Blandy  (jimb@geech.gnu.ai.mit.edu)

	* configure.in: Sidestep autoconf's quoting of the second argument
	of AC_DEFINE, so we can specify the value to put there.  It would
	be nice if autoconf provided some way to specify computed values
	for macros.

1993-05-09  Jim Blandy  (jimb@totoro.cs.oberlin.edu)

	* Makefile.in (DEFS): Delete; since we're using AC_CONFIG_HEADER,
	this is always just -DHAVE_CONFIG_H.

	The GNU coding standards specify that CFLAGS should be left for
	users to set.
	* Makefile.in (CFLAGS): Let configure determine the default value
	for this.
	Don't have it default to DEFS.
	(${SUBDIR}): Pass CFLAGS down to submakes, not DEFS.
	(lib-src/Makefile, src/Makefile): Edit the default value for
	CFLAGS into these files, not DEFS.
	* configure.in (CFLAGS): Choose a default value for this - "-g"
	normally, or "-g -O" if we're using GCC.  Edit it into the
	top-level Makefile.

	* configure.in: When scanning the machine and system description
	#include files, write their names to conftest.c properly.

1993-05-07  Jim Blandy  (jimb@totoro.cs.oberlin.edu)

	* configure.in: In configuration name case for Apallos running
	Domainios, set opsys, not opsysfile.

	* configure.in: Use the autoconf AC_CONFIG_HEADER macro to produce
	src/config.h, instead of AC_OUTPUT; the latter overwrites
	src/config.h even when it hasn't changed, puts a makefile-style
	comment at the top even though it's C code, and produces a
	config.status script which doesn't do the job right.

	* configure.in: Add AC_LN_S test, so we can tell whether or not we
	can use a symbolic link to get the X Menu library into src.
	* Makefile.in (LN_S): New variable.
	(src/Makefile): Edit the value of LN_S into this makefile.

1993-05-06  Richard Stallman  (rms@mole.gnu.ai.mit.edu)

	* configure.in: Support *-sco3.2v4* as opsystem.

	* make-dist: Don't include calc directory.
	Exclude many files in the man directory; copy a few.

1993-05-04  Jim Blandy  (jimb@geech.gnu.ai.mit.edu)

	* configure.in: Use AC_HAVE_HEADERS to test for sys/time.h, and
	call AC_STRUCT_TM to see what's in time.h.

	* configure.in: Employ quoting stupidity to get the value of CPP
	to expand properly.

1993-04-27  Jim Blandy  (jimb@totoro.cs.oberlin.edu)

	* configure.in: Use the AC_PROG_CPP macro, and then use the CPP
	variable to scan the machine and system description files.

	* configure.in: Use the AC_HAVE_HEADERS to check for sys/timeb.h,
	so that getdate.y builds correctly.

1993-04-26  Jim Blandy  (jimb@totoro.cs.oberlin.edu)

	* configure.in (tempcname): Change this to "conftest.c", so it will
	work properly on systems with short filenames; this is the name
	autoconf uses.

	* configure.in: Also detect the availability of dup2 and
	gethostname.

	* configure.in: Use the AC_ALLOCA test.
	* Makefile.in (ALLOCA): New variable, to be set by ./configure.
	(lib-src/Makefile): Edit the value of ALLOCA into lib-src/Makefile.

1993-04-24  Jim Blandy  (jimb@totoro.cs.oberlin.edu)

	* make-dist: Distribute configure, as well as configure.in.
	Oversight.

1993-04-23  Jim Blandy  (jimb@totoro.cs.oberlin.edu)

	* Makefile.in (install): Print out the name of the directory we're
	copying, so people can have some idea of whether we're making
	progress.

	* Makefile.in (install.aix, install.xenix, install.sysv, install):
	Don't forget to re-create the COPYDESTS directories after we clear
	them out.

1993-04-13  Jim Blandy  (jimb@totoro.cs.oberlin.edu)

	* Makefile.in: Add autoconf cookies so that the configure
	script can comment out sections of path variable definitions to
	choose between the installable configuration and the run-in-place
	configuration.
	* configure.in: Add new option `--run-in-place', to select the
	run-in-place path definitions.

	* configure.in: Add a clause to the big configuration name case
	for the NeXT machine.

1993-04-12  Jim Blandy  (jimb@totoro.cs.oberlin.edu)

	* Makefile.in (install, install.sysv, install.xenix, install.aix):
	Make sure that each source directory exists, and is different from
	the destination directory; then, delete the destination before
	copying over the source.

	* make-dist: Distribute configure.in, instead of configure.

1993-04-10  Jim Blandy  (jimb@geech.gnu.ai.mit.edu)

	* configure.in: Don't set CC to "gcc -O" if the user specifies
	`--with-gcc'.  Add -O to DEFS if GCC is set.

1993-04-09  Jim Blandy  (jimb@totoro.cs.oberlin.edu)

	* Makefile.in (clean mostlyclean): Missing right paren.

	* configure.in: When checking for X windows, search for an X11
	subdirectory of ${x_includes}.

	* configure.in: Check for gettimeofday function, for getdate.y.

	Change `configure' to a mixture of custom code and autoconf stuff.
	autoconf can't derive all the information we need, but we'd really
	like to be able to take advantage of some of its tests, and its
	file-editing facilities.
	* configure.in: Renamed from configure.
	Quote the sections of shell script we want copied literally to
	the configure script.
	(compile): Initialize this to make the autoconf macros' code happy.
	Use AC_PROG_CC, AC_CONST, and AC_RETSIGTYPE instead of writing out
	code to do their jobs.
	Use autoconf to produce Makefile and src/config.h.
	Remove the Makefile-style comment that autoconf places at the top
	of src/config.h.
	(config_h_opts): Remove - no longer necessary.
	* Makefile.in (configname): Rename to configuration.
	(CONFIG_CFLAGS): Rename to DEFS.
	(CC, DEFS, C_SWITCH_SYSTEM, version, configuration): Adjust to
	get values via autoload @cookies@.
	(libsrc_libs): Get this from autoconf.  We used to do nothing
	about this.
	(${SUBDIR}): Pass DEFS to submakes instead of CONFIG_CFLAGS.

	* Makefile.in (src/paths.h, lib-src/Makefile, src/Makefile):
	Don't echo the move-if-change command.

1993-04-08  Jim Blandy  (jimb@churchy.gnu.ai.mit.edu)

	* make-dist: Distribute lib-src/rcs-checkin.

	* make-dist: It's oldXMenu/compile.com, not oldXMenu/compile.mms.
	Don't try to make links to the RCS or Old subdirectories.
	Use the appropriate extension for the compression type in use.
	Create the tar file in the shell's initial default directory, not
	in ${tempparent}.
	Erase the whole ${tempparent} tree, not just ${tempdir}.

1993-03-30  Jim Blandy  (jimb@geech.gnu.ai.mit.edu)

	* Makefile.in (src/paths.h): Don't echo the huge sed command we
	use to build paths.h.
	(lib-src/Makefile, src/Makefile): Similarly.

	* configure: Extend test for working `const' keyword to handle AIX
	3.2 cc.

1993-03-24  Jim Blandy  (jimb@geech.gnu.ai.mit.edu)

	* make-dist: Distribute lisp/term/ChangeLog.

	Arrange for C compilation throughout the tree to get
	C_SWITCH_SYSTEM from the configuration files.
	* configure: Extract C_SWITCH_SYSTEM from the machine and
	system-dependent files, and save it in the top-level Makefile.
	* Makefile.in (C_SWITCH_SYSTEM): New flag for configure to edit.
	(lib-src/Makefile): Edit C_SWITCH_SYSTEM into lib-src/Makefile.

	* make-dist: Include the VMS support files in oldXMenu in the
	distribution.

	* configure: Doc fix.

	* configure: Fix corrupted config_h_opts.

	* configure: Properly report option names in error messages.

	* configure: Properly recognize --x-includes and --x-libraries
	options.

	* configure: Fix syntax errors in code handling XFree386.

1993-03-23  Jim Blandy  (jimb@geech.gnu.ai.mit.edu)

	* configure: Add special code to detect XFree386, and tell
	config.h about it.

	* configure: Properly handle extracting values of LIBS_MACHINE and
	LIBS_SYSTEM that contain spaces.

	* configure: Add `--x-includes' and `--x-libraries' options.
	I think these are dopey, but no less than three alpha testers, at
	large sites, have said they have their X files installed in odd
	places.  Implement them by setting C_SWITCH_X_SITE and
	LD_SWITCH_X_SITE in src/config.h.

1993-03-22  Eric S. Raymond  (eric@geech.gnu.ai.mit.edu)

	* make-dist: Don't distribute etc/Old files.

	* GETTING.GNU.SOFTWARE, PROBLEMS: Registered into RCS with their
	backups.

1993-03-20  Jim Blandy  (jimb@geech.gnu.ai.mit.edu)

	* make-dist: Fix typo.

1993-03-19  Eric S. Raymond  (eric@geech.gnu.ai.mit.edu)

	* make-dist: Corrected typo, fixed it to discard = and TAGS files
	in some cases where it should but didn't seen to.

	* Makefile.in: Added unlock and relock productions.

1993-03-18  Jim Blandy  (jimb@geech.gnu.ai.mit.edu)

	* make-dist: Add a --compress option to force make-dist to use
	compress.

	* make-dist: Use gzip, if we can find it.

	* configure: Recognize rs6000-ibm-aix32 and rs6000-ibm-aix, and
	make rs6000-ibm-aix default to -aix32.

1993-03-17  Eric S. Raymond  (eric@geech.gnu.ai.mit.edu)

	* Makefile.in: Added `Developer's configuration' section.

1993-03-17  Eric S. Raymond  (eric@mole.gnu.ai.mit.edu)

	* Makefile.in: Add commented-out variable settings for developer's
	configuration.

1993-03-14  Jim Blandy  (jimb@wookumz.gnu.ai.mit.edu)

	* make-dist: Distribute `src/bitmaps' too.

1993-03-14  Charles Hannum  (mycroft@hal.gnu.ai.mit.edu)

	* configure: Recognize rs6000-ibm-aix32 and rs6000-ibm-aix, and
	make rs6000-ibm-aix default to -aix32.

1993-03-09  Jim Blandy  (jimb@totoro.cs.oberlin.edu)

	* configure: Recognize strings like "sysvr0" or "sysvr1" as System V.

	* Makefile.in (install.sysv): Add a second `$' in front of
	`${dest}', so that the shell will expand it, instead of Make.

	* configure: When processing the name of the configure script,
	collapse `././' to `./', but leave a single `./' prefix alone.

	* configure: Doc fix.

1993-03-04  Jim Blandy  (jimb@wookumz.gnu.ai.mit.edu)

	* configure: Handle isc3.0 correctly.

1993-02-25  Jim Blandy  (jimb@totoro.cs.oberlin.edu)

	* make-dist: Don't try to copy the COPYING notice into
	external-lisp; we're not distributing that directory any more.

1993-02-24  Jim Blandy  (jimb@totoro.cs.oberlin.edu)

	* Makefile.in (install, install.aix, install.xenix, install.sysv):
	Remove CVS subdirectories from the installed directory trees, as
	well as RCS directories.

1993-02-23  Jim Blandy  (jimb@wookumz.gnu.ai.mit.edu)

	* make-dist: Only copy gmalloc.c if we couldn't link it.
	Don't try to copy man/{README,Makefile} unless they actually exist.

	* Makefile.in (lisppath): Don't include externallispdir in this.
	We're not sure whether we're even going to distribute the
	directory yet.

1993-02-17  Jim Blandy  (jimb@totoro.cs.oberlin.edu)

	* make-dist: Don't distribute the external-lisp directory anymore.
	* INSTALL: Remove all references to external-lisp.

	* configure: Detect whether the compiler supports `const'
	properly, and edit src/config.h accordingly.

	* configure: Tweak layout of final report.

	* Makefile.in (${SUBDIR}): Pass CONFIG_CFLAGS to the submakes, not
	CFLAGS.

	* Makefile.in (locallisppath): Make this default to
	${datadir}/emacs/site-lisp, instead of
	${datadir}/emacs/local-lisp.  ${datadir} and ${statedir} are often
	the same thing, and local-lisp causes completion conflicts with
	lock.
	(lisppath): Add ${externallispdir} to this.
	* INSTALL: Adjust installation directions.

	* Makefile.in (externallispdir): New variable, to say where to
	install the externally-maintained lisp files.
	(COPYDIR, COPYDESTS): Copy the external lisp directory just like
	the others.
	* INSTALL: Describe external-lisp and the new externallispdir
	variable.

1993-02-14  Jim Blandy  (jimb@totoro.cs.oberlin.edu)

	* configure (progname): New option `--with-gcc'.  Make it clearer
	how we are trying to guess whether or not we have GCC.
	* INSTALL: Document the `--with-gcc' option, and improve
	description of `--with-x' options.

1993-02-06  Jim Blandy  (jimb@totoro.cs.oberlin.edu)

	* Makefile.in (COPYDIR, COPYDESTS): Remove ${srcdir}/info and
	${infodir} from these variables; we have written out explicit code
	to install the info files.

1993-01-25  Jim Blandy  (jimb@geech.gnu.ai.mit.edu)

	* make-dist: Don't distributed the RCS files in the etc directory.

1993-01-24  Jim Blandy  (jimb@totoro.cs.oberlin.edu)

	* Makefile.in: Some makes can't handle comments in the middle of
	commands; move them to before the whole rule.

1993-01-16  Jim Blandy  (jimb@wookumz.gnu.ai.mit.edu)

	* README: Mention what Emacs is.

1993-01-14  Jim Blandy  (jimb@wookumz.gnu.ai.mit.edu)

	* make-dist: Include `./lisp/calc-2.02' in the distribution.
	Add `./cpp' and `./man' back into the distribution.

1993-01-13  Richard Stallman  (rms@mole.gnu.ai.mit.edu)

	* Makefile.in: Define MAKE, and use where appropriate.

1993-01-07  Jim Blandy  (jimb@totoro.cs.oberlin.edu)

	* make-dist: Remember that the authoritative COPYING notice is
	`etc/COPYING', not `../etc/COPYING'.

1992-12-20  Jim Blandy  (jimb@totoro.cs.oberlin.edu)

	* make-dist: Make sure that the COPYING notices in each directory
	are copies, not symlinks.

1992-12-19  Jim Blandy  (jimb@totoro.cs.oberlin.edu)

	* INSTALL: The build process produces an executable called `emacs'
	now.  Change references.
	* Makefile.in: Adjust `install.mumble' targets to install
	`src/emacs', not `src/xemacs'.

	* configure: Start with a blank line; this keeps some old CSH's
	from thinking it's a CSH script.  Most systems will just use
	/bin/sh to run it, which is what we're expecting; the only other
	shells which might try to interpret it themselves are probably
	Bourne-compatible.

1992-12-14  Jim Blandy  (jimb@totoro.cs.oberlin.edu)

	* INSTALL: Improvements suggested by David Mackenzie.

1992-12-12  Jim Blandy  (jimb@totoro.cs.oberlin.edu)

	* Makefile.in (install, install.sysv, install.xenix, install.aix):
	Don't try to copy the info files if there aren't any; the
	unexpanded globbing pattern disappoints `install'.  Ignore the
	return status of that command.

	* INSTALL: Updated for new configuration arrangement.

	* configure: Don't make the top-level Makefile read-only - people
	may want to edit the values of the path variables.

	* Makefile.in (install, install.sysv, install.xenix, install.aix):
	Install the info files in ${infodir}.  Install the executable
	under both `emacs' and `emacs-VERSION'.

	* Makefile.in: Doc fix.

	* Makefile.in (exec_prefix): New variable, as per latest version
	of coding standards.
	(bindir, libdir): Use it, instead of `prefix'.
	(lib-src/Makefile): Edit value of exec_prefix into lib-src/Makefile.

	* Makefile.in (mandir): Make the default value for this depend on
	$(prefix).

	* Makefile.in (datadir, statedir, libdir): Make these all default
	to ${prefix}/lib.
	(lispdir, locallisppath, etcdir, lockdir, archlibdir):
	Adjust to compensate.

	* Makefile.in (install, install.sysv, install.xenix, install.aix):
	Install the etags and ctags man pages too.

	* Makefile.in (distclean): Don't delete backup files; that's the
	job of extraclean.
	(extraclean): Like distclean, but deletes backup and autosave files.

1992-12-10  Jim Blandy  (jimb@totoro.cs.oberlin.edu)

	Make path specification conform to GNU coding standards.
	* configure (long_usage): Remove all traces of old arguments from
	usage messages, and document the options we do accept in more
	detail: -with-x... and --srcdir.
	(options, boolean_opts): Delete; we don't have enough options to
	make this worthwhile.
	(prefix, bindir, lisppath, datadir, libdir, lockdir): Deleted,
	along with the code which supported them; these should be set as
	arguments to the top-level make.
	(config_h_opts): Since this no longer doubles as a list of option
	names, make them upper case; this simplifies the code which uses
	them to build the sed command to edit src/config.h.  Change the
	code which sets them.
	(cc, g, O): Don't allow the user to set these using options; they
	should be specified using `CC=' and `CFLAGS=' arguments to the
	top-level make.  Just choose reasonable default values for them,
	and edit them into Makefile.in's default CC and CONFIG_CFLAGS
	values.
	(gnu_malloc, rel_alloc): Don't allow the user to set these using
	options; use them whenever the configuration files say they're
	possible.
	Simplify the argument processing loop.  Don't accept abbreviations
	for option names; these might conflict with other configuration
	options in the future.
	Add some support for the `--srcdir' option.  Check for the sources
	in . and .. if `--srcdir' is omitted.  If the directories we will
	compile in don't exist yet, create them under the current directory.
	Note that the rest of the build process doesn't really support
	this.
	Edit only the top Makefile.  That should edit the others.
	Edit into the makefile: `version', from lisp/version.el, `configname'
	and `srcdir' from the configuration arguments, `CC' and
	`CONFIG_CFLAGS' as guessed from the presence or absence of GCC in
	the user's path, and LOADLIBES as gleaned from the system
	description files.
	Simplify the report generated; it doesn't need to include any
	description of paths now.
	Make `config.status' exec configure instead of just calling it, so
	there's no harm in overwriting `config.status'.
	* Makefile.in (version, configname): New variables, used to choose
	the default values for datadir and libdir.
	Path variables rearranged into two clearer groups:
	- In the first group are the variables specified by the GNU coding
	  standards (prefix, bindir, datadir, statedir, libdir, mandir,
	  manext, infodir, and srcdir).
	- In the second are the variables actually used for Emacs's paths
	  (lispdir, locallisppath, lisppath, buildlisppath, etcdir, lockdir,
	  archlibdir), which depend on the first category.
	datadir and libdir default to directories under
	${prefix}/lib/emacs instead of ${prefix}/emacs, by popular
	demand.
	etcdir and lispdir default to subdirectories of datadir.
	archlibdir defaults to libdir.
	The new installation tree is a bit deeper than it used to be, so
	use the new make-path program in lib-src to build them all.
	Always build a new src/paths.h.tmp and then move-if-change it to
	src/paths.h, to avoid unnecessary rebuilds while responding to the
	right changes.
	Remove all mention of arch-lib.  Run utility commands from
	lib-src, and let the executables be copied into archlibdir when
	Emacs is installed.
	Add targets for src/Makefile, lib-src/Makefile, and
	oldXMenu/Makefile, editing the values of the path variables into
	them.
	Let lib-src do its own installation.
	(datadir): Default to putting data files under
	${prefix}/lib/emacs/${version}, not /usr/local/emacs.
	(emacsdir): Variable deleted; it would only be confusing to use.
	(lispdir, etcdir): Default to ${datadir}/lisp.
	(mkdir): Use make-path for this.
	(lockdir): Do this in mkdir.
	(Makefile): New target.

	* configure (usage_message): Rename to long_usage.

	* make-dist: Don't bother creating an arch-lib directory; that's
	only for installation now.

1992-11-20  Jim Blandy  (jimb@totoro.cs.oberlin.edu)

	* configure: Use GCC-style configuration names, using config.sub.
	Change the usage and help messages.

	* configure: Initialize window_system, not indow_system.

	* configure: Report which window system, compiler, and signal
	handler return type we decide to use.

	* make-dist: Explain what's going on if config.sub and gmalloc.c
	can't be linked.  Place the code which copies them near the code
	which links the rest of the files around them.

1992-11-15  Jim Blandy  (jimb@apple-gunkies.gnu.ai.mit.edu)

	* make-dist: Don't bother to distribute src/*.com, or
	src/vmsbuild; those have all been moved to `../vms'.

1992-11-07  Jim Blandy  (jimb@wookumz.gnu.ai.mit.edu)

	* make-dist: Don't forget that the way to avoid filenames starting
	with `=' is to use the pattern `[a-zA-Z0-9]*.h', not
	`[a-zA-Z0-9].h'.  Add a new section for dealing with files that we
	couldn't make hard links to, since we have two already, and
	perhaps more to come.

1992-11-04  Jim Blandy  (jimb@totoro.cs.oberlin.edu)

	* configure: When editing parameters into lib-src/Makefile, change
	the definition of CONFIG_CFLAGS instead of CFLAGS itself; CFLAGS
	needs some other flags too.

1992-11-03  Jim Blandy  (jimb@totoro.cs.oberlin.edu)

	* configure: Remove spurious echo of the configuration name.

	* make-dist: Don't distribute files in src/m and src/s whose names
	begin with `='.

1992-10-27  Richard Stallman  (rms@mole.gnu.ai.mit.edu)

	* configure: Update GNU_MALLOC and REL_ALLOC in config.h.
	Also LISP_FLOAT_TYPE.

1992-10-26  Jim Blandy  (jimb@wookumz.gnu.ai.mit.edu)

	* make-dist: Copy config.sub, since it's a symbolic link to a file
	on another file system.

1992-10-17  Jim Blandy  (jimb@totoro.cs.oberlin.edu)

	* make-dist: Include lib-src/makedoc.com and emacs.csh in the
	distribution.

	* config.sub: New file, to help us recognize configuration names.
	* make-dist: Include it in the distribution.

1992-09-14  Richard Stallman  (rms@mole.gnu.ai.mit.edu)

	* configure: Convert `-' to `_' in specified option names.
	Accept options with --.  Delete --highpri and --have-x-menu options.
	New options --with-x and --with-x10 replace -window-system.
	Don't mention options --gnu-malloc, --rel-alloc
	or --lisp-float-type in help message.

1992-09-13  Jim Blandy  (jimb@pogo.cs.oberlin.edu)

	* make-dist: Include the `vms' subdirectory in the distribution.

1992-09-10  Jim Blandy  (jimb@pogo.cs.oberlin.edu)

	* configure: Remove lines starting with "# DIST: " when building
	lib-src/Makefile and src/Makefile.  This allows us to mark the
	"Makefile.in" files with explanatory comments which won't also get
	stuck in the Makefiles.

1992-09-05  Jim Blandy  (jimb@pogo.cs.oberlin.edu)

	* make-dist: Don't use the '+' operator in the sed regular
	expression that extracts the version number from lisp/version.el;
	Ultrix sed doesn't seem support the operator.  Just double the
	operand and use *.

1992-09-01  Jim Blandy  (jimb@pogo.cs.oberlin.edu)

	* Makefile.in: Doc fix.

1992-08-31  Jim Blandy  (jimb@totoro.cs.oberlin.edu)

	* configure: Rewrite sed command to remove at most one ./ prefix;
	Ultrix's sed doesn't allow us to apply the * operator to a \( \)
	group.

1992-08-25  Richard Stallman  (rms@mole.gnu.ai.mit.edu)

	* Makefile.in (src/paths.h): Use sed, not /bin/sed.

1992-08-18  Jim Blandy  (jimb@pogo.cs.oberlin.edu)

	* make-dist: Go ahead and build a new TAGS file, unless the
	--newer option was specified.  Don't try to delete a TAGS file
	from etc; it's not kept there, and shouldn't be deleted anyway.

1992-08-14  Jim Blandy  (jimb@pogo.cs.oberlin.edu)

	* make-dist: If the lisp directory contains a default.el, don't
	distribute it.

	* configure: When searching signal.h for the type of a signal
	return handler, make a copy of it, not a symbolic link to it; that
	way, it will work on systems that don't have symbolic links.

1992-08-14  Eric S. Raymond  (eric@mole.gnu.ai.mit.edu)

	* make-dist: Taught it about vcdiff and rcs2log, added --newer
	option for generating incremental distributions.  Stopped it from
	generating a TAGS file into the distribution; that sucker is
	*big*, and easily enough generated with the toplevel makefile.

1992-08-13  Jim Blandy  (jimb@pogo.cs.oberlin.edu)

	* configure: When writing config.status, don't prefix progname
	with a '.'; it might be absolute.

1992-08-05  Jim Blandy  (jimb@pogo.cs.oberlin.edu)

	* configure: Choose to use X11 if either /usr/lib/libX11.a or
	/usr/include/X11 exist, not only if both exist.

1992-07-27  Jim Blandy  (jimb@wookumz.gnu.ai.mit.edu)

	* make-dist: Make the new external-lisp directory a duplicate of
	the external-lisp directory, not the lisp directory.

1992-07-07  Jim Blandy  (jimb@wookumz.gnu.ai.mit.edu)

	* Makefile.in (clean, mostlyclean): Don't bother trying to `make
	clean' in arch-lib; it doesn't even have a Makefile.

	* Makefile.in (clean, mostlyclean): In the test which tries to
	distinguish between the build directory, which should be cleaned,
	and the installed directory, which shouldn't, cd to `${emacsdir}',
	not `${DESTDIR}${LIBDIR}'.

1992-06-30  Jim Blandy  (jimb@pogo.cs.oberlin.edu)

	* make-dist: Be sure to delete the .c and .h files that YACC and
	BISON create from getdate.y.

	* external-lisp: New directory; see `external-lisp/README'.
	* make-dist: Added support for the external-lisp subdirectory.

	* make-dist: Changed message which complains that make-dist wasn't
	invoked in the right directory to indicate which files it was
	looking for.

1992-06-29  Jim Blandy  (jimb@pogo.cs.oberlin.edu)

	* configure: Add comments explaining why we can't translate
	character ranges or control characters in `tr'.

1992-06-24  Jim Blandy  (jimb@pogo.cs.oberlin.edu)

	* configure: When generating the configuration message, we used to
	build the message from the start so that each line began with "# "
	so that it would be a comment in `config.status'.  However, this
	causes trouble if any of the variables we use in the message
	expand to more than one line of text - as gnu_malloc_reason
	sometimes does.  So instead, we build the message as it should be
	printed to the user (i.e. without the "# " prefixes), and stick on
	the "# "s when we write it to `config.status'.

	* Makefile.in (clean, mostlyclean): Don't neglect to clean out
	`lib-src' and `arch-lib'.

	* configure: When generating report and `config.status' file, note
	that bindir only determines where `make install' and
	`build-install' will place the executables; this should make it
	clear that the ordinary build process will not try to install
	things.

1992-06-10  Jim Blandy  (jimb@wookumz.gnu.ai.mit.edu)

	* make-dist: Change messages to say that we are 'making links to
	X', rather than 'copying X'.  And put `' quotes around file names.

	* make-dist: Include '.tmp' in the name of the staging directory.

	* make-dist: Pass the `-f' option to rm when you're not sure that
	the files you're removing actually exist.

	* make-dist: When setting up etc/COPYING, always nuke whatever is
	there, and then copy it in, to make sure we get a real file.

	* make-dist: Don't try to distribute *.defns files any more.
	The only such file was for simula.el, which has been superseded by a
	version which doesn't have a separate .defns file.

1992-05-28  Ken Raeburn  (Raeburn@Cygnus.COM)

	* make-dist: Don't distribute configured versions of config.h.in,
	paths.h.in, Makefile.in in src.

	* configure: Delete .tmp files before creating them; don't bother
	trying to make final targets writable first, since it won't
	matter to move-if-change.

1992-05-19  Jim Blandy  (jimb@pogo.cs.oberlin.edu)

	* Makefile.in (mkdir, lockdir): Don't put dashes in front of the
	mkdir and chmod in the center of all the conditionals.  GNU Make
	will strip these out, but other makes won't.

1992-05-18  Jim Blandy  (jimb@pogo.cs.oberlin.edu)

	* make-dist: Include move-if-change in list of files to distribute.

1992-05-04  Jim Blandy  (jimb@pogo.cs.oberlin.edu)

	* configure: Remove any "." elements from the program name.

	* configure: Don't record the values of all the possible arguments
	in config.status; only record the options that the user specified.

	* configure: Use move-if-change to move in the new src/config.h.

1992-04-29  Ken Raeburn  (Raeburn@Cygnus.COM)

	* move-if-change: New file, copied from gcc release.
	* Makefile.in (src/paths.h): Use it, and put the "sed" output into
	a temp file, so we don't update paths.h if an error occurs or if
	it doesn't need changing.

1992-04-28  Jim Blandy  (jimb@pogo.cs.oberlin.edu)

	* Makefile.in (src/paths.h): Do not install a value for the
	PATH_SUPERLOCK value; that macro doesn't exist anymore.
	* build-install.in: Same thing.

1992-04-24  Jim Blandy  (jimb@pogo.cs.oberlin.edu)

	* make-dist: Check the flag called "make_tar", not "make_dir"; the
	latter, being a typo, is always false, resulting in a program
	whose default behavior is to painstakingly build a copy of the
	source tree, and then delete it.  Rah.

	* Makefile.in: Add dist target, and comment for it.

	* configure: When scanning <signal.h> for a declaration for
	signal, create a symbolic link with a name ending in .c, so the
	compiler won't complain that it's only been given .h files.

	* configure: Check whether there are any arguments available
	before shifting to get the value of a non-boolean parameter.

	* make-dist: Doc fix.

1992-04-20  Jim Blandy  (jimb@pogo.cs.oberlin.edu)

	* configure: Instead of grepping /usr/include/signal.h for a
	signal declaration, run /usr/include/signal.h or
	/usr/include/sys/signal.h through cpp and grep for the
	declaration.

	* configure: Redirect the output of grep to /dev/null instead of
	using grep -s - that flag means different things on other systems.

	* Makefile.in: Use 'buildlisppath' instead of 'dumplisppath',
	since the former is recognizable even if you don't know what
	'dumping' is.
	* configure: Accommodate that change.

	* configure: Accept options for all of the directories you can
	change in the Makefile.

	* configure: Accept "-OPTION VALUE" as well as "-OPTION=VALUE".

	* INSTALL: Mention that you have to copy all the 'FOO.in' files to
	FOO before you can use them.

	* build-install.in: Made the "Where To Install Things" section
	conform with the similar section from Makefile.in.  Copied section
	which builds src/paths.h from src/paths.h.in from the Makefile.

1992-04-19  Jim Blandy  (jimb@pogo.cs.oberlin.edu)

	* configure: Write config.status to pass its command-line
	arguments on to configure, so that people can use it to recreate
	an old configuration, with minor changes.

1992-04-16  Jim Blandy  (jimb@pogo.cs.oberlin.edu)

	* configure: Don't rely on option variables being unset if their
	values are the empty string.  In particular, when producing the
	English report, don't assume that highpri will be unset when no
	increased priority has been requested; -highpri='' should be the
	same as omitting -highpri altogether.

	* configure: Fix dumb bug: when running the system and machine
	description files through cpp, mark those lines that we want to
	evaluate with the string '@configure@', and then only evaluate
	them.  This way if the files include anything that actually
	generates text (type definitions or external declarations, say),
	we won't try to eval it.

1992-04-11  Jim Blandy  (jimb@pogo.cs.oberlin.edu)

	* make-dist: New shell script.

	* configure: When creating foo from foo.in, make foo read-only to
	remind people to edit the .in file instead.

	* INSTALL: Changed references to config.h-dist to config.h.in.
	The "BUILDING GNU EMACS BY HAND" section neglected to mention how
	to build src/paths.h from src/paths.h.in; added a paragraph to do
	this.
	* configure, Makefile, build-install: Changed filenames like
	FOO-dist to FOO.in.

1992-04-08  Jim Blandy  (jimb@pogo.cs.oberlin.edu)

	* Makefile, build-install: Renamed to Makefile.in and
	build-install.in; the configure script will edit these to produce
	the usable Makefile and build-install.
	* configure: Changed to produce ./Makefile, ./build-install,
	lib-src/Makefile, and src/Makefile from their *.in counterparts,
	instead of editing them in place.

1992-04-07  Jim Blandy  (jimb@pogo.cs.oberlin.edu)

	* Makefile: Re-arranged so that the undumped Emacs will search
	../lisp *after* the site's local elisp files.
	(locallisppath, dumplisppath): New variables.
	(lisppath): This variable's default value is now chosen based on
	$(locallisppath) and $(lispdir); while it used to be the
	customization point for adding site-local elisp directories to
	load-path, that job is now handled mostly by locallisppath.
	(src/paths.h): Edit the value of a new macro, PATH_DUMPLOADSEARCH.
	Check the values being assigned to the *LOADSEARCH macros for null
	path elements (like '::' in 'foo::bar').

	* configure: When checking if the machine- and system-dependent
	files define a particular macro or not, actually run them through
	CPP and test the macros with #ifs, instead of just grepping for
	the macros' names.  In particular, check for SYSTEM_MALLOC in this
	way.

1992-04-03  Richard Stallman  (rms@mole.gnu.ai.mit.edu)

	* Makefile (install): Don't use -s in install.  (Keep the symbols.)

1992-04-02  Jim Blandy  (jimb@pogo.cs.oberlin.edu)

	* configure: Make the config.status file an executable shell
	script which will recreate the same configuration.  Include the
	verbal description of the current configuration as a comment in
	the script.
	* INSTALL: Doc fix.

	* Makefile: Brought the Makefile up to the GNU coding
	standards, as described in standards.text:
	(TAGS): New name for the target which rebuilds the tags table.
	(check): New target; doesn't do anything yet.
	(mostlyclean): New target, synonymous with clean.
	(realclean): New target.  Currently, this just calls the
	subdirectories's makefiles and then deletes config.status.
	(INSTALL, INSTALLFLAGS, INSTALL_PROGRAM, INSTALL_DATA):
	New variables.
	Installation directory variables changed to conform.
	(install, install.sysv, install.xenix, install.aix): Change the
	code which copies the directories into their installed location to
	allow the installed locations to be in several different
	directories; the old version assumed that they would all be in
	$(emacsdir).
	(mkdir, lockdir): Allow the installed locations to be in several
	different directories.
	* INSTALL: Doc fix.

	* build-install: Use the same variable names as the Makefile.
	Allow the installed locations to be in several different
	directories.

1992-03-31  Jim Blandy  (jimb@pogo.cs.oberlin.edu)

	* Makefile (src/paths.h): Instead of using a single sed command to
	edit both the PATH_LOCK and PATH_SUPERLOCK macros, edit the two
	separately, and don't forget to append "/!!!SuperLock!!!" to the
	value of the PATH_SUPERLOCK macro.

	* config.emacs: Renamed to configure, for consistency with other
	GNU products.  Internal references changed.
	INSTALL, Makefile: References changed.

	* lock: New directory, which should always be empty.  If this
	directory doesn't exist, Emacs won't complain; it just won't lock.
	Having this here means that people can just unpack Emacs, build
	it, and have locking work.

	* share-lib: Re-renamed to etc, for the sake of tradition.
	* config.emacs: Changed default value for datadir to ../etc.
	* INSTALL, README: Adjusted.

1992-03-18  Jim Blandy  (jimb@pogo.cs.oberlin.edu)

	* config.emacs: Guess the value for LOADLIBES in lib-src/Makefile
	by running CPP on the appropriate s/*.h and m/*.h files.

1992-03-16  Jim Blandy  (jimb@pogo.cs.oberlin.edu)

	* config.emacs: Make sure to set the "exit on error" flag once
	we've removed config.status; errors should abort the configuration.

1992-02-15  Jim Blandy  (jimb@pogo.cs.oberlin.edu)

	* config.emacs: Added -distribute option, so that the Makefile
	paths are in their proper form.  I don't know why this matters.

1992-02-14  Jim Blandy  (jimb@pogo.cs.oberlin.edu)

	* local-lisp: New directory, empty in the distribution, for people
	to put local elisp code in.
	* config.emacs: Include it in the default load path.
	* README: Document it.

1992-01-30  Jim Blandy  (jimb@pogo.cs.oberlin.edu)

	* config.emacs: Guess the type of signal handling functions based
	on the contents of /usr/include/signal.h.

	* config.emacs: Print out progress report messages.

	* Makefile (src/paths.h): Don't generically replace
	/usr/local/lib/emacs with LIBROOT.  This can hide bugs in the
	editing of the other entries, and each entry should be dealt with
	explicitly anyway.

	* build-install: Converted from C-shell to Bourne shell.
	* config.emacs: Edit build-install properly.

	* config.emacs: Doc fix.

1992-01-27  Richard Stallman  (rms@mole.gnu.ai.mit.edu)

	* Makefile (install): Remove `B' from tar xf command.

1992-01-13  Jim Blandy  (jimb@pogo.cs.oberlin.edu)

	* config.emacs: Removed support for the `maintain-environment'
	option; the only important difference between this and its absence
	has been removed.
	* INSTALL: Removed mention of `maintain-environment'.

	* config.emacs: Fix arguments to sed when processing boolean
	arguments.

1991-12-05  Jim Blandy  (jimb@pogo.gnu.ai.mit.edu)

	* config.emacs: New file, to help automate the installation
	process.

	* Makefile: Lots of changes to support the separation of etc into
	architecture-dependent and -independent files:
	(EMACSROOT): New variable, giving the directory under which all of
	Emacs's libraries should be installed.  Changed rest of file to
	use it.
	(LIBDIR): Now denotes only architecture-dependent dir.
	(DATADIR): New variable, denoting architecture-independent dir.
	(LOCKDIR): New variable, for completeness.
	(SUBDIR): No more etc, new lib-src.
	(COPYDIR): No more etc, new arch-lib and share-lib.
	(src/paths.h): Set PATH_DATA and the LOCK macros too.
	(src): Now depends on lib-src, not etc.
	* build-install: Changes parallel to the above.
	* README: Describe the new arrangement.

	* vms: New subdirectory for all the VMS stuff.

1991-12-03  Jim Blandy  (jimb@pogo.gnu.ai.mit.edu)

	* Makefile (LISPPATH): New variable.
	(src/paths.h): Define PATH_LOADSEARCH according to LISPPATH.

1990-09-28  Richard Stallman  (rms@mole.ai.mit.edu)

	* Makefile (install, install.sysv, install.xenix):
	Install wakeup instead of loadst.  No need for setuid or setgid.

1990-08-07  Richard Stallman  (rms@sugar-bombs.ai.mit.edu)

	* Makefile (clean): Clean etc if that's not the installation dir.

1990-04-26  Richard Stallman  (rms@sugar-bombs.ai.mit.edu)

	* Makefile (paths.h): Make sed alter each name in the path.

1988-08-30  Richard Stallman  (rms@sugar-bombs.ai.mit.edu)

	* Makefile (install.sysv): Use cpio, not tar.

1988-08-03  Richard Stallman  (rms@sugar-bombs.ai.mit.edu)

	* Makefile (lockdir): Rename `lock' target.
	Depend on it from install*, not from `all'.

1988-05-16  Richard Stallman  (rms@frosted-flakes.ai.mit.edu)

	* Makefile: Changed LIBDIR and BINDIR back to /usr/local/{emacs,bin}
	to match build-install and paths.h.

;; Local Variables:
;; coding: utf-8
;; End:

  Copyright (C) 1993-1999, 2001-2014 Free Software Foundation, Inc.

  This file is part of GNU Emacs.

  GNU Emacs is free software: you can redistribute it and/or modify
  it under the terms of the GNU General Public License as published by
  the Free Software Foundation, either version 3 of the License, or
  (at your option) any later version.

  GNU Emacs is distributed in the hope that it will be useful,
  but WITHOUT ANY WARRANTY; without even the implied warranty of
  MERCHANTABILITY or FITNESS FOR A PARTICULAR PURPOSE.  See the
  GNU General Public License for more details.

  You should have received a copy of the GNU General Public License
  along with GNU Emacs.  If not, see <http://www.gnu.org/licenses/>.<|MERGE_RESOLUTION|>--- conflicted
+++ resolved
@@ -1,68 +1,4 @@
-<<<<<<< HEAD
-2014-08-10  Eli Zaretskii  <eliz@gnu.org>
-
-	* config.bat: Fix some confusing wording.
-
-2014-08-09  Eli Zaretskii  <eliz@gnu.org>
-
-	* config.bat: Fix EOL format in lines modified by last commit.
-
-2014-08-09  Reuben Thomas  <rrt@sc3d.org>
-
-	* make-dist (files): Remove msdos/is_exec.c and sigaction.c.
-	* config.bat: Require DJGPP 2.02 or later.
-
-2014-08-09  Paul Eggert  <eggert@cs.ucla.edu>
-
-	Merge from gnulib, incorporating:
-	2014-08-07 getdtablesize: fall back on sysconf (_SC_OPEN_MAX)
-	2014-08-05 sys_select: fix FD_ZERO problem on Solaris 10
-	* lib/getdtablesize.c, lib/sys_select.in.h: Update from gnulib.
-
-2014-08-07  Reuben Thomas  <rrt@sc3d.org>
-
-	* README: ``MSDOG'' becomes ``MS-DOS''.
-
-2014-08-04  Paul Eggert  <eggert@cs.ucla.edu>
-
-	Merge from gnulib, incorporating:
-	2014-08-04 extern-inline: port to FreeBSD, DragonFly
-	* lib/gnulib.mk: Regenerate (comment change only).
-	* m4/extern-inline.m4: Update from gnulib.
-
-2014-08-02  Paul Eggert  <eggert@cs.ucla.edu>
-
-	* configure.ac (HAVE_TIMERFD): Also check for TFD_NONBLOCK,
-	since the code is using TFD_NONBLOCK now.
-
-2014-07-31  Paul Eggert  <eggert@cs.ucla.edu>
-
-	Simplify timerfd configuration and fix some minor glitches.
-	* configure.ac (HAVE_TIMERFD): Define only if TFD_CLOEXEC works,
-	since the code leaked file descriptors to children when !TFD_CLOEXEC.
-	(HAVE_TIMERFD_CLOEXEC): Remove; no longer used.
-	* m4/clock_time.m4 (gl_CLOCK_TIME): Don't check for clock_getres.
-	This reverts the previous change to this file, so it matches
-	gnulib again.
-
-2014-07-28  Dmitry Antipov  <dmantipov@yandex.ru>
-
-	* configure.ac (toplevel): Check whether GNU/Linux-specific
-	timerfd functions and macros are available.
-	* m4/clock_time.m4 (gl_CLOCK_TIME): Check for clock_getres as well.
-
-2014-07-13  Paul Eggert  <eggert@cs.ucla.edu>
-
-	Improve behavior of 'bzr up; cd src; make -k'.
-	* Makefile.in (ACLOCAL_INPUTS): Add all m4/*.m4 files.
-
-2014-07-12  Paul Eggert  <eggert@cs.ucla.edu>
-
-	Merge from gnulib, incorporating:
-	2014-06-27 mktime: merge #if/#ifdef usage from glibc
-	* lib/mktime.c: Update from gnulib.
-=======
-2014-08-10  Paul Eggert  <eggert@cs.ucla.edu>
+2014-08-11  Paul Eggert  <eggert@cs.ucla.edu>
 
 	Don't prevent random file systems from being unmounted (Bug#18232).
 	This fix relies on having the 'fchdir' function, and on having
@@ -75,8 +11,68 @@
 	allocates memory, since that can cause problems in Emacs.
 	* lib/save-cwd.h: Copy from gnulib.
 
-2014-07-11  Paul Eggert  <eggert@cs.ucla.edu>
->>>>>>> f314e84f
+2014-08-10  Eli Zaretskii  <eliz@gnu.org>
+
+	* config.bat: Fix some confusing wording.
+
+2014-08-09  Eli Zaretskii  <eliz@gnu.org>
+
+	* config.bat: Fix EOL format in lines modified by last commit.
+
+2014-08-09  Reuben Thomas  <rrt@sc3d.org>
+
+	* make-dist (files): Remove msdos/is_exec.c and sigaction.c.
+	* config.bat: Require DJGPP 2.02 or later.
+
+2014-08-09  Paul Eggert  <eggert@cs.ucla.edu>
+
+	Merge from gnulib, incorporating:
+	2014-08-07 getdtablesize: fall back on sysconf (_SC_OPEN_MAX)
+	2014-08-05 sys_select: fix FD_ZERO problem on Solaris 10
+	* lib/getdtablesize.c, lib/sys_select.in.h: Update from gnulib.
+
+2014-08-07  Reuben Thomas  <rrt@sc3d.org>
+
+	* README: ``MSDOG'' becomes ``MS-DOS''.
+
+2014-08-04  Paul Eggert  <eggert@cs.ucla.edu>
+
+	Merge from gnulib, incorporating:
+	2014-08-04 extern-inline: port to FreeBSD, DragonFly
+	* lib/gnulib.mk: Regenerate (comment change only).
+	* m4/extern-inline.m4: Update from gnulib.
+
+2014-08-02  Paul Eggert  <eggert@cs.ucla.edu>
+
+	* configure.ac (HAVE_TIMERFD): Also check for TFD_NONBLOCK,
+	since the code is using TFD_NONBLOCK now.
+
+2014-07-31  Paul Eggert  <eggert@cs.ucla.edu>
+
+	Simplify timerfd configuration and fix some minor glitches.
+	* configure.ac (HAVE_TIMERFD): Define only if TFD_CLOEXEC works,
+	since the code leaked file descriptors to children when !TFD_CLOEXEC.
+	(HAVE_TIMERFD_CLOEXEC): Remove; no longer used.
+	* m4/clock_time.m4 (gl_CLOCK_TIME): Don't check for clock_getres.
+	This reverts the previous change to this file, so it matches
+	gnulib again.
+
+2014-07-28  Dmitry Antipov  <dmantipov@yandex.ru>
+
+	* configure.ac (toplevel): Check whether GNU/Linux-specific
+	timerfd functions and macros are available.
+	* m4/clock_time.m4 (gl_CLOCK_TIME): Check for clock_getres as well.
+
+2014-07-13  Paul Eggert  <eggert@cs.ucla.edu>
+
+	Improve behavior of 'bzr up; cd src; make -k'.
+	* Makefile.in (ACLOCAL_INPUTS): Add all m4/*.m4 files.
+
+2014-07-12  Paul Eggert  <eggert@cs.ucla.edu>
+
+	Merge from gnulib, incorporating:
+	2014-06-27 mktime: merge #if/#ifdef usage from glibc
+	* lib/mktime.c: Update from gnulib.
 
 	* Makefile.in (install-arch-indep): Avoid readdir race (Bug#17971).
 
