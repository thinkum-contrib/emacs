/* Fully extensible Emacs, running on Unix, intended for GNU.

Copyright (C) 1985-1987, 1993-1995, 1997-1999, 2001-2012
  Free Software Foundation, Inc.

This file is part of GNU Emacs.

GNU Emacs is free software: you can redistribute it and/or modify
it under the terms of the GNU General Public License as published by
the Free Software Foundation, either version 3 of the License, or
(at your option) any later version.

GNU Emacs is distributed in the hope that it will be useful,
but WITHOUT ANY WARRANTY; without even the implied warranty of
MERCHANTABILITY or FITNESS FOR A PARTICULAR PURPOSE.  See the
GNU General Public License for more details.

You should have received a copy of the GNU General Public License
along with GNU Emacs.  If not, see <http://www.gnu.org/licenses/>.  */


#include <config.h>
#include <errno.h>
#include <stdio.h>

#include <sys/types.h>
#include <sys/file.h>
#include <unistd.h>

#include <close-stream.h>
#include <ignore-value.h>

#include "lisp.h"

#ifdef WINDOWSNT
#include <fcntl.h>
#include "w32.h"
#include "w32heap.h"
#endif

#if defined WINDOWSNT || defined HAVE_NTGUI
#include "w32select.h"
#include "w32font.h"
#include "w32common.h"
#endif

#if defined HAVE_NTGUI && defined CYGWIN
#include "cygw32.h"
#endif

#ifdef HAVE_WINDOW_SYSTEM
#include TERM_HEADER
#endif /* HAVE_WINDOW_SYSTEM */

#ifdef NS_IMPL_GNUSTEP
/* At least under Debian, GSConfig is in a subdirectory.  --Stef  */
#include <GNUstepBase/GSConfig.h>
#endif

#include "commands.h"
#include "intervals.h"
#include "character.h"
#include "buffer.h"
#include "window.h"

#include "systty.h"
#include "atimer.h"
#include "blockinput.h"
#include "syssignal.h"
#include "process.h"
#include "frame.h"
#include "termhooks.h"
#include "keyboard.h"
#include "keymap.h"

#ifdef HAVE_GNUTLS
#include "gnutls.h"
#endif

#if (defined PROFILING \
     && (defined __FreeBSD__ || defined GNU_LINUX || defined __MINGW32__))
# include <sys/gmon.h>
extern void moncontrol (int mode);
#endif

#ifdef HAVE_SETLOCALE
#include <locale.h>
#endif

#ifdef HAVE_SETRLIMIT
#include <sys/time.h>
#include <sys/resource.h>
#endif

#ifdef HAVE_PERSONALITY_LINUX32
#include <sys/personality.h>
#endif

static const char emacs_version[] = VERSION;
static const char emacs_copyright[] = COPYRIGHT;

/* Empty lisp strings.  To avoid having to build any others.  */
Lisp_Object empty_unibyte_string, empty_multibyte_string;

#ifdef WINDOWSNT
/* Cache for externally loaded libraries.  */
Lisp_Object Vlibrary_cache;
#endif

/* Set after Emacs has started up the first time.
   Prevents reinitialization of the Lisp world and keymaps
   on subsequent starts.  */
bool initialized;

#ifdef DARWIN_OS
extern void unexec_init_emacs_zone (void);
#endif

#ifdef DOUG_LEA_MALLOC
/* Preserves a pointer to the memory allocated that copies that
   static data inside glibc's malloc.  */
static void *malloc_state_ptr;
/* From glibc, a routine that returns a copy of the malloc internal state.  */
extern void *malloc_get_state (void);
/* From glibc, a routine that overwrites the malloc internal state.  */
extern int malloc_set_state (void*);
/* True if the MALLOC_CHECK_ environment variable was set while
   dumping.  Used to work around a bug in glibc's malloc.  */
static bool malloc_using_checking;
#endif

Lisp_Object Qfile_name_handler_alist;

Lisp_Object Qrisky_local_variable;

Lisp_Object Qkill_emacs;

/* If true, Emacs should not attempt to use a window-specific code,
   but instead should use the virtual terminal under which it was started.  */
bool inhibit_window_system;

/* If true, a filter or a sentinel is running.  Tested to save the match
   data on the first attempt to change it inside asynchronous code.  */
bool running_asynch_code;

#if defined (HAVE_X_WINDOWS) || defined (HAVE_NS)
/* If true, -d was specified, meaning we're using some window system.  */
bool display_arg;
#endif

#if defined (DOUG_LEA_MALLOC) || defined (GNU_LINUX)
/* The address where the heap starts (from the first sbrk (0) call).  */
static void *my_heap_start;
#endif

#ifdef GNU_LINUX
/* The gap between BSS end and heap start as far as we can tell.  */
static uprintmax_t heap_bss_diff;
#endif

/* To run as a daemon under Cocoa or Windows, we must do a fork+exec,
   not a simple fork.

   On Cocoa, CoreFoundation lib fails in forked process:
   http://developer.apple.com/ReleaseNotes/
   CoreFoundation/CoreFoundation.html)

   On Windows, a Cygwin fork child cannot access the USER subsystem.

   We mark being in the exec'd process by a daemon name argument of
   form "--daemon=\nFD0,FD1\nNAME" where FD are the pipe file descriptors,
   NAME is the original daemon name, if any. */
#if defined NS_IMPL_COCOA || (defined HAVE_NTGUI && defined CYGWIN)
# define DAEMON_MUST_EXEC
#endif

/* True means running Emacs without interactive terminal.  */
bool noninteractive;

/* True means remove site-lisp directories from load-path.  */
bool no_site_lisp;

/* Name for the server started by the daemon.*/
static char *daemon_name;

/* Pipe used to send exit notification to the daemon parent at
   startup.  */
int daemon_pipe[2];

/* Save argv and argc.  */
char **initial_argv;
int initial_argc;

static void sort_args (int argc, char **argv);
static void syms_of_emacs (void);

/* MSVC needs each string be shorter than 2048 bytes, so the usage
   strings below are split to not overflow this limit.  */
#define USAGE1 "\
Usage: %s [OPTION-OR-FILENAME]...\n\
\n\
Run Emacs, the extensible, customizable, self-documenting real-time\n\
display editor.  The recommended way to start Emacs for normal editing\n\
is with no options at all.\n\
\n\
Run M-x info RET m emacs RET m emacs invocation RET inside Emacs to\n\
read the main documentation for these command-line arguments.\n\
\n\
Initialization options:\n\
\n\
--batch                     do not do interactive display; implies -q\n\
--chdir DIR                 change to directory DIR\n\
--daemon                    start a server in the background\n\
--debug-init                enable Emacs Lisp debugger for init file\n\
--display, -d DISPLAY       use X server DISPLAY\n\
--no-desktop                do not load a saved desktop\n\
--no-init-file, -q          load neither ~/.emacs nor default.el\n\
--no-shared-memory, -nl     do not use shared memory\n\
--no-site-file              do not load site-start.el\n\
--no-site-lisp, -nsl        do not add site-lisp directories to load-path\n\
--no-splash                 do not display a splash screen on startup\n\
--no-window-system, -nw     do not communicate with X, ignoring $DISPLAY\n\
--quick, -Q                 equivalent to:\n\
                              -q --no-site-file --no-site-lisp --no-splash\n\
--script FILE               run FILE as an Emacs Lisp script\n\
--terminal, -t DEVICE       use DEVICE for terminal I/O\n\
--user, -u USER             load ~USER/.emacs instead of your own\n\
\n%s"

#define USAGE2 "\
Action options:\n\
\n\
FILE                    visit FILE using find-file\n\
+LINE                   go to line LINE in next FILE\n\
+LINE:COLUMN            go to line LINE, column COLUMN, in next FILE\n\
--directory, -L DIR     add DIR to variable load-path\n\
--eval EXPR             evaluate Emacs Lisp expression EXPR\n\
--execute EXPR          evaluate Emacs Lisp expression EXPR\n\
--file FILE             visit FILE using find-file\n\
--find-file FILE        visit FILE using find-file\n\
--funcall, -f FUNC      call Emacs Lisp function FUNC with no arguments\n\
--insert FILE           insert contents of FILE into current buffer\n\
--kill                  exit without asking for confirmation\n\
--load, -l FILE         load Emacs Lisp FILE using the load function\n\
--visit FILE            visit FILE using find-file\n\
\n"

#define USAGE3 "\
Display options:\n\
\n\
--background-color, -bg COLOR   window background color\n\
--basic-display, -D             disable many display features;\n\
                                  used for debugging Emacs\n\
--border-color, -bd COLOR       main border color\n\
--border-width, -bw WIDTH       width of main border\n\
--color, --color=MODE           override color mode for character terminals;\n\
                                  MODE defaults to `auto', and\n\
                                  can also be `never', `always',\n\
                                  or a mode name like `ansi8'\n\
--cursor-color, -cr COLOR       color of the Emacs cursor indicating point\n\
--font, -fn FONT                default font; must be fixed-width\n\
--foreground-color, -fg COLOR   window foreground color\n\
--fullheight, -fh               make the first frame high as the screen\n\
--fullscreen, -fs               make the first frame fullscreen\n\
--fullwidth, -fw                make the first frame wide as the screen\n\
--maximized, -mm                make the first frame maximized\n\
--geometry, -g GEOMETRY         window geometry\n\
--no-bitmap-icon, -nbi          do not use picture of gnu for Emacs icon\n\
--iconic                        start Emacs in iconified state\n\
--internal-border, -ib WIDTH    width between text and main border\n\
--line-spacing, -lsp PIXELS     additional space to put between lines\n\
--mouse-color, -ms COLOR        mouse cursor color in Emacs window\n\
--name NAME                     title for initial Emacs frame\n\
--no-blinking-cursor, -nbc      disable blinking cursor\n\
--reverse-video, -r, -rv        switch foreground and background\n\
--title, -T TITLE               title for initial Emacs frame\n\
--vertical-scroll-bars, -vb     enable vertical scroll bars\n\
--xrm XRESOURCES                set additional X resources\n\
--parent-id XID                 set parent window\n\
--help                          display this help and exit\n\
--version                       output version information and exit\n\
\n"

#define USAGE4 "\
You can generally also specify long option names with a single -; for\n\
example, -batch as well as --batch.  You can use any unambiguous\n\
abbreviation for a --option.\n\
\n\
Various environment variables and window system resources also affect\n\
Emacs' operation.  See the main documentation.\n\
\n\
Report bugs to bug-gnu-emacs@gnu.org.  First, please see the Bugs\n\
section of the Emacs manual or the file BUGS.\n"


/* True if handling a fatal error already.  */
bool fatal_error_in_progress;

#ifdef HAVE_NS
/* NS autrelease pool, for memory management.  */
static void *ns_pool;
#endif



/* Report a fatal error due to signal SIG, output a backtrace of at
   most BACKTRACE_LIMIT lines, and exit.  */
_Noreturn void
terminate_due_to_signal (int sig, int backtrace_limit)
{
  signal (sig, SIG_DFL);
  totally_unblock_input ();

  /* If fatal error occurs in code below, avoid infinite recursion.  */
  if (! fatal_error_in_progress)
    {
      fatal_error_in_progress = 1;

      if (sig == SIGTERM || sig == SIGHUP || sig == SIGINT)
        Fkill_emacs (make_number (sig));

      shut_down_emacs (sig, Qnil);
      emacs_backtrace (backtrace_limit);
    }

  /* Signal the same code; this time it will really be fatal.
     Since we're in a signal handler, the signal is blocked, so we
     have to unblock it if we want to really receive it.  */
#ifndef MSDOS
  {
    sigset_t unblocked;
    sigemptyset (&unblocked);
    sigaddset (&unblocked, sig);
    pthread_sigmask (SIG_UNBLOCK, &unblocked, 0);
  }
#endif

  emacs_raise (sig);

  /* This shouldn't be executed, but it prevents a warning.  */
  exit (1);
}

#ifdef SIGDANGER

/* Handler for SIGDANGER.  */
static void
handle_danger_signal (int sig)
{
  malloc_warning ("Operating system warns that virtual memory is running low.\n");

  /* It might be unsafe to call do_auto_save now.  */
  force_auto_save_soon ();
}

static void
deliver_danger_signal (int sig)
{
  deliver_process_signal (sig, handle_danger_signal);
}
#endif

/* Code for dealing with Lisp access to the Unix command line.  */

static void
init_cmdargs (int argc, char **argv, int skip_args)
{
  register int i;
  Lisp_Object name, dir, handler;
  ptrdiff_t count = SPECPDL_INDEX ();
  Lisp_Object raw_name;

  initial_argv = argv;
  initial_argc = argc;

  raw_name = build_string (argv[0]);

  /* Add /: to the front of the name
     if it would otherwise be treated as magic.  */
  handler = Ffind_file_name_handler (raw_name, Qt);
  if (! NILP (handler))
    raw_name = concat2 (build_string ("/:"), raw_name);

  Vinvocation_name = Ffile_name_nondirectory (raw_name);
  Vinvocation_directory = Ffile_name_directory (raw_name);

  /* If we got no directory in argv[0], search PATH to find where
     Emacs actually came from.  */
  if (NILP (Vinvocation_directory))
    {
      Lisp_Object found;
      int yes = openp (Vexec_path, Vinvocation_name,
		       Vexec_suffixes, &found, make_number (X_OK));
      if (yes == 1)
	{
	  /* Add /: to the front of the name
	     if it would otherwise be treated as magic.  */
	  handler = Ffind_file_name_handler (found, Qt);
	  if (! NILP (handler))
	    found = concat2 (build_string ("/:"), found);
	  Vinvocation_directory = Ffile_name_directory (found);
	}
    }

  if (!NILP (Vinvocation_directory)
      && NILP (Ffile_name_absolute_p (Vinvocation_directory)))
    /* Emacs was started with relative path, like ./emacs.
       Make it absolute.  */
    Vinvocation_directory = Fexpand_file_name (Vinvocation_directory, Qnil);

  Vinstallation_directory = Qnil;

  if (!NILP (Vinvocation_directory))
    {
      dir = Vinvocation_directory;
#ifdef WINDOWSNT
      /* If we are running from the build directory, set DIR to the
	 src subdirectory of the Emacs tree, like on Posix
	 platforms.  */
      if (SBYTES (dir) > sizeof ("/i386/") - 1
	  && 0 == strcmp (SSDATA (dir) + SBYTES (dir) - sizeof ("/i386/") + 1,
			  "/i386/"))
	dir = Fexpand_file_name (build_string ("../.."), dir);
#else  /* !WINDOWSNT */
#endif
      name = Fexpand_file_name (Vinvocation_name, dir);
      while (1)
	{
	  Lisp_Object tem, lib_src_exists;
	  Lisp_Object etc_exists, info_exists;

	  /* See if dir contains subdirs for use by Emacs.
	     Check for the ones that would exist in a build directory,
	     not including lisp and info.  */
	  tem = Fexpand_file_name (build_string ("lib-src"), dir);
	  lib_src_exists = Ffile_exists_p (tem);

#ifdef MSDOS
	  /* MSDOS installations frequently remove lib-src, but we still
	     must set installation-directory, or else info won't find
	     its files (it uses the value of installation-directory).  */
	  tem = Fexpand_file_name (build_string ("info"), dir);
	  info_exists = Ffile_exists_p (tem);
#else
	  info_exists = Qnil;
#endif

	  if (!NILP (lib_src_exists) || !NILP (info_exists))
	    {
	      tem = Fexpand_file_name (build_string ("etc"), dir);
	      etc_exists = Ffile_exists_p (tem);
	      if (!NILP (etc_exists))
		{
		  Vinstallation_directory
		    = Ffile_name_as_directory (dir);
		  break;
		}
	    }

	  /* See if dir's parent contains those subdirs.  */
	  tem = Fexpand_file_name (build_string ("../lib-src"), dir);
	  lib_src_exists = Ffile_exists_p (tem);


#ifdef MSDOS
	  /* See the MSDOS commentary above.  */
	  tem = Fexpand_file_name (build_string ("../info"), dir);
	  info_exists = Ffile_exists_p (tem);
#else
	  info_exists = Qnil;
#endif

	  if (!NILP (lib_src_exists) || !NILP (info_exists))
	    {
	      tem = Fexpand_file_name (build_string ("../etc"), dir);
	      etc_exists = Ffile_exists_p (tem);
	      if (!NILP (etc_exists))
		{
		  tem = Fexpand_file_name (build_string (".."), dir);
		  Vinstallation_directory
		    = Ffile_name_as_directory (tem);
		  break;
		}
	    }

	  /* If the Emacs executable is actually a link,
	     next try the dir that the link points into.  */
	  tem = Ffile_symlink_p (name);
	  if (!NILP (tem))
	    {
	      name = Fexpand_file_name (tem, dir);
	      dir = Ffile_name_directory (name);
	    }
	  else
	    break;
	}
    }

  Vcommand_line_args = Qnil;

  for (i = argc - 1; i >= 0; i--)
    {
      if (i == 0 || i > skip_args)
	/* For the moment, we keep arguments as is in unibyte strings.
	   They are decoded in the function command-line after we know
	   locale-coding-system.  */
	Vcommand_line_args
	  = Fcons (make_unibyte_string (argv[i], strlen (argv[i])),
		   Vcommand_line_args);
    }

  unbind_to (count, Qnil);
}

DEFUN ("invocation-name", Finvocation_name, Sinvocation_name, 0, 0, 0,
       doc: /* Return the program name that was used to run Emacs.
Any directory names are omitted.  */)
  (void)
{
  return Fcopy_sequence (Vinvocation_name);
}

DEFUN ("invocation-directory", Finvocation_directory, Sinvocation_directory,
       0, 0, 0,
       doc: /* Return the directory name in which the Emacs executable was located.  */)
  (void)
{
  return Fcopy_sequence (Vinvocation_directory);
}


#ifdef HAVE_TZSET
/* A valid but unlikely value for the TZ environment value.
   It is OK (though a bit slower) if the user actually chooses this value.  */
static char const dump_tz[] = "UtC0";
#endif

#ifndef ORDINARY_LINK
/* We don't include crtbegin.o and crtend.o in the link,
   so these functions and variables might be missed.
   Provide dummy definitions to avoid error.
   (We don't have any real constructors or destructors.)  */
#ifdef __GNUC__

/* Define a dummy function F.  Declare F too, to pacify gcc
   -Wmissing-prototypes.  */
#define DEFINE_DUMMY_FUNCTION(f) \
  void f (void) ATTRIBUTE_CONST EXTERNALLY_VISIBLE; void f (void) {}

#ifndef GCC_CTORS_IN_LIBC
DEFINE_DUMMY_FUNCTION (__do_global_ctors)
DEFINE_DUMMY_FUNCTION (__do_global_ctors_aux)
DEFINE_DUMMY_FUNCTION (__do_global_dtors)
/* GNU/Linux has a bug in its library; avoid an error.  */
#ifndef GNU_LINUX
char * __CTOR_LIST__[2] EXTERNALLY_VISIBLE = { (char *) (-1), 0 };
#endif
char * __DTOR_LIST__[2] EXTERNALLY_VISIBLE = { (char *) (-1), 0 };
#endif /* GCC_CTORS_IN_LIBC */
DEFINE_DUMMY_FUNCTION (__main)
#endif /* __GNUC__ */
#endif /* ORDINARY_LINK */

/* Test whether the next argument in ARGV matches SSTR or a prefix of
   LSTR (at least MINLEN characters).  If so, then if VALPTR is non-null
   (the argument is supposed to have a value) store in *VALPTR either
   the next argument or the portion of this one after the equal sign.
   ARGV is read starting at position *SKIPPTR; this index is advanced
   by the number of arguments used.

   Too bad we can't just use getopt for all of this, but we don't have
   enough information to do it right.  */

static bool
argmatch (char **argv, int argc, const char *sstr, const char *lstr,
          int minlen, char **valptr, int *skipptr)
{
  char *p = NULL;
  ptrdiff_t arglen;
  char *arg;

  /* Don't access argv[argc]; give up in advance.  */
  if (argc <= *skipptr + 1)
    return 0;

  arg = argv[*skipptr+1];
  if (arg == NULL)
    return 0;
  if (strcmp (arg, sstr) == 0)
    {
      if (valptr != NULL)
	{
	  *valptr = argv[*skipptr+2];
	  *skipptr += 2;
	}
      else
	*skipptr += 1;
      return 1;
    }
  arglen = (valptr != NULL && (p = strchr (arg, '=')) != NULL
	    ? p - arg : strlen (arg));
  if (lstr == 0 || arglen < minlen || strncmp (arg, lstr, arglen) != 0)
    return 0;
  else if (valptr == NULL)
    {
      *skipptr += 1;
      return 1;
    }
  else if (p != NULL)
    {
      *valptr = p+1;
      *skipptr += 1;
      return 1;
    }
  else if (argv[*skipptr+2] != NULL)
    {
      *valptr = argv[*skipptr+2];
      *skipptr += 2;
      return 1;
    }
  else
    {
      return 0;
    }
}

#ifdef DOUG_LEA_MALLOC

/* malloc can be invoked even before main (e.g. by the dynamic
   linker), so the dumped malloc state must be restored as early as
   possible using this special hook.  */

static void
malloc_initialize_hook (void)
{
  if (initialized)
    {
      if (!malloc_using_checking)
	/* Work around a bug in glibc's malloc.  MALLOC_CHECK_ must be
	   ignored if the heap to be restored was constructed without
	   malloc checking.  Can't use unsetenv, since that calls malloc.  */
	{
	  char **p;

	  for (p = environ; p && *p; p++)
	    if (strncmp (*p, "MALLOC_CHECK_=", 14) == 0)
	      {
		do
		  *p = p[1];
		while (*++p);
		break;
	      }
	}

      malloc_set_state (malloc_state_ptr);
#ifndef XMALLOC_OVERRUN_CHECK
      free (malloc_state_ptr);
#endif
    }
  else
    {
      if (my_heap_start == 0)
        my_heap_start = sbrk (0);
      malloc_using_checking = getenv ("MALLOC_CHECK_") != NULL;
    }
}

void (*__malloc_initialize_hook) (void) EXTERNALLY_VISIBLE = malloc_initialize_hook;

#endif /* DOUG_LEA_MALLOC */

/* Close standard output and standard error, reporting any write
   errors as best we can.  This is intended for use with atexit.  */
static void
close_output_streams (void)
{
  if (close_stream (stdout) != 0)
    {
      fprintf (stderr, "Write error to standard output: %s\n",
	       strerror (errno));
      fflush (stderr);
      _exit (EXIT_FAILURE);
    }

   if (close_stream (stderr) != 0)
     _exit (EXIT_FAILURE);
}

/* ARGSUSED */
int
main (int argc, char **argv)
{
  char stack_bottom_variable;
  bool do_initial_setlocale;
  bool dumping;
  int skip_args = 0;
#ifdef HAVE_SETRLIMIT
  struct rlimit rlim;
#endif
  bool no_loadup = 0;
  char *junk = 0;
  char *dname_arg = 0;
#ifdef DAEMON_MUST_EXEC
  char dname_arg2[80];
#endif
  char *ch_to_dir;

  /* Record (approximately) where the stack begins.  */
  stack_bottom = &stack_bottom_variable;

#ifdef G_SLICE_ALWAYS_MALLOC
  /* This is used by the Cygwin build.  */
  xputenv ("G_SLICE=always-malloc");
#endif

#ifdef GNU_LINUX
  if (!initialized)
    {
      extern char my_endbss[];
      extern char *my_endbss_static;

      if (my_heap_start == 0)
        my_heap_start = sbrk (0);

      heap_bss_diff = (char *)my_heap_start - max (my_endbss, my_endbss_static);
    }
#endif

#if defined WINDOWSNT || defined HAVE_NTGUI
  /* Set global variables used to detect Windows version.  Do this as
     early as possible.  (unexw32.c calls this function as well, but
     the additional call here is harmless.) */
  cache_system_info ();
#endif

#ifdef RUN_TIME_REMAP
  if (initialized)
    run_time_remap (argv[0]);
#endif

/* If using unexmacosx.c (set by s/darwin.h), we must do this. */
#ifdef DARWIN_OS
  if (!initialized)
    unexec_init_emacs_zone ();
#endif

  atexit (close_output_streams);

  sort_args (argc, argv);
  argc = 0;
  while (argv[argc]) argc++;

  if (argmatch (argv, argc, "-version", "--version", 3, NULL, &skip_args))
    {
      const char *version, *copyright;
      if (initialized)
	{
	  Lisp_Object tem, tem2;
	  tem = Fsymbol_value (intern_c_string ("emacs-version"));
	  tem2 = Fsymbol_value (intern_c_string ("emacs-copyright"));
	  if (!STRINGP (tem))
	    {
	      fprintf (stderr, "Invalid value of `emacs-version'\n");
	      exit (1);
	    }
	  if (!STRINGP (tem2))
	    {
	      fprintf (stderr, "Invalid value of `emacs-copyright'\n");
	      exit (1);
	    }
	  else
	    {
	      version = SSDATA (tem);
	      copyright = SSDATA (tem2);
	    }
	}
      else
	{
	  version = emacs_version;
	  copyright = emacs_copyright;
	}
      printf ("GNU Emacs %s\n", version);
      printf ("%s\n", copyright);
      printf ("GNU Emacs comes with ABSOLUTELY NO WARRANTY.\n");
      printf ("You may redistribute copies of Emacs\n");
      printf ("under the terms of the GNU General Public License.\n");
      printf ("For more information about these matters, ");
      printf ("see the file named COPYING.\n");
      exit (0);
    }

  if (argmatch (argv, argc, "-chdir", "--chdir", 4, &ch_to_dir, &skip_args))
    if (chdir (ch_to_dir) == -1)
      {
	fprintf (stderr, "%s: Can't chdir to %s: %s\n",
		 argv[0], ch_to_dir, strerror (errno));
	exit (1);
      }

  dumping = !initialized && (strcmp (argv[argc - 1], "dump") == 0
			     || strcmp (argv[argc - 1], "bootstrap") == 0);

#ifdef HAVE_PERSONALITY_LINUX32
  if (dumping && ! getenv ("EMACS_HEAP_EXEC"))
    {
      /* Set this so we only do this once.  */
      xputenv ("EMACS_HEAP_EXEC=true");

      /* A flag to turn off address randomization which is introduced
         in linux kernel shipped with fedora core 4 */
#define ADD_NO_RANDOMIZE 0x0040000
      personality (PER_LINUX32 | ADD_NO_RANDOMIZE);
#undef  ADD_NO_RANDOMIZE

      execvp (argv[0], argv);

      /* If the exec fails, try to dump anyway.  */
      perror ("execvp");
    }
#endif /* HAVE_PERSONALITY_LINUX32 */

#if defined (HAVE_SETRLIMIT) && defined (RLIMIT_STACK)
  /* Extend the stack space available.
     Don't do that if dumping, since some systems (e.g. DJGPP)
     might define a smaller stack limit at that time.  */
  if (1
#ifndef CANNOT_DUMP
      && (!noninteractive || initialized)
#endif
      && !getrlimit (RLIMIT_STACK, &rlim))
    {
      long newlim;
      extern size_t re_max_failures;
      /* Approximate the amount regex.c needs per unit of re_max_failures.  */
      int ratio = 20 * sizeof (char *);
      /* Then add 33% to cover the size of the smaller stacks that regex.c
	 successively allocates and discards, on its way to the maximum.  */
      ratio += ratio / 3;
      /* Add in some extra to cover
	 what we're likely to use for other reasons.  */
      newlim = re_max_failures * ratio + 200000;
#ifdef __NetBSD__
      /* NetBSD (at least NetBSD 1.2G and former) has a bug in its
       stack allocation routine for new process that the allocation
       fails if stack limit is not on page boundary.  So, round up the
       new limit to page boundary.  */
      newlim = (newlim + getpagesize () - 1) / getpagesize () * getpagesize ();
#endif
      if (newlim > rlim.rlim_max)
	{
	  newlim = rlim.rlim_max;
	  /* Don't let regex.c overflow the stack we have.  */
	  re_max_failures = (newlim - 200000) / ratio;
	}
      if (rlim.rlim_cur < newlim)
	rlim.rlim_cur = newlim;

      setrlimit (RLIMIT_STACK, &rlim);
    }
#endif /* HAVE_SETRLIMIT and RLIMIT_STACK */

  clearerr (stdin);

#ifndef SYSTEM_MALLOC
  /* Arrange to get warning messages as memory fills up.  */
  memory_warnings (0, malloc_warning);

  /* Call malloc at least once, to run malloc_initialize_hook.
     Also call realloc and free for consistency.  */
  free (realloc (malloc (4), 4));

#endif	/* not SYSTEM_MALLOC */

#if defined (MSDOS) || defined (WINDOWSNT)
  /* We do all file input/output as binary files.  When we need to translate
     newlines, we do that manually.  */
  _fmode = O_BINARY;
#endif /* MSDOS || WINDOWSNT */

#ifdef MSDOS
  if (!isatty (fileno (stdin)))
    setmode (fileno (stdin), O_BINARY);
  if (!isatty (fileno (stdout)))
    {
      fflush (stdout);
      setmode (fileno (stdout), O_BINARY);
    }
#endif /* MSDOS */

  /* Skip initial setlocale if LC_ALL is "C", as it's not needed in that case.
     The build procedure uses this while dumping, to ensure that the
     dumped Emacs does not have its system locale tables initialized,
     as that might cause screwups when the dumped Emacs starts up.  */
  {
    char *lc_all = getenv ("LC_ALL");
    do_initial_setlocale = ! lc_all || strcmp (lc_all, "C");
  }

  /* Set locale now, so that initial error messages are localized properly.
     fixup_locale must wait until later, since it builds strings.  */
  if (do_initial_setlocale)
    setlocale (LC_ALL, "");

  inhibit_window_system = 0;

  /* Handle the -t switch, which specifies filename to use as terminal.  */
  while (1)
    {
      char *term;
      if (argmatch (argv, argc, "-t", "--terminal", 4, &term, &skip_args))
	{
	  int result;
	  emacs_close (0);
	  emacs_close (1);
	  result = emacs_open (term, O_RDWR, 0);
	  if (result < 0 || dup (0) < 0)
	    {
	      char *errstring = strerror (errno);
	      fprintf (stderr, "%s: %s: %s\n", argv[0], term, errstring);
	      exit (1);
	    }
	  if (! isatty (0))
	    {
	      fprintf (stderr, "%s: %s: not a tty\n", argv[0], term);
	      exit (1);
	    }
	  fprintf (stderr, "Using %s\n", term);
#ifdef HAVE_WINDOW_SYSTEM
	  inhibit_window_system = 1; /* -t => -nw */
#endif
	}
      else
	break;
    }

  /* Command line option --no-windows is deprecated and thus not mentioned
     in the manual and usage information.  */
  if (argmatch (argv, argc, "-nw", "--no-window-system", 6, NULL, &skip_args)
      || argmatch (argv, argc, "-nw", "--no-windows", 6, NULL, &skip_args))
    inhibit_window_system = 1;

  /* Handle the -batch switch, which means don't do interactive display.  */
  noninteractive = 0;
  if (argmatch (argv, argc, "-batch", "--batch", 5, NULL, &skip_args))
    {
      noninteractive = 1;
      Vundo_outer_limit = Qnil;
    }
  if (argmatch (argv, argc, "-script", "--script", 3, &junk, &skip_args))
    {
      noninteractive = 1;	/* Set batch mode.  */
      /* Convert --script to -scriptload, un-skip it, and sort again
	 so that it will be handled in proper sequence.  */
      /* FIXME broken for --script=FILE - is that supposed to work?  */
      argv[skip_args - 1] = (char *) "-scriptload";
      skip_args -= 2;
      sort_args (argc, argv);
    }

  /* Handle the --help option, which gives a usage message.  */
  if (argmatch (argv, argc, "-help", "--help", 3, NULL, &skip_args))
    {
      printf (USAGE1, argv[0], USAGE2);
      printf (USAGE3);
      printf (USAGE4);
      exit (0);
    }

  if (argmatch (argv, argc, "-daemon", "--daemon", 5, NULL, &skip_args)
      || argmatch (argv, argc, "-daemon", "--daemon", 5, &dname_arg, &skip_args))
    {
#ifndef DOS_NT
      pid_t f;

      /* Start as a daemon: fork a new child process which will run the
	 rest of the initialization code, then exit.

	 Detaching a daemon requires the following steps:
	 - fork
	 - setsid
	 - exit the parent
	 - close the tty file-descriptors

	 We only want to do the last 2 steps once the daemon is ready to
	 serve requests, i.e. after loading .emacs (initialization).
	 OTOH initialization may start subprocesses (e.g. ispell) and these
	 should be run from the proper process (the one that will end up
	 running as daemon) and with the proper "session id" in order for
	 them to keep working after detaching, so fork and setsid need to be
	 performed before initialization.

	 We want to avoid exiting before the server socket is ready, so
	 use a pipe for synchronization.  The parent waits for the child
	 to close its end of the pipe (using `daemon-initialized')
	 before exiting.  */
      if (pipe (daemon_pipe) == -1)
	{
	  fprintf (stderr, "Cannot pipe!\n");
	  exit (1);
	}

#ifndef DAEMON_MUST_EXEC
#ifdef USE_GTK
      fprintf (stderr, "\nWarning: due to a long standing Gtk+ bug\nhttp://bugzilla.gnome.org/show_bug.cgi?id=85715\n\
Emacs might crash when run in daemon mode and the X11 connection is unexpectedly lost.\n\
Using an Emacs configured with --with-x-toolkit=lucid does not have this problem.\n");
#endif /* USE_GTK */
      f = fork ();
#else /* DAEMON_MUST_EXEC */
      if (!dname_arg || !strchr (dname_arg, '\n'))
	  f = fork ();  /* in orig */
      else
	  f = 0;  /* in exec'd */
#endif /* !DAEMON_MUST_EXEC */
      if (f > 0)
	{
	  int retval;
	  char buf[1];

	  /* Close unused writing end of the pipe.  */
	  close (daemon_pipe[1]);

	  /* Just wait for the child to close its end of the pipe.  */
	  do
	    {
	      retval = read (daemon_pipe[0], &buf, 1);
	    }
	  while (retval == -1 && errno == EINTR);

	  if (retval < 0)
	    {
	      fprintf (stderr, "Error reading status from child\n");
	      exit (1);
	    }
	  else if (retval == 0)
	    {
	      fprintf (stderr, "Error: server did not start correctly\n");
	      exit (1);
	    }

	  close (daemon_pipe[0]);
	  exit (0);
	}
      if (f < 0)
	{
	  fprintf (stderr, "Cannot fork!\n");
	  exit (1);
	}

#ifdef DAEMON_MUST_EXEC
      {
        /* In orig process, forked as child, OR in exec'd. */
        if (!dname_arg || !strchr (dname_arg, '\n'))
          {  /* In orig, child: now exec w/special daemon name. */
            char fdStr[80];
	    int fdStrlen =
	      snprintf (fdStr, sizeof fdStr,
			"--daemon=\n%d,%d\n%s", daemon_pipe[0],
			daemon_pipe[1], dname_arg ? dname_arg : "");

	    if (! (0 <= fdStrlen && fdStrlen < sizeof fdStr))
              {
                fprintf (stderr, "daemon: child name too long\n");
                exit (1);
              }

            argv[skip_args] = fdStr;

            execv (argv[0], argv);
            fprintf (stderr, "emacs daemon: exec failed: %d\n", errno);
            exit (1);
          }

        /* In exec'd: parse special dname into pipe and name info. */
        if (!dname_arg || !strchr (dname_arg, '\n')
            || strlen (dname_arg) < 1 || strlen (dname_arg) > 70)
          {
            fprintf (stderr, "emacs daemon: daemon name absent or too long\n");
            exit (1);
          }
        dname_arg2[0] = '\0';
        sscanf (dname_arg, "\n%d,%d\n%s", &(daemon_pipe[0]), &(daemon_pipe[1]),
                dname_arg2);
        dname_arg = *dname_arg2 ? dname_arg2 : NULL;
      }
#endif /* DAEMON_MUST_EXEC */

      if (dname_arg)
       	daemon_name = xstrdup (dname_arg);
      /* Close unused reading end of the pipe.  */
      close (daemon_pipe[0]);
      /* Make sure that the used end of the pipe is closed on exec, so
	 that it is not accessible to programs started from .emacs.  */
      fcntl (daemon_pipe[1], F_SETFD, FD_CLOEXEC);

      setsid ();
#else /* DOS_NT */
      fprintf (stderr, "This platform does not support the -daemon flag.\n");
      exit (1);
#endif /* DOS_NT */
    }

#if defined (HAVE_PTHREAD) && !defined (SYSTEM_MALLOC) && !defined (DOUG_LEA_MALLOC)
  if (! noninteractive)
    {
      extern void malloc_enable_thread (void);

      malloc_enable_thread ();
    }
#endif

  init_signals (dumping);

  noninteractive1 = noninteractive;

/* Perform basic initializations (not merely interning symbols).  */

  if (!initialized)
    {
      init_alloc_once ();
      init_threads_once ();
      init_obarray ();
      init_eval_once ();
      init_charset_once ();
      init_coding_once ();
      init_syntax_once ();	/* Create standard syntax table.  */
      init_category_once ();	/* Create standard category table.  */
		      /* Must be done before init_buffer.  */
      init_casetab_once ();
      init_buffer_once ();	/* Create buffer table and some buffers.  */
      init_minibuf_once ();	/* Create list of minibuffers.  */
				/* Must precede init_window_once.  */

      /* Call syms_of_xfaces before init_window_once because that
	 function creates Vterminal_frame.  Termcap frames now use
	 faces, and the face implementation uses some symbols as
	 face names.  */
      syms_of_xfaces ();
      /* XXX syms_of_keyboard uses some symbols in keymap.c.  It would
         be better to arrange things not to have this dependency.  */
      syms_of_keymap ();
      /* Call syms_of_keyboard before init_window_once because
	 keyboard sets up symbols that include some face names that
	 the X support will want to use.  This can happen when
	 CANNOT_DUMP is defined.  */
      syms_of_keyboard ();

      /* Called before syms_of_fileio, because it sets up Qerror_condition.  */
      syms_of_data ();
      syms_of_fns ();	   /* Before syms_of_charset which uses hashtables.  */
      syms_of_fileio ();
      /* Before syms_of_coding to initialize Vgc_cons_threshold.  */
      syms_of_alloc ();
      /* Before syms_of_coding because it initializes Qcharsetp.  */
      syms_of_charset ();
      /* Before init_window_once, because it sets up the
	 Vcoding_system_hash_table.  */
      syms_of_coding ();	/* This should be after syms_of_fileio.  */

      init_window_once ();	/* Init the window system.  */
#ifdef HAVE_WINDOW_SYSTEM
      init_fringe_once ();	/* Swap bitmaps if necessary.  */
#endif /* HAVE_WINDOW_SYSTEM */
    }

  init_alloc ();
  init_threads ();

  if (do_initial_setlocale)
    {
      fixup_locale ();
      Vsystem_messages_locale = Vprevious_system_messages_locale;
      Vsystem_time_locale = Vprevious_system_time_locale;
    }

  init_eval ();
  init_atimer ();
  running_asynch_code = 0;
  init_random ();

  no_loadup
    = argmatch (argv, argc, "-nl", "--no-loadup", 6, NULL, &skip_args);

  no_site_lisp
    = argmatch (argv, argc, "-nsl", "--no-site-lisp", 11, NULL, &skip_args);

#ifdef HAVE_NS
  ns_pool = ns_alloc_autorelease_pool ();
  if (!noninteractive)
    {
#ifdef NS_IMPL_COCOA
      if (skip_args < argc)
        {
	  /* FIXME: Do the right thing if getenv returns NULL, or if
	     chdir fails.  */
          if (!strncmp (argv[skip_args], "-psn", 4))
            {
              skip_args += 1;
              chdir (getenv ("HOME"));
            }
          else if (skip_args+1 < argc && !strncmp (argv[skip_args+1], "-psn", 4))
            {
              skip_args += 2;
              chdir (getenv ("HOME"));
            }
        }
#endif  /* COCOA */
    }
#endif /* HAVE_NS */

#ifdef HAVE_X_WINDOWS
  /* Stupid kludge to catch command-line display spec.  We can't
     handle this argument entirely in window system dependent code
     because we don't even know which window system dependent code
     to run until we've recognized this argument.  */
  {
    char *displayname = 0;
    int count_before = skip_args;

    /* Skip any number of -d options, but only use the last one.  */
    while (1)
      {
	int count_before_this = skip_args;

	if (argmatch (argv, argc, "-d", "--display", 3, &displayname, &skip_args))
	  display_arg = 1;
	else if (argmatch (argv, argc, "-display", 0, 3, &displayname, &skip_args))
	  display_arg = 1;
	else
	  break;

	count_before = count_before_this;
      }

    /* If we have the form --display=NAME,
       convert it into  -d name.
       This requires inserting a new element into argv.  */
    if (displayname && count_before < skip_args)
      {
	if (skip_args == count_before + 1)
	  {
	    memmove (argv + count_before + 3, argv + count_before + 2,
		     (argc - (count_before + 2)) * sizeof *argv);
	    argv[count_before + 2] = displayname;
	    argc++;
	  }
	argv[count_before + 1] = (char *) "-d";
      }

    if (! no_site_lisp)
      {
        if (argmatch (argv, argc, "-Q", "--quick", 3, NULL, &skip_args)
            || argmatch (argv, argc, "-quick", 0, 2, NULL, &skip_args))
          no_site_lisp = 1;
      }

    /* Don't actually discard this arg.  */
    skip_args = count_before;
  }
#else  /* !HAVE_X_WINDOWS */
  if (! no_site_lisp)
  {
    int count_before = skip_args;

    if (argmatch (argv, argc, "-Q", "--quick", 3, NULL, &skip_args)
        || argmatch (argv, argc, "-quick", 0, 2, NULL, &skip_args))
      no_site_lisp = 1;

    skip_args = count_before;
  }
#endif

  /* argmatch must not be used after here,
     except when building temacs
     because the -d argument has not been skipped in skip_args.  */

#ifdef MSDOS
  /* Call early 'cause init_environment needs it.  */
  init_dosfns ();
  /* Set defaults for several environment variables.  */
  if (initialized)
    init_environment (argc, argv, skip_args);
  else
    tzset ();
#endif /* MSDOS */

#ifdef WINDOWSNT
  globals_of_w32 ();
  globals_of_w32notify ();
  /* Initialize environment from registry settings.  */
  init_environment (argv);
  init_ntproc (dumping); /* must precede init_editfns.  */
#endif

  /* Initialize and GC-protect Vinitial_environment and
     Vprocess_environment before set_initial_environment fills them
     in.  */
  if (!initialized)
    syms_of_callproc ();
  /* egetenv is a pretty low-level facility, which may get called in
     many circumstances; it seems flimsy to put off initializing it
     until calling init_callproc.  Do not do it when dumping.  */
  if (! dumping)
    set_initial_environment ();

  /* AIX crashes are reported in system versions 3.2.3 and 3.2.4
     if this is not done.  Do it after set_global_environment so that we
     don't pollute Vglobal_environment.  */
  /* Setting LANG here will defeat the startup locale processing...  */
#ifdef AIX
  xputenv ("LANG=C");
#endif

  init_buffer ();	/* Init default directory of main buffer.  */

  init_callproc_1 ();	/* Must precede init_cmdargs and init_sys_modes.  */
  init_cmdargs (argc, argv, skip_args);	/* Must precede init_lread.  */

  if (initialized)
    {
      /* Erase any pre-dump messages in the message log, to avoid confusion.  */
      Lisp_Object old_log_max;
      old_log_max = Vmessage_log_max;
      XSETFASTINT (Vmessage_log_max, 0);
      message_dolog ("", 0, 1, 0);
      Vmessage_log_max = old_log_max;
    }

  init_callproc ();	/* Must follow init_cmdargs but not init_sys_modes.  */
  init_lread ();
#ifdef WINDOWSNT
  /* Check to see if Emacs has been installed correctly.  */
  check_windows_init_file ();
#endif

  /* Intern the names of all standard functions and variables;
     define standard keys.  */

  if (!initialized)
    {
      /* The basic levels of Lisp must come first.  Note that
	 syms_of_data and some others have already been called.  */
      syms_of_chartab ();
      syms_of_lread ();
      syms_of_print ();
      syms_of_eval ();
      syms_of_floatfns ();

      syms_of_buffer ();
      syms_of_bytecode ();
      syms_of_callint ();
      syms_of_casefiddle ();
      syms_of_casetab ();
      syms_of_category ();
      syms_of_ccl ();
      syms_of_character ();
      syms_of_cmds ();
      syms_of_dired ();
      syms_of_display ();
      syms_of_doc ();
      syms_of_editfns ();
      syms_of_emacs ();
      syms_of_filelock ();
      syms_of_indent ();
      syms_of_insdel ();
      /* syms_of_keymap (); */
      syms_of_macros ();
      syms_of_marker ();
      syms_of_minibuf ();
      syms_of_process ();
      syms_of_search ();
      syms_of_frame ();
      syms_of_syntax ();
      syms_of_terminal ();
      syms_of_term ();
      syms_of_undo ();
#ifdef HAVE_SOUND
      syms_of_sound ();
#endif
      syms_of_textprop ();
      syms_of_composite ();
#ifdef WINDOWSNT
      syms_of_ntproc ();
#endif /* WINDOWSNT */
#if defined CYGWIN && defined HAVE_NTGUI
      syms_of_cygw32 ();
#endif
      syms_of_window ();
      syms_of_xdisp ();
      syms_of_font ();
#ifdef HAVE_WINDOW_SYSTEM
      syms_of_fringe ();
      syms_of_image ();
#endif /* HAVE_WINDOW_SYSTEM */
#ifdef HAVE_X_WINDOWS
      syms_of_xterm ();
      syms_of_xfns ();
      syms_of_xmenu ();
      syms_of_fontset ();
      syms_of_xsettings ();
#ifdef HAVE_X_SM
      syms_of_xsmfns ();
#endif
#ifdef HAVE_X11
      syms_of_xselect ();
#endif
#endif /* HAVE_X_WINDOWS */

#ifdef HAVE_LIBXML2
      syms_of_xml ();
#endif

      syms_of_menu ();

#ifdef HAVE_NTGUI
      syms_of_w32term ();
      syms_of_w32fns ();
      syms_of_w32menu ();
      syms_of_fontset ();
#endif /* HAVE_NTGUI */

#if defined WINDOWSNT || defined HAVE_NTGUI
      syms_of_w32select ();
#endif

#ifdef MSDOS
      syms_of_xmenu ();
      syms_of_dosfns ();
      syms_of_msdos ();
      syms_of_win16select ();
#endif	/* MSDOS */

#ifdef HAVE_NS
      syms_of_nsterm ();
      syms_of_nsfns ();
      syms_of_nsmenu ();
      syms_of_nsselect ();
      syms_of_fontset ();
#endif /* HAVE_NS */

#ifdef HAVE_GNUTLS
      syms_of_gnutls ();
#endif

#ifdef HAVE_INOTIFY
      syms_of_inotify ();
#endif /* HAVE_INOTIFY */

#ifdef HAVE_DBUS
      syms_of_dbusbind ();
#endif /* HAVE_DBUS */

#ifdef WINDOWSNT
      syms_of_ntterm ();
      syms_of_w32notify ();
#endif /* WINDOWSNT */

<<<<<<< HEAD
      syms_of_threads ();
=======
      syms_of_profiler ();
>>>>>>> 7c3d167f

      keys_of_casefiddle ();
      keys_of_cmds ();
      keys_of_buffer ();
      keys_of_keyboard ();
      keys_of_keymap ();
      keys_of_window ();
    }
  else
    {
      /* Initialization that must be done even if the global variable
	 initialized is non zero.  */
#ifdef HAVE_NTGUI
      globals_of_w32font ();
      globals_of_w32fns ();
      globals_of_w32menu ();
#endif  /* HAVE_NTGUI */

#if defined WINDOWSNT || defined HAVE_NTGUI
      globals_of_w32select ();
#endif
    }

  init_charset ();

  init_editfns (); /* init_process_emacs uses Voperating_system_release. */
  init_process_emacs (); /* init_display uses add_keyboard_wait_descriptor. */
  init_keyboard ();	/* This too must precede init_sys_modes.  */
  if (!noninteractive)
    init_display ();	/* Determine terminal type.  Calls init_sys_modes.  */
  init_xdisp ();
#ifdef HAVE_WINDOW_SYSTEM
  init_fringe ();
#endif /* HAVE_WINDOW_SYSTEM */
  init_macros ();
  init_window ();
  init_font ();

  if (!initialized)
    {
      char *file;
      /* Handle -l loadup, args passed by Makefile.  */
      if (argmatch (argv, argc, "-l", "--load", 3, &file, &skip_args))
	Vtop_level = Fcons (intern_c_string ("load"),
			    Fcons (build_string (file), Qnil));
      /* Unless next switch is -nl, load "loadup.el" first thing.  */
      if (! no_loadup)
	Vtop_level = Fcons (intern_c_string ("load"),
			    Fcons (build_string ("loadup.el"), Qnil));
    }

  if (initialized)
    {
#ifdef HAVE_TZSET
      {
	/* If the execution TZ happens to be the same as the dump TZ,
	   change it to some other value and then change it back,
	   to force the underlying implementation to reload the TZ info.
	   This is needed on implementations that load TZ info from files,
	   since the TZ file contents may differ between dump and execution.  */
	char *tz = getenv ("TZ");
	if (tz && !strcmp (tz, dump_tz))
	  {
	    ++*tz;
	    tzset ();
	    --*tz;
	  }
      }
#endif
    }

  /* Set up for profiling.  This is known to work on FreeBSD,
     GNU/Linux and MinGW.  It might work on some other systems too.
     Give it a try and tell us if it works on your system.  To compile
     for profiling, use the configure option --enable-profiling.  */
#if defined (__FreeBSD__) || defined (GNU_LINUX) || defined (__MINGW32__)
#ifdef PROFILING
  if (initialized)
    {
#ifdef __MINGW32__
      extern unsigned char etext asm ("etext");
#else
      extern char etext;
#endif

      atexit (_mcleanup);
      monstartup ((uintptr_t) __executable_start, (uintptr_t) &etext);
    }
  else
    moncontrol (0);
#endif
#endif

  initialized = 1;

#ifdef LOCALTIME_CACHE
  /* Some versions of localtime have a bug.  They cache the value of the time
     zone rather than looking it up every time.  Since localtime() is
     called to bolt the undumping time into the undumped emacs, this
     results in localtime ignoring the TZ environment variable.
     This flushes the new TZ value into localtime.  */
  tzset ();
#endif /* defined (LOCALTIME_CACHE) */

  /* Enter editor command loop.  This never returns.  */
  Frecursive_edit ();
  /* NOTREACHED */
  return 0;
}

/* Sort the args so we can find the most important ones
   at the beginning of argv.  */

/* First, here's a table of all the standard options.  */

struct standard_args
{
  const char *name;
  const char *longname;
  int priority;
  int nargs;
};

static const struct standard_args standard_args[] =
{
  { "-version", "--version", 150, 0 },
  { "-chdir", "--chdir", 130, 1 },
  { "-t", "--terminal", 120, 1 },
  { "-nw", "--no-window-system", 110, 0 },
  { "-nw", "--no-windows", 110, 0 },
  { "-batch", "--batch", 100, 0 },
  { "-script", "--script", 100, 1 },
  { "-daemon", "--daemon", 99, 0 },
  { "-help", "--help", 90, 0 },
  { "-nl", "--no-loadup", 70, 0 },
  { "-nsl", "--no-site-lisp", 65, 0 },
  /* -d must come last before the options handled in startup.el.  */
  { "-d", "--display", 60, 1 },
  { "-display", 0, 60, 1 },
  /* Now for the options handled in `command-line' (startup.el).  */
  /* (Note that to imply -nsl, -Q is partially handled here.)  */
  { "-Q", "--quick", 55, 0 },
  { "-quick", 0, 55, 0 },
  { "-q", "--no-init-file", 50, 0 },
  { "-no-init-file", 0, 50, 0 },
  { "-no-site-file", "--no-site-file", 40, 0 },
  { "-u", "--user", 30, 1 },
  { "-user", 0, 30, 1 },
  { "-debug-init", "--debug-init", 20, 0 },
  { "-iconic", "--iconic", 15, 0 },
  { "-D", "--basic-display", 12, 0},
  { "-basic-display", 0, 12, 0},
  { "-nbc", "--no-blinking-cursor", 12, 0 },
  /* Now for the options handled in `command-line-1' (startup.el).  */
  { "-nbi", "--no-bitmap-icon", 10, 0 },
  { "-bg", "--background-color", 10, 1 },
  { "-background", 0, 10, 1 },
  { "-fg", "--foreground-color", 10, 1 },
  { "-foreground", 0, 10, 1 },
  { "-bd", "--border-color", 10, 1 },
  { "-bw", "--border-width", 10, 1 },
  { "-ib", "--internal-border", 10, 1 },
  { "-ms", "--mouse-color", 10, 1 },
  { "-cr", "--cursor-color", 10, 1 },
  { "-fn", "--font", 10, 1 },
  { "-font", 0, 10, 1 },
  { "-fs", "--fullscreen", 10, 0 },
  { "-fw", "--fullwidth", 10, 0 },
  { "-fh", "--fullheight", 10, 0 },
  { "-mm", "--maximized", 10, 0 },
  { "-g", "--geometry", 10, 1 },
  { "-geometry", 0, 10, 1 },
  { "-T", "--title", 10, 1 },
  { "-title", 0, 10, 1 },
  { "-name", "--name", 10, 1 },
  { "-xrm", "--xrm", 10, 1 },
  { "-parent-id", "--parent-id", 10, 1 },
  { "-r", "--reverse-video", 5, 0 },
  { "-rv", 0, 5, 0 },
  { "-reverse", 0, 5, 0 },
  { "-hb", "--horizontal-scroll-bars", 5, 0 },
  { "-vb", "--vertical-scroll-bars", 5, 0 },
  { "-color", "--color", 5, 0},
  { "-no-splash", "--no-splash", 3, 0 },
  { "-no-desktop", "--no-desktop", 3, 0 },
#ifdef HAVE_NS
  { "-NSAutoLaunch", 0, 5, 1 },
  { "-NXAutoLaunch", 0, 5, 1 },
  { "-disable-font-backend", "--disable-font-backend", 65, 0 },
  { "-_NSMachLaunch", 0, 85, 1 },
  { "-MachLaunch", 0, 85, 1 },
  { "-macosx", 0, 85, 0 },
  { "-NSHost", 0, 85, 1 },
#endif
  /* These have the same priority as ordinary file name args,
     so they are not reordered with respect to those.  */
  { "-L", "--directory", 0, 1 },
  { "-directory", 0, 0, 1 },
  { "-l", "--load", 0, 1 },
  { "-load", 0, 0, 1 },
  /* This has no longname, because using --scriptload confuses sort_args,
     because then the --script long option seems to match twice; ie
     you can't have a long option which is a prefix of another long
     option.  In any case, this is entirely an internal option.  */
  { "-scriptload", NULL, 0, 1 },
  { "-f", "--funcall", 0, 1 },
  { "-funcall", 0, 0, 1 },
  { "-eval", "--eval", 0, 1 },
  { "-execute", "--execute", 0, 1 },
  { "-find-file", "--find-file", 0, 1 },
  { "-visit", "--visit", 0, 1 },
  { "-file", "--file", 0, 1 },
  { "-insert", "--insert", 0, 1 },
#ifdef HAVE_NS
  { "-NXOpen", 0, 0, 1 },
  { "-NXOpenTemp", 0, 0, 1 },
  { "-NSOpen", 0, 0, 1 },
  { "-NSOpenTemp", 0, 0, 1 },
  { "-GSFilePath", 0, 0, 1 },
#endif
  /* This should be processed after ordinary file name args and the like.  */
  { "-kill", "--kill", -10, 0 },
};

/* Reorder the elements of ARGV (assumed to have ARGC elements)
   so that the highest priority ones come first.
   Do not change the order of elements of equal priority.
   If an option takes an argument, keep it and its argument together.

   If an option that takes no argument appears more
   than once, eliminate all but one copy of it.  */

static void
sort_args (int argc, char **argv)
{
  char **new = xmalloc (argc * sizeof *new);
  /* For each element of argv,
     the corresponding element of options is:
     0 for an option that takes no arguments,
     1 for an option that takes one argument, etc.
     -1 for an ordinary non-option argument.  */
  int *options = xnmalloc (argc, sizeof *options);
  int *priority = xnmalloc (argc, sizeof *priority);
  int to = 1;
  int incoming_used = 1;
  int from;
  int i;

  /* Categorize all the options,
     and figure out which argv elts are option arguments.  */
  for (from = 1; from < argc; from++)
    {
      options[from] = -1;
      priority[from] = 0;
      if (argv[from][0] == '-')
	{
	  int match;

	  /* If we have found "--", don't consider
	     any more arguments as options.  */
	  if (argv[from][1] == '-' && argv[from][2] == 0)
	    {
	      /* Leave the "--", and everything following it, at the end.  */
	      for (; from < argc; from++)
		{
		  priority[from] = -100;
		  options[from] = -1;
		}
	      break;
	    }

	  /* Look for a match with a known old-fashioned option.  */
	  for (i = 0; i < sizeof (standard_args) / sizeof (standard_args[0]); i++)
	    if (!strcmp (argv[from], standard_args[i].name))
	      {
		options[from] = standard_args[i].nargs;
		priority[from] = standard_args[i].priority;
		if (from + standard_args[i].nargs >= argc)
		  fatal ("Option `%s' requires an argument\n", argv[from]);
		from += standard_args[i].nargs;
		goto done;
	      }

	  /* Look for a match with a known long option.
	     MATCH is -1 if no match so far, -2 if two or more matches so far,
	     >= 0 (the table index of the match) if just one match so far.  */
	  if (argv[from][1] == '-')
	    {
	      char const *equals = strchr (argv[from], '=');
	      ptrdiff_t thislen =
		equals ? equals - argv[from] : strlen (argv[from]);

	      match = -1;

	      for (i = 0;
		   i < sizeof (standard_args) / sizeof (standard_args[0]); i++)
		if (standard_args[i].longname
		    && !strncmp (argv[from], standard_args[i].longname,
				 thislen))
		  {
		    if (match == -1)
		      match = i;
		    else
		      match = -2;
		  }

	      /* If we found exactly one match, use that.  */
	      if (match >= 0)
		{
		  options[from] = standard_args[match].nargs;
		  priority[from] = standard_args[match].priority;
		  /* If --OPTION=VALUE syntax is used,
		     this option uses just one argv element.  */
		  if (equals != 0)
		    options[from] = 0;
		  if (from + options[from] >= argc)
		    fatal ("Option `%s' requires an argument\n", argv[from]);
		  from += options[from];
		}
	      /* FIXME When match < 0, shouldn't there be some error,
		 or at least indication to the user that there was a
		 problem?  */
	    }
	done: ;
	}
    }

  /* Copy the arguments, in order of decreasing priority, to NEW.  */
  new[0] = argv[0];
  while (incoming_used < argc)
    {
      int best = -1;
      int best_priority = -9999;

      /* Find the highest priority remaining option.
	 If several have equal priority, take the first of them.  */
      for (from = 1; from < argc; from++)
	{
	  if (argv[from] != 0 && priority[from] > best_priority)
	    {
	      best_priority = priority[from];
	      best = from;
	    }
	  /* Skip option arguments--they are tied to the options.  */
	  if (options[from] > 0)
	    from += options[from];
	}

      if (best < 0)
	emacs_abort ();

      /* Copy the highest priority remaining option, with its args, to NEW.
         Unless it is a duplicate of the previous one.  */
      if (! (options[best] == 0
	     && ! strcmp (new[to - 1], argv[best])))
	{
	  new[to++] = argv[best];
	  for (i = 0; i < options[best]; i++)
	    new[to++] = argv[best + i + 1];
	}

      incoming_used += 1 + (options[best] > 0 ? options[best] : 0);

      /* Clear out this option in ARGV.  */
      argv[best] = 0;
      for (i = 0; i < options[best]; i++)
	argv[best + i + 1] = 0;
    }

  /* If duplicate options were deleted, fill up extra space with null ptrs.  */
  while (to < argc)
    new[to++] = 0;

  memcpy (argv, new, sizeof (char *) * argc);

  xfree (options);
  xfree (new);
  xfree (priority);
}

DEFUN ("kill-emacs", Fkill_emacs, Skill_emacs, 0, 1, "P",
       doc: /* Exit the Emacs job and kill it.
If ARG is an integer, return ARG as the exit program code.
If ARG is a string, stuff it as keyboard input.

This function is called upon receipt of the signals SIGTERM
or SIGHUP, and upon SIGINT in batch mode.

The value of `kill-emacs-hook', if not void,
is a list of functions (of no args),
all of which are called before Emacs is actually killed.  */)
  (Lisp_Object arg)
{
  struct gcpro gcpro1;
  Lisp_Object hook;
  int exit_code;

  GCPRO1 (arg);

  if (feof (stdin))
    arg = Qt;

  hook = intern ("kill-emacs-hook");
  Frun_hooks (1, &hook);

  UNGCPRO;

#ifdef HAVE_X_WINDOWS
  /* Transfer any clipboards we own to the clipboard manager.  */
  x_clipboard_manager_save_all ();
#endif

  shut_down_emacs (0, STRINGP (arg) ? arg : Qnil);

#ifdef HAVE_NS
  ns_release_autorelease_pool (ns_pool);
#endif

  /* If we have an auto-save list file,
     kill it because we are exiting Emacs deliberately (not crashing).
     Do it after shut_down_emacs, which does an auto-save.  */
  if (STRINGP (Vauto_save_list_file_name))
    unlink (SSDATA (Vauto_save_list_file_name));

  if (INTEGERP (arg))
    exit_code = (XINT (arg) < 0
		 ? XINT (arg) | INT_MIN
		 : XINT (arg) & INT_MAX);
  else
    exit_code = EXIT_SUCCESS;
  exit (exit_code);
}


/* Perform an orderly shutdown of Emacs.  Autosave any modified
   buffers, kill any child processes, clean up the terminal modes (if
   we're in the foreground), and other stuff like that.  Don't perform
   any redisplay; this may be called when Emacs is shutting down in
   the background, or after its X connection has died.

   If SIG is a signal number, print a message for it.

   This is called by fatal signal handlers, X protocol error handlers,
   and Fkill_emacs.  */

void
shut_down_emacs (int sig, Lisp_Object stuff)
{
  /* Prevent running of hooks from now on.  */
  Vrun_hooks = Qnil;

  /* Don't update display from now on.  */
  Vinhibit_redisplay = Qt;

  /* If we are controlling the terminal, reset terminal modes.  */
#ifndef DOS_NT
  {
    pid_t pgrp = getpgrp ();
    pid_t tpgrp = tcgetpgrp (0);
    if ((tpgrp != -1) && tpgrp == pgrp)
      {
	reset_all_sys_modes ();
	if (sig && sig != SIGTERM)
	  {
	    static char const format[] = "Fatal error %d: ";
	    char buf[sizeof format - 2 + INT_STRLEN_BOUND (int)];
	    int buflen = sprintf (buf, format, sig);
	    char const *sig_desc = safe_strsignal (sig);
	    ignore_value (write (STDERR_FILENO, buf, buflen));
	    ignore_value (write (STDERR_FILENO, sig_desc, strlen (sig_desc)));
	  }
      }
  }
#else
  fflush (stdout);
  reset_all_sys_modes ();
#endif

  stuff_buffered_input (stuff);

  inhibit_sentinels = 1;
  kill_buffer_processes (Qnil);
  Fdo_auto_save (Qt, Qnil);

#ifdef CLASH_DETECTION
  unlock_all_files ();
#endif

  /* There is a tendency for a SIGIO signal to arrive within exit,
     and cause a SIGHUP because the input descriptor is already closed.  */
  unrequest_sigio ();
  ignore_sigio ();

  /* Do this only if terminating normally, we want glyph matrices
     etc. in a core dump.  */
  if (sig == 0 || sig == SIGTERM)
    {
      check_glyph_memory ();
      check_message_stack ();
    }

#ifdef MSDOS
  dos_cleanup ();
#endif

#ifdef HAVE_NS
  ns_term_shutdown (sig);
#endif

#ifdef HAVE_LIBXML2
  xml_cleanup_parser ();
#endif

#ifdef WINDOWSNT
  term_ntproc (0);
#endif
}



#ifndef CANNOT_DUMP

#include "unexec.h"

DEFUN ("dump-emacs", Fdump_emacs, Sdump_emacs, 2, 2, 0,
       doc: /* Dump current state of Emacs into executable file FILENAME.
Take symbols from SYMFILE (presumably the file you executed to run Emacs).
This is used in the file `loadup.el' when building Emacs.

You must run Emacs in batch mode in order to dump it.  */)
  (Lisp_Object filename, Lisp_Object symfile)
{
  Lisp_Object tem;
  Lisp_Object symbol;
  ptrdiff_t count = SPECPDL_INDEX ();

  check_pure_size ();

  if (! noninteractive)
    error ("Dumping Emacs works only in batch mode");

#ifdef GNU_LINUX

  /* Warn if the gap between BSS end and heap start is larger than this.  */
# define MAX_HEAP_BSS_DIFF (1024*1024)

  if (heap_bss_diff > MAX_HEAP_BSS_DIFF)
    {
      fprintf (stderr, "**************************************************\n");
      fprintf (stderr, "Warning: Your system has a gap between BSS and the\n");
      fprintf (stderr, "heap (%"pMu" bytes).  This usually means that exec-shield\n",
               heap_bss_diff);
      fprintf (stderr, "or something similar is in effect.  The dump may\n");
      fprintf (stderr, "fail because of this.  See the section about\n");
      fprintf (stderr, "exec-shield in etc/PROBLEMS for more information.\n");
      fprintf (stderr, "**************************************************\n");
    }
#endif /* GNU_LINUX */

  /* Bind `command-line-processed' to nil before dumping,
     so that the dumped Emacs will process its command line
     and set up to work with X windows if appropriate.  */
  symbol = intern ("command-line-processed");
  specbind (symbol, Qnil);

  CHECK_STRING (filename);
  filename = Fexpand_file_name (filename, Qnil);
  if (!NILP (symfile))
    {
      CHECK_STRING (symfile);
      if (SCHARS (symfile))
	symfile = Fexpand_file_name (symfile, Qnil);
    }

  tem = Vpurify_flag;
  Vpurify_flag = Qnil;

#ifdef HAVE_TZSET
  set_time_zone_rule (dump_tz);
#ifndef LOCALTIME_CACHE
  /* Force a tz reload, since set_time_zone_rule doesn't.  */
  tzset ();
#endif
#endif

  fflush (stdout);
  /* Tell malloc where start of impure now is.  */
  /* Also arrange for warnings when nearly out of space.  */
#ifndef SYSTEM_MALLOC
#ifndef WINDOWSNT
  /* On Windows, this was done before dumping, and that once suffices.
     Meanwhile, my_edata is not valid on Windows.  */
  {
    extern char my_edata[];
    memory_warnings (my_edata, malloc_warning);
  }
#endif /* not WINDOWSNT */
#endif /* not SYSTEM_MALLOC */
#ifdef DOUG_LEA_MALLOC
  malloc_state_ptr = malloc_get_state ();
#endif

#ifdef USE_MMAP_FOR_BUFFERS
  mmap_set_vars (0);
#endif
  unexec (SSDATA (filename), !NILP (symfile) ? SSDATA (symfile) : 0);
#ifdef USE_MMAP_FOR_BUFFERS
  mmap_set_vars (1);
#endif
#ifdef DOUG_LEA_MALLOC
  free (malloc_state_ptr);
#endif

#ifdef WINDOWSNT
  Vlibrary_cache = Qnil;
#endif
#ifdef HAVE_WINDOW_SYSTEM
  reset_image_types ();
#endif

  Vpurify_flag = tem;

  return unbind_to (count, Qnil);
}

#endif /* not CANNOT_DUMP */

#if HAVE_SETLOCALE
/* Recover from setlocale (LC_ALL, "").  */
void
fixup_locale (void)
{
  /* The Emacs Lisp reader needs LC_NUMERIC to be "C",
     so that numbers are read and printed properly for Emacs Lisp.  */
  setlocale (LC_NUMERIC, "C");
}

/* Set system locale CATEGORY, with previous locale *PLOCALE, to
   DESIRED_LOCALE.  */
static void
synchronize_locale (int category, Lisp_Object *plocale, Lisp_Object desired_locale)
{
  if (! EQ (*plocale, desired_locale))
    {
      *plocale = desired_locale;
      setlocale (category, (STRINGP (desired_locale)
			    ? SSDATA (desired_locale)
			    : ""));
    }
}

/* Set system time locale to match Vsystem_time_locale, if possible.  */
void
synchronize_system_time_locale (void)
{
  synchronize_locale (LC_TIME, &Vprevious_system_time_locale,
		      Vsystem_time_locale);
}

/* Set system messages locale to match Vsystem_messages_locale, if
   possible.  */
void
synchronize_system_messages_locale (void)
{
#ifdef LC_MESSAGES
  synchronize_locale (LC_MESSAGES, &Vprevious_system_messages_locale,
		      Vsystem_messages_locale);
#endif
}
#endif /* HAVE_SETLOCALE */


Lisp_Object
decode_env_path (const char *evarname, const char *defalt)
{
  const char *path, *p;
  Lisp_Object lpath, element, tem;
#ifdef WINDOWSNT
  bool defaulted = 0;
  const char *emacs_dir = egetenv ("emacs_dir");
  static const char *emacs_dir_env = "%emacs_dir%/";
  const size_t emacs_dir_len = strlen (emacs_dir_env);
#endif

  /* It's okay to use getenv here, because this function is only used
     to initialize variables when Emacs starts up, and isn't called
     after that.  */
  if (evarname != 0)
    path = getenv (evarname);
  else
    path = 0;
  if (!path)
    {
      path = defalt;
#ifdef WINDOWSNT
      defaulted = 1;
#endif
    }
#ifdef DOS_NT
  /* Ensure values from the environment use the proper directory separator.  */
  if (path)
    {
      char *path_copy = alloca (strlen (path) + 1);
      strcpy (path_copy, path);
      dostounix_filename (path_copy);
      path = path_copy;
    }
#endif
  lpath = Qnil;
  while (1)
    {
      p = strchr (path, SEPCHAR);
      if (!p)
	p = path + strlen (path);
      element = (p - path ? make_string (path, p - path)
		 : build_string ("."));
#ifdef WINDOWSNT
      /* Relative file names in the default path are interpreted as
	 being relative to $emacs_dir.  */
      if (emacs_dir && defaulted
	  && strncmp (path, emacs_dir_env, emacs_dir_len) == 0)
	element = Fexpand_file_name (Fsubstring (element,
						 make_number (emacs_dir_len),
						 Qnil),
				     build_string (emacs_dir));
#endif

      /* Add /: to the front of the name
	 if it would otherwise be treated as magic.  */
      tem = Ffind_file_name_handler (element, Qt);

      /* However, if the handler says "I'm safe",
	 don't bother adding /:.  */
      if (SYMBOLP (tem))
	{
	  Lisp_Object prop;
	  prop = Fget (tem, intern ("safe-magic"));
	  if (! NILP (prop))
	    tem = Qnil;
	}

      if (! NILP (tem))
	element = concat2 (build_string ("/:"), element);

      lpath = Fcons (element, lpath);
      if (*p)
	path = p + 1;
      else
	break;
    }
  return Fnreverse (lpath);
}

DEFUN ("daemonp", Fdaemonp, Sdaemonp, 0, 0, 0,
       doc: /* Return non-nil if the current emacs process is a daemon.
If the daemon was given a name argument, return that name. */)
  (void)
{
  if (IS_DAEMON)
    if (daemon_name)
      return build_string (daemon_name);
    else
      return Qt;
  else
    return Qnil;
}

DEFUN ("daemon-initialized", Fdaemon_initialized, Sdaemon_initialized, 0, 0, 0,
       doc: /* Mark the Emacs daemon as being initialized.
This finishes the daemonization process by doing the other half of detaching
from the parent process and its tty file descriptors.  */)
  (void)
{
  int nfd;
  bool err = 0;

  if (!IS_DAEMON)
    error ("This function can only be called if emacs is run as a daemon");

  if (daemon_pipe[1] < 0)
    error ("The daemon has already been initialized");

  if (NILP (Vafter_init_time))
    error ("This function can only be called after loading the init files");

  /* Get rid of stdin, stdout and stderr.  */
  nfd = open ("/dev/null", O_RDWR);
  err |= nfd < 0;
  err |= dup2 (nfd, 0) < 0;
  err |= dup2 (nfd, 1) < 0;
  err |= dup2 (nfd, 2) < 0;
  err |= close (nfd) != 0;

  /* Closing the pipe will notify the parent that it can exit.
     FIXME: In case some other process inherited the pipe, closing it here
     won't notify the parent because it's still open elsewhere, so we
     additionally send a byte, just to make sure the parent really exits.
     Instead, we should probably close the pipe in start-process and
     call-process to make sure the pipe is never inherited by
     subprocesses.  */
  err |= write (daemon_pipe[1], "\n", 1) < 0;
  err |= close (daemon_pipe[1]) != 0;
  /* Set it to an invalid value so we know we've already run this function.  */
  daemon_pipe[1] = -1;

  if (err)
    error ("I/O error during daemon initialization");
  return Qt;
}

void
syms_of_emacs (void)
{
  DEFSYM (Qfile_name_handler_alist, "file-name-handler-alist");
  DEFSYM (Qrisky_local_variable, "risky-local-variable");
  DEFSYM (Qkill_emacs, "kill-emacs");

#ifndef CANNOT_DUMP
  defsubr (&Sdump_emacs);
#endif

  defsubr (&Skill_emacs);

  defsubr (&Sinvocation_name);
  defsubr (&Sinvocation_directory);
  defsubr (&Sdaemonp);
  defsubr (&Sdaemon_initialized);

  DEFVAR_LISP ("command-line-args", Vcommand_line_args,
	       doc: /* Args passed by shell to Emacs, as a list of strings.
Many arguments are deleted from the list as they are processed.  */);

  DEFVAR_LISP ("system-type", Vsystem_type,
	       doc: /* The value is a symbol indicating the type of operating system you are using.
Special values:
  `gnu'          compiled for a GNU Hurd system.
  `gnu/linux'    compiled for a GNU/Linux system.
  `gnu/kfreebsd' compiled for a GNU system with a FreeBSD kernel.
  `darwin'       compiled for Darwin (GNU-Darwin, Mac OS X, ...).
  `ms-dos'       compiled as an MS-DOS application.
  `windows-nt'   compiled as a native W32 application.
  `cygwin'       compiled using the Cygwin library.
Anything else (in Emacs 24.1, the possibilities are: aix, berkeley-unix,
hpux, irix, usg-unix-v) indicates some sort of Unix system.  */);
  Vsystem_type = intern_c_string (SYSTEM_TYPE);
  /* See configure.ac (and config.nt) for the possible SYSTEM_TYPEs.  */

  DEFVAR_LISP ("system-configuration", Vsystem_configuration,
	       doc: /* Value is string indicating configuration Emacs was built for.
On MS-Windows, the value reflects the OS flavor and version on which
Emacs is running.  */);
  Vsystem_configuration = build_string (EMACS_CONFIGURATION);

  DEFVAR_LISP ("system-configuration-options", Vsystem_configuration_options,
	       doc: /* String containing the configuration options Emacs was built with.  */);
  Vsystem_configuration_options = build_string (EMACS_CONFIG_OPTIONS);

  DEFVAR_BOOL ("noninteractive", noninteractive1,
	       doc: /* Non-nil means Emacs is running without interactive terminal.  */);

  DEFVAR_LISP ("kill-emacs-hook", Vkill_emacs_hook,
	       doc: /* Hook run when `kill-emacs' is called.
Since `kill-emacs' may be invoked when the terminal is disconnected (or
in other similar situations), functions placed on this hook should not
expect to be able to interact with the user.  To ask for confirmation,
see `kill-emacs-query-functions' instead.

Before Emacs 24.1, the hook was not run in batch mode, i.e., if
`noninteractive' was non-nil.  */);
  Vkill_emacs_hook = Qnil;

  DEFVAR_LISP ("path-separator", Vpath_separator,
	       doc: /* String containing the character that separates directories in
search paths, such as PATH and other similar environment variables.  */);
  {
    char c = SEPCHAR;
    Vpath_separator = make_string (&c, 1);
  }

  DEFVAR_LISP ("invocation-name", Vinvocation_name,
	       doc: /* The program name that was used to run Emacs.
Any directory names are omitted.  */);

  DEFVAR_LISP ("invocation-directory", Vinvocation_directory,
	       doc: /* The directory in which the Emacs executable was found, to run it.
The value is nil if that directory's name is not known.  */);

  DEFVAR_LISP ("installation-directory", Vinstallation_directory,
	       doc: /* A directory within which to look for the `lib-src' and `etc' directories.
In an installed Emacs, this is normally nil.  It is non-nil if
both `lib-src' (on MS-DOS, `info') and `etc' directories are found
within the variable `invocation-directory' or its parent.  For example,
this is the case when running an uninstalled Emacs executable from its
build directory.  */);
  Vinstallation_directory = Qnil;

  DEFVAR_LISP ("system-messages-locale", Vsystem_messages_locale,
	       doc: /* System locale for messages.  */);
  Vsystem_messages_locale = Qnil;

  DEFVAR_LISP ("previous-system-messages-locale",
	       Vprevious_system_messages_locale,
	       doc: /* Most recently used system locale for messages.  */);
  Vprevious_system_messages_locale = Qnil;

  DEFVAR_LISP ("system-time-locale", Vsystem_time_locale,
	       doc: /* System locale for time.  */);
  Vsystem_time_locale = Qnil;

  DEFVAR_LISP ("previous-system-time-locale", Vprevious_system_time_locale,
	       doc: /* Most recently used system locale for time.  */);
  Vprevious_system_time_locale = Qnil;

  DEFVAR_LISP ("before-init-time", Vbefore_init_time,
	       doc: /* Value of `current-time' before Emacs begins initialization.  */);
  Vbefore_init_time = Qnil;

  DEFVAR_LISP ("after-init-time", Vafter_init_time,
	       doc: /* Value of `current-time' after loading the init files.
This is nil during initialization.  */);
  Vafter_init_time = Qnil;

  DEFVAR_BOOL ("inhibit-x-resources", inhibit_x_resources,
	       doc: /* If non-nil, X resources, Windows Registry settings, and NS defaults are not used.  */);
  inhibit_x_resources = 0;

  DEFVAR_LISP ("emacs-copyright", Vemacs_copyright,
	       doc: /* Short copyright string for this version of Emacs.  */);
  Vemacs_copyright = build_string (emacs_copyright);

  DEFVAR_LISP ("emacs-version", Vemacs_version,
	       doc: /* Version numbers of this version of Emacs.  */);
  Vemacs_version = build_string (emacs_version);

  DEFVAR_LISP ("dynamic-library-alist", Vdynamic_library_alist,
    doc: /* Alist of dynamic libraries vs external files implementing them.
Each element is a list (LIBRARY FILE...), where the car is a symbol
representing a supported external library, and the rest are strings giving
alternate filenames for that library.

Emacs tries to load the library from the files in the order they appear on
the list; if none is loaded, the running session of Emacs won't have access
to that library.

Note that image types `pbm' and `xbm' do not need entries in this variable
because they do not depend on external libraries and are always available.

Also note that this is not a generic facility for accessing external
libraries; only those already known by Emacs will be loaded.  */);
  Vdynamic_library_alist = Qnil;
  Fput (intern_c_string ("dynamic-library-alist"), Qrisky_local_variable, Qt);

#ifdef WINDOWSNT
  Vlibrary_cache = Qnil;
  staticpro (&Vlibrary_cache);
#endif

  /* Make sure IS_DAEMON starts up as false.  */
  daemon_pipe[1] = 0;
}<|MERGE_RESOLUTION|>--- conflicted
+++ resolved
@@ -1458,11 +1458,8 @@
       syms_of_w32notify ();
 #endif /* WINDOWSNT */
 
-<<<<<<< HEAD
       syms_of_threads ();
-=======
       syms_of_profiler ();
->>>>>>> 7c3d167f
 
       keys_of_casefiddle ();
       keys_of_cmds ();
