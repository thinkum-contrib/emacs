<<<<<<< HEAD
2014-06-07  Eli Zaretskii  <eliz@gnu.org>

	* commands.texi (Click Events): Update contents of click event's
	position list due to last changes in make_lispy_position.

2014-06-02  Glenn Morris  <rgm@gnu.org>
=======
2014-06-06  Glenn Morris  <rgm@gnu.org>

	* display.texi (Window Systems): Remove window-setup-hook.
	* os.texi (Startup Summary, Init File):
	Improve description of window-setup-hook.
	(Terminal-Specific): Update window-setup-hook cross-reference.
	* hooks.texi (Standard Hooks): Update window-setup-hook cross-reference.

	* display.texi (Overlay Properties): Update re priority.  (Bug#17234)

2014-06-05  Glenn Morris  <rgm@gnu.org>

	* package.texi (Package Archives): Mention signing packages.

2014-05-27  Glenn Morris  <rgm@gnu.org>
>>>>>>> da8de290

	* text.texi (Buffer Contents):
	Update for filter-buffer-substring changes.

	* abbrevs.texi (Abbrev Expansion): Update for expand-abbrev changes.
	* functions.texi (Advising Functions): Standardize menu case.

2014-05-26  Eli Zaretskii  <eliz@gnu.org>

	* display.texi (Invisible Text): Clarify the description of
	line-move-ignore-invisible.  (Bug#17511)

2014-05-22  Leo Liu  <sdl.web@gmail.com>

	* sequences.texi (Sequence Functions): Don't mention when and how
	SEQ to nreverse is mutated.

2014-05-21  Leo Liu  <sdl.web@gmail.com>

	* sequences.texi (Sequence Functions): Update nreverse.

2014-05-19  Paul Eggert  <eggert@cs.ucla.edu>

	Allow any non-nil value to count as true in bool-vector.
	* sequences.texi (Bool-Vectors): Coalesce discussion of how to
	print them.  bool-vector's args need not be t or nil.

2014-05-19  Dmitry Antipov  <dmantipov@yandex.ru>

	* sequences.texi (Bool-vectors): Mention bool-vector.

2014-05-17  Paul Eggert  <eggert@cs.ucla.edu>

	Assume C99 or later (Bug#17487).
	* internals.texi (C Dialect): Document this.

2014-05-15  Dmitry Antipov  <dmantipov@yandex.ru>

	* lists.texi (Building Cons Cells and Lists): Remove
	description of `reverse' and `'nreverse' to generalize them...
	* sequences.texi (Sequences): ...for sequences here.

2014-05-14  Glenn Morris  <rgm@gnu.org>

	* files.texi (Changing Files): Mention with-file-modes.

2014-05-08  Paul Eggert  <eggert@cs.ucla.edu>

	* internals.texi (C Dialect): New section.
	(C Integer Types): Mention bool_bf.

2014-04-30  Stefan Monnier  <monnier@iro.umontreal.ca>

	* processes.texi (Filter Functions, Sentinels): Advertise add-function.

2014-04-29  Stefan Monnier  <monnier@iro.umontreal.ca>

	* windows.texi (Window Configurations, Window Configurations):
	Window configs don't store marks any more.

2014-04-25  Eli Zaretskii  <eliz@gnu.org>

	* strings.texi (Text Comparison): Mention equal-including-properties
	for when text properties of the strings matter for comparison.

2014-04-22  Eli Zaretskii  <eliz@gnu.org>

	* text.texi (Registers): Document register-read-with-preview.

	* internals.texi (Building Emacs): Improve indexing.

2014-04-17  Daniel Colascione  <dancol@dancol.org>

	* frames.texi (Terminal Parameters): Document new
	tty-mode-set-strings and tty-mode-reset-strings terminal
	parameters.

2014-04-17  Paul Eggert  <eggert@cs.ucla.edu>

	* Makefile.in (infoclean): Be consistent about reporting failures.

2014-04-09  Daniel Colascione  <dancol@dancol.org>

	* errors.texi (Standard Errors): Document required error
	parameters for `scan-error'.

	* positions.texi (List Motion): Explain new `up-list' arguments.
	Mention `backward-up-list'.

2014-04-08  Daniel Colascione  <dancol@dancol.org>

	* minibuf.texi (Programmed Completion): Improve phrasing, remove
	incorrect bullet count.

2014-04-07  Glenn Morris  <rgm@gnu.org>

	* os.texi (Recording Input): Dribble files may contain passwords.

	* backups.texi (Making Backups, Reverting):
	Update for default values of some -function vars no longer being nil.
	(Reverting): Update for buffer-stale-function
	also applying to file-buffers.

2014-03-31  Daniel Colascione  <dancol@dancol.org>

	* minibuf.texi (Completion in Buffers): Discuss using lazy
	completion tables for inline completion.

2014-03-28  Glenn Morris  <rgm@gnu.org>

	* os.texi (Terminal-Specific): Mention term-file-aliases.

2014-03-26  Eli Zaretskii  <eliz@gnu.org>

	* files.texi (Kinds of Files): Improve documentation of
	file-symlink-p.  (Bug#17073)  Add cross-references.

2014-03-26  Barry O'Reilly  <gundaetiapo@gmail.com>

	* markers.texi (Moving Marker Positions): The 2014-03-02 doc
	change mentioning undo's inability to handle relocated markers no
	longer applies.  See bug#16818.
	* text.texi (Undo): Expand documentation of (TEXT . POS) and
	(MARKER . ADJUSTMENT) undo elements.

2014-03-26  Glenn Morris  <rgm@gnu.org>

	* files.texi (File Locks): All systems support locking.

2014-03-22  Glenn Morris  <rgm@gnu.org>

	* commands.texi (Defining Commands):
	Mention that interactive-only also affects describe-function.

	* functions.texi (Declare Form): Add interactive-only.
	* commands.texi (Defining Commands) Mention declare.

	* commands.texi (Defining Commands): List interactive-only values.

2014-03-22  Eli Zaretskii  <eliz@gnu.org>

	* functions.texi (Core Advising Primitives): Fix cross-reference
	in last change.

2014-03-22  Stefan Monnier  <monnier@iro.umontreal.ca>

	* functions.texi (Advising Functions): Explain a bit more how
	arguments work.
	(Advice combinators): New node.
	(Core Advising Primitives): Use it.  Expand description of "depth".
	(Advising Named Functions): Document limitation of advices on macros.

2014-03-21  Martin Rudalics  <rudalics@gmx.at>

	* frames.texi (Size and Position): In `frame-resize-pixelwise'
	description drop remark about frame maximization.
	* windows.texi (Display Action Functions): Add description for
	`display-buffer-no-window' and explain use of `allow-no-window'
	alist entries.

2014-03-21  Glenn Morris  <rgm@gnu.org>

	* commands.texi (Defining Commands): Copyedit re `interactive-only'.

2014-03-20  Paul Eggert  <eggert@cs.ucla.edu>

	* internals.texi (C Integer Types): Prefer 'false' and 'true'
	to '0' and '1' for booleans.

2014-03-19  Paul Eggert  <eggert@cs.ucla.edu>

	* numbers.texi: Improve and clarify a bit, and fix some minor bugs.
	Remove now-obsolete hypothetical note about negative division,
	as the C standard has changed.

	Fix porting inconsistency about rounding to even.
	* numbers.texi (Numeric Conversions, Rounding Operations):
	Document that 'round' and 'fround' round to even.

2014-03-18  Juanma Barranquero  <lekktu@gmail.com>

	* customize.texi (Variable Definitions): Recommend avoiding
	destructive modification of the value argument of :set (bug#16755).

2014-03-18  Stefan Monnier  <monnier@iro.umontreal.ca>

	* modes.texi (Auto-Indentation): Mention electric-indent variables.

2014-03-18  Juanma Barranquero  <lekktu@gmail.com>

	* functions.texi (Advising Named Functions): Fix reference.

2014-03-18  Paul Eggert  <eggert@cs.ucla.edu>

	Improve documentation for integer and floating-point basics.
	* numbers.texi (Numbers, Integer Basics, Float Basics):
	Document the basics a bit more precisely.  Say more clearly
	that Emacs floating-point numbers are IEEE doubles on all
	current platforms.  Give more details about frexp.
	Say more clearly that '1.' is an integer.
	(Predicates on Numbers): Fix wholenump typo.
	* objects.texi (Integer Type): Adjust to match numbers.texi.

2014-03-18  Stefan Monnier  <monnier@iro.umontreal.ca>

	* functions.texi (Advising Functions): Try and improve the text.
	Add example use of advice-add (bug#16959).
	(Core Advising Primitives): Rename.  Explain handling of interactive
	specs, including advice-eval-interactive-spec.
	(Advising Named Functions): Try and better explain the difference with
	add-function.
	(Porting old advices): New node.

2014-03-18  Paul Eggert  <eggert@cs.ucla.edu>

	Style fixes for floating-point doc.
	* commands.texi, customize.texi, display.texi, elisp.texi, files.texi:
	* frames.texi, hash.texi, internals.texi, keymaps.texi, lists.texi:
	* minibuf.texi, nonascii.texi, numbers.texi, objects.texi, os.texi:
	* processes.texi, streams.texi, strings.texi, text.texi:
	* variables.texi, windows.texi:
	Hyphenate "floating-point" iff it precedes a noun.
	Reword to avoid nouns and hyphenation when that's easy.
	Prefer "integer" to "integer number" and "is floating point"
	to "is a floating point number".
	Prefer "@minus{}" to "-" when it's a minus.

2014-03-16  Martin Rudalics  <rudalics@gmx.at>

	* display.texi (Temporary Displays): Rewrite descriptions of
	`with-output-to-temp-buffer' and `with-temp-buffer-window'.
	* help.texi (Help Functions): Rewrite description of `with-help-window'.

2014-03-15  Dmitry Gutov  <dgutov@yandex.ru>

	* display.texi (Blinking): Update WRT to the new
	`blink-matchin-paren' behavior.

2014-03-14  Martin Rudalics  <rudalics@gmx.at>

	* display.texi (Temporary Displays): Say that
	`with-temp-buffer-window' makes its buffer current.
	* frames.texi (Size and Position): Describe new option
	`frame-resize-pixelwise'.  Rewrite descriptions of
	`set-frame-size', `set-frame-height' and `set-frame-width'.

2014-03-09  Martin Rudalics  <rudalics@gmx.at>

	* elisp.texi (Top): Rename section "Width" to "Size of Displayed Text".
	* text.texi (Primitive Indent):
	* strings.texi (String Basics):
	* sequences.texi (Sequence Functions): Update references accordingly.
	* display.texi (Size of Displayed Text): Rename section from
	"Width".  Add description for `window-text-pixel-size'.
	(Window Dividers): Reword description of window dividers.
	* frames.texi (Layout Parameters): Improve description of window
	divider parameters.
	* windows.texi (Window Sizes): Add descriptions of
	`window-mode-line-height' and `window-header-line-height'.
	(Coordinates and Windows): Mention window dividers.

2014-03-07  Martin Rudalics  <rudalics@gmx.at>

	* buffers.texi (The Buffer List): Rename node to Buffer List.
	Describe `buffer-list-update-hook'.
	* elisp.texi (Top): "The Buffer List" renamed to "Buffer List".
	Add node for Window Dividers.
	* hooks.texi (Standard Hooks): Add reference to
	`buffer-list-update-hook'.
	* windows.texi (Window Sizes): Describe `window-min-size'.
	(Splitting Windows): Update description of `split-window'.
	(Selecting Windows): Update description of `select-window'.

2014-03-06  Martin Rudalics  <rudalics@gmx.at>

	* frames.texi (Size and Position): Rewrite entries for
	`fit-frame-to-buffer' and `fit-frame-to-buffer-margins'.
	Add description for `fit-frame-to-buffer-sizes'.
	* windows.texi (Resizing Windows): Add descriptions for
	pixelwise resizing.  Add entries for `window-resize-pixelwise'
	and `fit-window-to-buffer-horizontally'.
	Rewrite `fit-window-to-buffer' entry.

2014-03-06  Xue Fuqiao  <xfq@gnu.org>

	* internals.texi (Window Internals): Remove field `region_showing'.

2014-03-06  Glenn Morris  <rgm@gnu.org>

	* searching.texi (Replacing Match):
	Remove incorrect, uninteresting return value.  (Bug#16942)

2014-03-05  Martin Rudalics  <rudalics@gmx.at>

	* display.texi (Window Dividers): New section.
	* frames.texi (Layout Parameters): Add right-divider-width and
	bottom-divider-width.
	* windows.texi (Window Sizes): Redraw schematic and rewrite its
	description.  Rewrite descriptions of `window-total-height',
	`window-total-width', `window-total-size', `window-body-height',
	`window-body-width' and `window-size-fixed'.  Add descriptions
	for `window-pixel-height', `window-pixel-width',
	`window-min-height' and `window-min-width'.  Remove description
	of `window-size-fixed-p' moving part of it to that of
	`window-size-fixed'.
	(Resizing Windows): Mention dividers when talking about minimum sizes.

2014-03-05  Glenn Morris  <rgm@gnu.org>

	* modes.texi (SMIE Customization): New section.
	* elisp.texi (Top): Update detailed menu.

2014-03-04  Martin Rudalics  <rudalics@gmx.at>

	* windows.texi (Windows and Frames): Add some missing &optional
	designators.  Adjust description of window-in-direction.

2014-03-02  Barry O'Reilly  <gundaetiapo@gmail.com>

	* markers.texi (Moving Marker Positions): Clarify guidance about
	when to move markers and when to create a new one, as discussed at
	http://debbugs.gnu.org/cgi/bugreport.cgi?bug=16818#17

2014-03-02  Glenn Morris  <rgm@gnu.org>

	* text.texi (Decompression): New node.
	* elisp.texi (Top): Update detailed menu.

2014-03-01  Glenn Morris  <rgm@gnu.org>

	* display.texi (Forcing Redisplay): Mention pre-redisplay-function.

2014-02-28  Xue Fuqiao  <xfq@gnu.org>

	* functions.texi (Advising Functions, Advising Named Functions):
	Tweak markup.

	* display.texi (Defining Faces): Doc fix for `face-spec-set'.

	* elisp.texi (Top):
	* commands.texi (Generic Commands, Defining Commands):
	Document `define-alternatives'.

2014-02-27  Xue Fuqiao  <xfq@gnu.org>

	* windows.texi (Window Sizes): Document `window-size'.
	(Display Action Functions): Document `display-buffer-at-bottom'.
	(Window Configurations): Minor fixes.

	* modes.texi (Header Lines): Document `window-header-line-height'.

	* display.texi (Scroll Bars): Document `window-scroll-bar-width'.

	* windows.texi (Window Sizes, Resizing Windows): Document some
	pixelwise window operations.

	* text.texi (Margins): Fix the description of RET and `C-j'.

	* frames.texi (Multiple Terminals): Document
	`display-monitor-attributes-list' and `display-monitor-attributes'.
	(Display Feature Testing): Add some notes about multi-monitor.

2014-02-27  Glenn Morris  <rgm@gnu.org>

	* minibuf.texi (Programmed Completion):
	Mention completion-table-with-cache.

2014-02-25  Glenn Morris  <rgm@gnu.org>

	* display.texi (Window Systems):
	Replace term-setup-hook with emacs-startup-hook.
	* hooks.texi (Standard Hooks):
	Replace term-setup-hook with tty-setup-hook.
	* os.texi (Startup Summary, Init File, Terminal-Specific):
	Replace term-setup-hook with tty-setup-hook, and update.

2014-02-22  Stefan Monnier  <monnier@iro.umontreal.ca>

	* functions.texi (Declare Form): Document gv-expander, gv-setter,
	and compiler-macro (bug#16829, bug#15093).

2014-02-21  Juanma Barranquero  <lekktu@gmail.com>

	* windows.texi (Window Configurations): Doc fix.
	(Windows and Frames): Fix typo.

2014-02-21  Glenn Morris  <rgm@gnu.org>

	* internals.texi (Process Internals):
	* processes.texi (Subprocess Creation, Deleting Processes)
	(Output from Processes, Process Buffers, Filter Functions)
	(Accepting Output, Sentinels, Network, Network Servers):
	Filters and sentinels can no longer be nil.
	* elisp.texi (Top): Menu update.

2014-02-20  Glenn Morris  <rgm@gnu.org>

	* functions.texi (Defining Functions): Mention defalias-fset-function.

2014-02-17  Stefan Monnier  <monnier@iro.umontreal.ca>

	* minibuf.texi (Completion Commands): Don't document obsolete
	`common-substring' arg of display-completion-list.

2014-02-17  Glenn Morris  <rgm@gnu.org>

	* minibuf.texi (Text from Minibuffer): Update read-regexp details.
	Mention read-regexp-defaults-function.

2014-02-13  Glenn Morris  <rgm@gnu.org>

	* debugging.texi (Debugger Commands): Tiny edits.

2014-02-12  Glenn Morris  <rgm@gnu.org>

	* package.texi (Simple Packages): Describe URL and Keywords headers.

2014-02-10  Lars Ingebrigtsen  <larsi@gnus.org>

	* text.texi (User-Level Deletion):
	Document `delete-trailing-whitespace' (bug#15309).

2014-02-09  Lars Ingebrigtsen  <larsi@gnus.org>

	* text.texi (Changing Properties): Clarify `propertize' (bug#9825).

	* display.texi (Blinking): Clarify doc string in example (bug#10658).

	* commands.texi (Accessing Mouse): Mention that these function
	also work on keyboard events (bug#14228).
	(Quitting): Refer to the right node for `set-input-mode' (bug#11458).

2014-02-08  Lars Ingebrigtsen  <larsi@gnus.org>

	* display.texi (Face Attributes): Add an index (bug#14924).

	* keymaps.texi (Menu Bar): Minor clarification (bug#15657).

2014-02-06  Glenn Morris  <rgm@gnu.org>

	* display.texi (Truncation):
	* positions.texi (Screen Lines): Do not mention cache-long-scans.

2014-01-31  Juri Linkov  <juri@jurta.org>

	* searching.texi (String Search): Incremental word search fixes.

2014-01-28  Glenn Morris  <rgm@gnu.org>

	* text.texi (Indent Tabs): Update related to tab-stops.

2014-01-24  Glenn Morris  <rgm@gnu.org>

	* control.texi (Handling Errors): Update with-demoted-errors.

	* files.texi (File Locks): Every platform supports locking now.

2014-01-22  Glenn Morris  <rgm@gnu.org>

	* display.texi (ImageMagick Images): Expand on image-format-suffixes.

2014-01-20  Glenn Morris  <rgm@gnu.org>

	* hash.texi (Other Hash): Do not mention subr-x.el functions;
	reverts 2013-12-22 change.

2014-01-10  Stefan Monnier  <monnier@iro.umontreal.ca>

	* functions.texi (Advising Functions): New section.
	* modes.texi (Running Hooks): Don't document with-wrapper-hook and
	run-hook-wrapped any more.
	(Hooks): Link to the new Advising Functions node.
	* elisp.texi (Top): Don't include advice.texi.
	* advice.texi: Remove.
	* makefile.w32-in (srcs):
	* Makefile.in (srcs): Adjust accordingly.

2014-01-09  Rüdiger Sonderfeld  <ruediger@c-plusplus.de>

	* text.texi (Parsing HTML/XML): Document `shr-insert-document'.

	* strings.texi (Text Comparison): Document `string-suffix-p'.

2014-01-07  Glenn Morris  <rgm@gnu.org>

	* files.texi (File Attributes): Fix superscipt typo.

2014-01-07  Chong Yidong  <cyd@gnu.org>

	* files.texi (Changing Files): Document copy-file changes.

2014-01-07  Glenn Morris  <rgm@gnu.org>

	* display.texi (Logging Messages): Copyedits re messages-buffer.

2014-01-06  Paul Eggert  <eggert@cs.ucla.edu>

	Specify .texi encoding (Bug#16292).
	* back.texi, book-spine.texi, lay-flat.texi:
	Add @documentencoding.

2014-01-05  Chong Yidong  <cyd@gnu.org>

	* backups.texi (Making Backups): Document backup-buffer change.

	* files.texi (Visiting Files): Copyedits.
	(Testing Accessibility): Mention ACLs.  Move file-modes here from
	File Attributes.
	(Truenames): Move file-equal-p here from Kinds of Files.
	(File Attributes): Move file-newer-than-file-p here from Testing
	Accessibility.
	(Extended Attributes): New node.  Add file-extended-attributes.
	(Changing Files): Document set-file-extended-attributes.

	* commands.texi (Defining Commands): Document the interactive-form
	property more carefully.  Document interactive-only.

	* compile.texi (Compiler Errors): Copyedits.  Note that the
	details for byte-compile-warnings are in its docstring.

	* minibuf.texi (Minibuffer Contents): Remove obsolete function
	minibuffer-completion-contents.

	* variables.texi (Defining Variables): Note that defvar acts
	always on the dynamic value.

	* customize.texi (Variable Definitions): Likewise.

2014-01-05  Paul Eggert  <eggert@cs.ucla.edu>

	Document vconcat and the empty vector (Bug#16246).
	* sequences.texi (Vector Functions):
	Document behavior better when the result is empty.

	Document behavior of (string-to-number "+@") (Bug#16293).
	* strings.texi (String Conversion): Document behavior of
	string-to-number on invalid strings that begin with "+", too.

2014-01-03  Chong Yidong  <cyd@gnu.org>

	* help.texi (Documentation, Accessing Documentation): Copyedits.
	(Documentation Basics): Rewrite, avoiding a repeat discussion of
	docstring conventions.

	* tips.texi (Documentation Tips): Move discussion of
	emacs-lisp-docstring-fill-column here from Documentation Basics.

	* compile.texi (Docs and Compilation): Copyedits.

2014-01-02  Glenn Morris  <rgm@gnu.org>

	* numbers.texi (Numeric Conversions): Fix a typo.

2013-12-29  Paul Eggert  <eggert@cs.ucla.edu>

	Plain copy-file no longer chmods an existing destination (Bug#16133).
	* files.texi (Changing Files): Document this.

2013-12-28  Chong Yidong  <cyd@gnu.org>

	* modes.texi (Auto Major Mode): Document interpreter-mode-alist change.

	* buffers.texi (Modification Time): Document visited-file-modtime
	change.

2013-12-28  Glenn Morris  <rgm@gnu.org>

	* control.texi (Pattern matching case statement): Brevity.

2013-12-27  Chong Yidong  <cyd@gnu.org>

	* functions.texi (Function Cells):
	* eval.texi (Function Indirection): Update for the fact that
	symbol-function no longer signals an error.

	* commands.texi (Reading One Event): Mention keyboard coding.

	* keymaps.texi (Translation Keymaps, Translation Keymaps):
	* nonascii.texi (Terminal I/O Encoding): Copyedits.

2013-12-26  Chong Yidong  <cyd@gnu.org>

	* advice.texi (Advising Functions, Defining Advice): Special forms
	can no longer be advised.

2013-12-25  Chong Yidong  <cyd@gnu.org>

	* keymaps.texi (Active Keymaps): Re-organize the text.
	(Searching Keymaps): Rewrite the pseudo-code for 24.4 changes.
	(Controlling Active Maps): Note that set-transient-map uses
	overriding-terminal-local-map.

	* tips.texi (Coding Conventions): Tweak the coding system tip;
	Emacs now uses utf-8 by default for Emacs Lisp source files.

	* display.texi (Font Selection): Tweak example.

	* commands.texi (Event Input Misc): Document new arg to input-pending-p.

	* nonascii.texi (Specifying Coding Systems): Don't refer to
	emacs-mule-dos.
	(Lisp and Coding Systems): Describe emacs-mule return value in
	modern terms.

2013-12-25  Tassilo Horn  <tsdh@gnu.org>

	* control.texi (Pattern matching case statement): Rephrase lexical
	binding requirement: the example needs it, not `pcase' itself.

2013-12-25  Chong Yidong  <cyd@gnu.org>

	* eval.texi (Eval): Document the LEXICAL arg to eval.

	* variables.texi (Variables, Void Variables): Use "scoping rule"
	terminology consistently.
	(Variable Scoping): Add index entries, and use "dynamic scope"
	terminology in place of "indefinite scope" to reduce confusion.
	(Lexical Binding): Document lexical environment format.
	(Using Lexical Binding): Add index entries for error messages.

2013-12-24  Tassilo Horn  <tsdh@gnu.org>

	* control.texi (Pattern matching case statement): Fix missing
	argument in simple expression language sample (Bug#16238).
	Add some sample programs written in that language.  Mention that
	`pcase' requires lexical binding.

2013-12-23  Xue Fuqiao  <xfq.free@gmail.com>

	* eval.texi (Special Forms): Document `special-form-p'.

	* macros.texi (Simple Macro): Document `macrop'.

	* files.texi (Changing Files): Fix an argument of `copy-file'.

	* strings.texi (Creating Strings): Document TRIM in `split-string'.

2013-12-23  Chong Yidong  <cyd@gnu.org>

	* keymaps.texi (Controlling Active Maps):
	Rename set-temporary-overlay-map to set-transient map.  Doc fixes.
	(Searching Keymaps): The transient keymap takes precedence.

2013-12-23  Glenn Morris  <rgm@gnu.org>

	* loading.texi (How Programs Do Loading, Load Suffixes):
	Mention `load-prefer-newer'.

2013-12-22  Xue Fuqiao  <xfq.free@gmail.com>

	* hash.texi (Other Hash): Document `hash-table-keys'
	and `hash-table-values'.

2013-12-22  Eli Zaretskii  <eliz@gnu.org>

	* nonascii.texi (Character Properties): NAME or OLD-NAME
	properties can be nil (there's no empty string).
	(Character Properties): Update the reference to the UCD.

2013-12-22  Xue Fuqiao  <xfq.free@gmail.com>

	* sequences.texi (Bool-Vectors): Document new bool-vector set
	operation functions.

	* text.texi (Examining Properties): Document `get-pos-property'.

	* variables.texi (Directory Local Variables):
	Document `enable-dir-local-variables'.

	* debugging.texi (Debugger Commands):
	Document `debugger-toggle-locals'.

2013-12-21  Chong Yidong  <cyd@gnu.org>

	* text.texi (Region Indent): Note the new interactive behavior of
	indent-rigidly.

2013-12-20  Tassilo Horn  <tsdh@gnu.org>

	* numbers.texi (numbers): Document that =, <, <=, >, >= now accept
	one or many arguments.

	* display.texi: Document `messages-buffer'.

	* os.texi: Document `initial-buffer-choice' changes.

2013-12-20  Chong Yidong  <cyd@gnu.org>

	* text.texi (Changing Properties): Improve documentation for
	add-face-text-property.
	(Special Properties): Mention add-face-text-property.

2013-12-18  Chong Yidong  <cyd@gnu.org>

	* customize.texi (Custom Themes): Document custom-known-themes
	(Bug#15717).

	* modes.texi (Defining Minor Modes): Fix typo (Bug#14874).
	(Keymaps and Minor Modes): Fix binding convention (Bug#11522).

2013-12-13  Glenn Morris  <rgm@gnu.org>

	* internals.texi (Building Emacs):
	* loading.texi (Library Search): Mention that site-load,
	site-init cannot change load-path.

2013-12-12  Glenn Morris  <rgm@gnu.org>

	* elisp.texi: Tweak dircategory.

2013-12-12  Eli Zaretskii  <eliz@gnu.org>

	* nonascii.texi (Encoding and I/O): Document file-name encoding
	peculiarities on MS-Windows.

2013-12-12  Glenn Morris  <rgm@gnu.org>

	* elisp.texi: Sync direntry with info/dir version.

2013-12-08  Juanma Barranquero  <lekktu@gmail.com>

	* display.texi (Progress, Face Remapping):
	* processes.texi (Serial Ports):
	* windows.texi (Recombining Windows): Fix typos.  (Bug#16089)

2013-12-04  Juri Linkov  <juri@jurta.org>

	* searching.texi (Search and Replace): Fix `unread-command-events'
	and add ref.

2013-12-03  Juri Linkov  <juri@jurta.org>

	* windows.texi (Choosing Window): Rename `no-display-ok' to
	`allow-no-window'.  (Bug#13594)

2013-11-30  Glenn Morris  <rgm@gnu.org>

	* Makefile.in (distclean): Remove Makefile.

2013-11-29  Andreas Politz  <politza@fh-trier.de>

	* modes.texi (Imenu): Make it clear that sub-alist is the cdr
	(Bug#14029).

2013-11-27  Glenn Morris  <rgm@gnu.org>

	* loading.texi (Library Search):
	* os.texi (Startup Summary): No more leim directory.

2013-11-26  Glenn Morris  <rgm@gnu.org>

	* os.texi (Startup Summary): Update for leim-list being preloaded.

2013-11-23  Brian Jenkins  <brian@brianjenkins.org>  (tiny change)

	* frames.texi (Input Focus):
	* hooks.texi (Standard Hooks): Mention focus-in-hook, focus-out-hook.

2013-11-23  Glenn Morris  <rgm@gnu.org>

	* loading.texi (Library Search):
	Empty elements in EMACSLOADPATH now mean the default load-path.

2013-11-22  Glenn Morris  <rgm@gnu.org>

	* loading.texi (Library Search): Minor clarification.

2013-11-20  Leo Liu  <sdl.web@gmail.com>

	* windows.texi (Choosing Window): Mention `no-display-ok'.  (Bug#13594)

2013-11-19  Xue Fuqiao  <xfq.free@gmail.com>

	* os.texi (File Notifications): Add an index.

	* loading.texi (Loading): Add an cross-reference.

2013-11-18  Xue Fuqiao  <xfq.free@gmail.com>

	* os.texi (Session Management, Desktop Notifications): Add some
	indexes and a cross-reference.

2013-11-17  Xue Fuqiao  <xfq.free@gmail.com>

	* os.texi (Time Parsing, Processor Run Time, Input Modes)
	(Terminal Output): Minor fixes.

2013-11-14  Glenn Morris  <rgm@gnu.org>

	* loading.texi (Library Search): Update section.

2013-11-11  Xue Fuqiao  <xfq.free@gmail.com>

	* os.texi (User Identification, Time of Day, Time Conversion):
	Minor fixes.

2013-11-10  Jan Djärv  <jan.h.d@swipnet.se>

	* keymaps.texi (Tool Bar): Mention that Gtk+/NS ignores item 1 to 3.

2013-11-09  Xue Fuqiao  <xfq.free@gmail.com>

	* os.texi (Startup Summary): Add an index about startup screen.
	Typo fix.
	(Command-Line Arguments): Add cross-reference for `dump-emacs'.

2013-11-08  Eli Zaretskii  <eliz@gnu.org>

	* display.texi (Truncation): Document that cache-long-scans is now
	non-nil by default.  (Bug#15797)

2013-11-05  Eli Zaretskii  <eliz@gnu.org>

	* lists.texi (Rearrangement): Fix indexing.

	* display.texi (Bidirectional Display): Fix indexing.

2013-11-05  Xue Fuqiao  <xfq.free@gmail.com>

	* lists.texi (Rearrangement): Improve indexing.

	* display.texi (Glyphs): Add an index for glyph code.
	(Bidirectional Display): Improve indexing.

2013-11-01  Jan Djärv  <jan.h.d@swipnet.se>

	* display.texi (Face Attributes): Document :distant-foreground.

2013-10-30  Xue Fuqiao  <xfq.free@gmail.com>

	* display.texi (Abstract Display): Improve indexing.

2013-10-29  Stefan Monnier  <monnier@iro.umontreal.ca>

	* display.texi (Selective Display): Discourage the use of explicit
	selective display.

2013-10-29  Xue Fuqiao  <xfq.free@gmail.com>

	* display.texi (Showing Images): Add an index for image-size.
	Use @code instead of @var for a normal variable.
	(Multi-Frame Images): Improve indexing.
	(Button Buffer Commands): Use @code instead of @var for a normal
	variable.
	(Abstract Display): Explain the meaning of Ewoc.

2013-10-27  Xue Fuqiao  <xfq.free@gmail.com>

	* display.texi (Image Descriptors): Improve indexing.

2013-10-26  Xue Fuqiao  <xfq.free@gmail.com>

	* display.texi (Fringe Indicators): Add indexes for fringe indicators.
	(Customizing Bitmaps): Add an index for customizing fringe bitmaps.

2013-10-25  Xue Fuqiao  <xfq.free@gmail.com>

	* display.texi (Fontsets): Minor wording fix.
	(Low-Level Font): Improve indexing.

	* nonascii.texi (Character Properties): Add an index for script symbols.

2013-10-24  Xue Fuqiao  <xfq.free@gmail.com>

	* display.texi (Face Remapping): Add indexes for face remapping.
	(Font Selection): Add indexes.
	(Low-Level Font): Add an index for font registry.

2013-10-23  Glenn Morris  <rgm@gnu.org>

	* eval.texi, files.texi, intro.texi, objects.texi, searching.texi:
	Nuke @refill.

	* Makefile.in (install-dvi, install-html, install-pdf)
	(install-ps, uninstall-dvi, uninstall-html, uninstall-ps)
	(uninstall-pdf): Quote entities that might contain whitespace.

2013-10-19  Xue Fuqiao  <xfq.free@gmail.com>

	* display.texi (Face Attributes): Add indexes for the ‘:box’
	face attribute.

2013-10-18  Xue Fuqiao  <xfq.free@gmail.com>

	* display.texi (Line Height): Add indexes for line height.

2013-10-17  Xue Fuqiao  <xfq.free@gmail.com>

	* display.texi (Width): Fix arguments of ‘truncate-string-to-width’.

2013-10-16  Xue Fuqiao  <xfq.free@gmail.com>

	* display.texi (Selective Display): Add an index for explicit
	selective display.

2013-10-15  Xue Fuqiao  <xfq.free@gmail.com>

	* display.texi (Warning Basics): Mention the ‘*Warnings*’ buffer.

2013-10-13  Glenn Morris  <rgm@gnu.org>

	* intro.texi (Acknowledgments): Use accented form of some names.

2013-10-09  Glenn Morris  <rgm@gnu.org>

	* control.texi (Conditionals): Copyedits.  (Bug#15558)

2013-10-08  Eli Zaretskii  <eliz@gnu.org>

	Support menus on text-mode terminals.
	* keymaps.texi (Defining Menus, Mouse Menus, Menu Bar):
	Modify wording to the effect that menus are supported on TTYs.

	* frames.texi (Pop-Up Menus, Dialog Boxes)
	(Display Feature Testing): Update for menu support on TTYs.

2013-10-07  Stefan Monnier  <monnier@iro.umontreal.ca>

	* tips.texi (Comment Tips): Discourage use of triple semi-colons for
	non-headings.

2013-10-05  Xue Fuqiao  <xfq.free@gmail.com>

	* syntax.texi (Categories): Add an index for category sets.

2013-10-03  Xue Fuqiao  <xfq.free@gmail.com>

	* syntax.texi (Syntax Flags, Syntax Table Functions): Add indexes.

2013-10-02  Xue Fuqiao  <xfq.free@gmail.com>

	* syntax.texi (Syntax Class Table): Add an index for syntax class table.

2013-09-29  Xue Fuqiao  <xfq.free@gmail.com>

	* searching.texi (Regexp Search): Refine.

2013-09-22  Xue Fuqiao  <xfq.free@gmail.com>

	* nonascii.texi (Default Coding Systems): Typo fix.

2013-09-21  Xue Fuqiao  <xfq.free@gmail.com>

	* nonascii.texi (Coding System Basics): Add information about
	carriage-return.

2013-09-14  Eli Zaretskii  <eliz@gnu.org>

	* display.texi (Display Margins): State the units of measuring
	margin width.  (Bug#15375)

2013-09-13  Eli Zaretskii  <eliz@gnu.org>

	* text.texi (Not Intervals): Minor wording fix.

2013-09-12  Xue Fuqiao  <xfq.free@gmail.com>

	* functions.texi (Obsolete Functions): Add an index for obsolete
	functions.

2013-09-11  Xue Fuqiao  <xfq.free@gmail.com>

	* nonascii.texi (Character Properties): Character properties fix
	for decimal-digit-value and digit-value.

2013-09-08  Stefan Monnier  <monnier@iro.umontreal.ca>

	* macros.texi (Defining Macros): Prefer "function" to "lambda
	expression" (bug#15296).

2013-08-28  Paul Eggert  <eggert@cs.ucla.edu>

	* Makefile.in (SHELL): Now @SHELL@, not /bin/sh,
	for portability to hosts where /bin/sh has problems.

2013-08-26  Stefan Monnier  <monnier@iro.umontreal.ca>

	* variables.texi (File Local Variables): Don't recommend quoting!  Ever!

2013-08-20  Eli Zaretskii  <eliz@gnu.org>

	* files.texi (Information about Files): Mention file names with
	trailing blanks on MS-Windows.  (Bug#15130)

2013-08-18  Xue Fuqiao  <xfq.free@gmail.com>

	* positions.texi (Positions): Improve indexing.

2013-08-18  Eli Zaretskii  <eliz@gnu.org>

	* markers.texi (The Region): Improve indexing.

2013-08-17  Xue Fuqiao  <xfq.free@gmail.com>

	* modes.texi (SMIE, SMIE Grammar, SMIE Indentation): Add some indexes.

	* text.texi (Maintaining Undo): Mention interactive call of
	buffer-disable-undo.
	(Filling): Add cross-reference for hard newlines.
	(Sorting): Fix indentation.
	(Columns): Comment out undefined behavior.
	(Case Changes): Fix an `args-out-of-range' error in the example.

2013-08-16  Xue Fuqiao  <xfq.free@gmail.com>

	* text.texi (Insertion): Refine.
	(Margins): Add an index.
	(Undo): Doc fix for `buffer-undo-list'.

	* positions.texi (Character Motion):
	* markers.texi (Moving Markers, Creating Markers):
	Comment out undefined behavior.

2013-08-15  Xue Fuqiao  <xfq.free@gmail.com>

	* markers.texi (The Region): Add/move indexes.

2013-08-13  Lars Magne Ingebrigtsen  <larsi@gnus.org>

	* display.texi (ImageMagick Images): Mention :content-type and
	`image-content-type-suffixes'.

2013-08-13  Xue Fuqiao  <xfq.free@gmail.com>

	* positions.texi (Word Motion): Remove redundant sentence.

2013-08-13  Glenn Morris  <rgm@gnu.org>

	* lists.texi (List Elements):
	Undocument behavior of nth and nthcdr with n < 0.  (Bug#15059)

2013-08-13  Xue Fuqiao  <xfq.free@gmail.com>

	* frames.texi (Display Feature Testing): Add indexes.

2013-08-12  Glenn Morris  <rgm@gnu.org>

	* Makefile.in (prefix, datarootdir, datadir, PACKAGE_TARNAME)
	(docdir, dvidir, htmldir, pdfdir, psdir, GZIP_PROG, INSTALL)
	(INSTALL_DATA): New, set by configure.
	(HTML_OPTS, DVI_TARGETS, HTML_TARGETS, PDF_TARGETS, PS_TARGETS):
	New variables.
	(.SUFFIXES): Add .ps and .dvi.
	(.dvi.ps): New suffix rule.
	(dvi, html, pdf, ps): Use *_TARGETS variables.
	(elisp.html): Use HTML_OPTS.
	(elisp.ps): Remove explicit rule.
	(.PHONY): install-dvi, install-html, install-pdf, install-ps,
	install-doc, uninstall-dvi, uninstall-html, uninstall-pdf,
	uninstall-ps, and uninstall-doc.
	(install-dvi, install-html, install-pdf, install-ps, install-doc)
	(uninstall-dvi, uninstall-html, uninstall-ps, uninstall-pdf)
	(uninstall-doc): New rules.
	(clean): Use DVI_TARGETS, HTML_TARGETS, PDF_TARGETS, PS_TARGETS.

2013-08-10  Xue Fuqiao  <xfq.free@gmail.com>

	* edebug.texi (Instrumenting Macro Calls): Use @defmac for macros.

2013-08-09  Xue Fuqiao  <xfq.free@gmail.com>

	* control.texi (Error Symbols): Minor fix for previous change.

2013-08-09  Stefan Monnier  <monnier@iro.umontreal.ca>

	* errors.texi (Standard Errors): Don't refer to `error-conditions'.

	* control.texi (Signaling Errors): Refer to define-error.
	(Error Symbols): Add `define-error'.

2013-08-06  Dmitry Antipov  <dmantipov@yandex.ru>

	* positions.texi (Motion by Screen Lines):
	* display.texi (Truncation): Rename `cache-long-line-scans'
	to `cache-long-scans'.

2013-08-05  Xue Fuqiao  <xfq.free@gmail.com>

	* windows.texi (Window Start and End): Add an index.

2013-08-02  Xue Fuqiao  <xfq.free@gmail.com>

	* display.texi (Face Functions): Add an index.

	* variables.texi (Variable Aliases): Add an index.

	* functions.texi (Defining Functions): Add an index.

	* nonascii.texi (Coding System Basics): Add an index.

2013-07-31  Xue Fuqiao  <xfq.free@gmail.com>

	* nonascii.texi (Non-ASCII Characters): Update menu.
	(Disabling Multibyte): Move here from doc/emacs/mule.texi.
	Fix cross-references.

	* elisp.texi (Top): Update menu.

2013-07-30  Xue Fuqiao  <xfq.free@gmail.com>

	* windows.texi (Window History): Mention the default value of
	switch-to-visible-buffer.  Add cross-references.

2013-07-24  Michael Albinus  <michael.albinus@gmx.de>

	* errors.texi (Standard Errors): Fix typo.

	* files.texi (Magic File Names):
	* os.texi (File Notifications): Remove file-notify-supported-p.

2013-07-24  Paul Eggert  <eggert@cs.ucla.edu>

	* eval.texi (Special Forms): Mention 'lambda'.  Also, say that
	non-well-formed expressions result in unspecified behavior, though
	Emacs will not crash.

2013-07-22  Michael Albinus  <michael.albinus@gmx.de>

	* files.texi (Magic File Names): Add file-notify-add-watch,
	file-notify-rm-watch and file-notify-supported-p.
	Move file-remote-p down.

	* errors.texi (Standard Errors): Add file-notify-error.

	* os.texi (Desktop Notifications): Rename from Notifications.
	(File Notifications): New node.

	* elisp.texi (Top): Update menu for these changes.

2013-07-19  Xue Fuqiao  <xfq.free@gmail.com>

	* windows.texi (Display Action Functions): Mention next-window.

2013-07-16  Xue Fuqiao  <xfq.free@gmail.com>

	* windows.texi (Selecting Windows): Fix the introduction of
	`set-frame-selected-window''s arguments.

2013-07-10  Paul Eggert  <eggert@cs.ucla.edu>

	Timestamp fixes for undo (Bug#14824).
	* text.texi (Undo): Document (t . 0) and (t . -1) in buffer-undo-list.

2013-07-06  Eli Zaretskii  <eliz@gnu.org>

	* nonascii.texi (Text Representations): Document that
	multibyte-string-p returns nil for non-string objects.

2013-07-06  Glenn Morris  <rgm@gnu.org>

	* elisp.texi (Top): Move WWW_GNU_ORG section outside @copying.

2013-07-03  Glenn Morris  <rgm@gnu.org>

	* debugging.texi (Debugging):
	* files.texi (File Attributes, Changing Files): Fix cross-references.

	* package.texi (Package Archives): Fix @url call.

	* syntax.texi (Syntax Table Functions): Mention describe-syntax.

2013-06-29  Eli Zaretskii  <eliz@gnu.org>

	* display.texi (Bidirectional Display): Document move-point-visually.

2013-06-29  Xue Fuqiao  <xfq.free@gmail.com>

	* buffers.texi (Buffer File Name): Fix typo.

2013-06-26  Christopher Schmidt  <christopher@ch.ristopher.com>

	* tips.texi (Coding Conventions): Improve wording.

2013-06-24  Glenn Morris  <rgm@gnu.org>

	* loading.texi (Autoload): Fix typo.

	* variables.texi (Lexical Binding): Fix typo.

	* functions.texi (Anonymous Functions): Put back ' removed 2012-10-23.

2013-06-23  Lars Magne Ingebrigtsen  <larsi@gnus.org>

	* display.texi (ImageMagick Images): Mention :max-width and
	:max-height.

2013-06-20  Paul Eggert  <eggert@cs.ucla.edu>

	* numbers.texi (Math Functions): Remove obsolete function log10.

2013-06-19  Stefan Monnier  <monnier@iro.umontreal.ca>

	* modes.texi (Mode Line Data, Properties in Mode): Advertise `keymap'
	rather than `local-map'.

	* keymaps.texi (Active Keymaps): Fix documentation of
	set-temporary-overlay-map and overriding-terminal-local-map.

2013-06-19  Glenn Morris  <rgm@gnu.org>

	* Makefile.in (dist): Edit more configure variables.
	Try to check that we do not miss any in future.

2013-06-17  Juanma Barranquero  <lekktu@gmail.com>

	* text.texi (Undo, Changing Properties): Fix typos.

2013-06-17  Lars Magne Ingebrigtsen  <larsi@gnus.org>

	* text.texi (Changing Properties): Document `add-face-text-property'.

2013-06-17  Kenichi Handa  <handa@gnu.org>

	* display.texi (Face Attributes): Refer to "Low-Level font" (not
	"Font Selection") in the explanation of :font attribute (bug#14629).

2013-06-13  Stefan Monnier  <monnier@iro.umontreal.ca>

	* loading.texi (Hooks for Loading): Don't document after-load-alist.
	Document with-eval-after-load instead of eval-after-load.

2013-06-11  Xue Fuqiao  <xfq.free@gmail.com>

	* files.texi (File Name Expansion): Make the example more
	intuitive.

2013-06-10  Paul Eggert  <eggert@cs.ucla.edu>

	Documentation fix for 'ls' and hard links.
	* compile.texi (Compilation Functions):
	* files.texi (File Attributes, Changing Files):
	Use current format for GNU 'ls' output.
	(File Attributes): Fix problem introduced in previous change:
	the link count is the number of hard links, not the number
	of hard links + 1.

2013-06-10  Xue Fuqiao  <xfq.free@gmail.com>

	* files.texi (File Attributes): Fix typo.

2013-05-29  Stefan Monnier  <monnier@iro.umontreal.ca>

	* functions.texi (Lambda Expressions): Lambda expressions don't
	evaluate to themselves in general (bug#11782).

2013-05-15  Stefan Monnier  <monnier@iro.umontreal.ca>

	* loading.texi (Autoload):
	* help.texi (Documentation Basics, Accessing Documentation)
	(Accessing Documentation, Accessing Documentation): DOC-* is now DOC.

2013-04-23  Glenn Morris  <rgm@gnu.org>

	* internals.texi (Writing Emacs Primitives): Remove obvious example.
	Tweak other to avoid overly long line.

2013-04-21  Xue Fuqiao  <xfq.free@gmail.com>

	* internals.texi (Writing Emacs Primitives): Remove unnecessary
	references to the sources.  (Bug#13800)

	* searching.texi (Regexp Backslash): Doc fix for backslash
	constructs in regular expressions.

2013-04-15  Christopher Schmidt  <christopher@ch.ristopher.com>

	* tips.texi (Coding Conventions): Mention separation of package
	descriptor and name of internal symbols by two hyphens.

2013-04-13  Stephen Berman  <stephen.berman@gmx.net>

	* windows.texi (Splitting Windows): Change category of
	split-window from a command to a function.

2013-04-06  Chong Yidong  <cyd@gnu.org>

	* display.texi (Faces): Minor clarifications.
	(Defining Faces): Clarify default vs custom face specs.
	Document face-spec-set.

	* display.texi (Overlay Properties):
	* text.texi (Special Properties): Use the "anonymous face"
	terminology.  Describe foreground-color and background-color forms
	as compatibility-only.

2013-03-24  Eli Zaretskii  <eliz@gnu.org>

	* compile.texi (Byte-Code Objects): Add index entry.
	(Disassembly): Add cross-references.

2013-03-23  Eli Zaretskii  <eliz@gnu.org>

	* frames.texi (Size Parameters): More accurate description of the
	difference between 'fullboth' and 'maximized'.  (Bug#13935)

2013-03-17  Christopher Schmidt  <christopher@ch.ristopher.com>

	* symbols.texi (Standard Properties): Document pure.  (Bug#13823)

2013-03-16  Glenn Morris  <rgm@gnu.org>

	* elisp.texi: Add some stuff specific to www.gnu.org.

2013-03-11  Teodor Zlatanov  <tzz@lifelogs.com>

	* control.texi (Pattern matching case statement): Fix typo.

2013-03-04  Paul Eggert  <eggert@cs.ucla.edu>

	* elisp.texi, intro.texi: Switch from Latin-1 to UTF-8.

2013-03-03  Glenn Morris  <rgm@gnu.org>

	* objects.texi (Symbol Type): Fix typo.

2013-02-28  Bastien Guerry  <bzg@gnu.org>

	* variables.texi (File Local Variables): Fix reference.

2013-02-24  Eli Zaretskii  <eliz@gnu.org>

	* files.texi (Magic File Names): Improve wording and indexing.

2013-02-21  Glenn Morris  <rgm@gnu.org>

	* display.texi (Multi-Frame Images): Minor rephrasing.

2013-02-20  Glenn Morris  <rgm@gnu.org>

	* display.texi (GIF Images, TIFF Images): Delete these nodes.
	(ImageMagick Images): For :index, use an xref rather than duplicating.
	(Other Image Types): Add GIF, adjust formatting.
	(Multi-Frame Images): Rename from Animated Images.  Expand section.
	* elisp.texi (Top): Update menu for these changes.

2013-02-19  Glenn Morris  <rgm@gnu.org>

	* text.texi (Change Hooks): Fix typo.

2013-02-15  Glenn Morris  <rgm@gnu.org>

	* modes.texi (Basic Major Modes): 'z' no longer bound in special-mode.

2013-02-13  Glenn Morris  <rgm@gnu.org>

	* objects.texi (Char-Table Type): Add footnote about #^^.

	* modes.texi (Minor Mode Conventions): Fix typo.

	* keymaps.texi (Scanning Keymaps): Remove obsolete sentence about
	meta characters; this changed in 22.1.  (Bug#13684)

	* objects.texi (Char-Table Type): Add cindex.

	* keymaps.texi (Key Binding Commands): Trivial rephrasing.

2013-02-10  Glenn Morris  <rgm@gnu.org>

	* keymaps.texi (Creating Keymaps): Update make-keymap result.

2013-02-09  Eli Zaretskii  <eliz@gnu.org>

	* modes.texi (%-Constructs): Remove the description of %t.

	* nonascii.texi (MS-DOS File Types): Delete node.

2013-02-08  Glenn Morris  <rgm@gnu.org>

	* keymaps.texi (Active Keymaps, Searching Keymaps):
	Remove confusing mention of "symbolic prefix".  (Bug#13643)

2013-01-19  Glenn Morris  <rgm@gnu.org>

	* macros.texi (Indenting Macros): Fix order of an indent
	symbol's arguments.  (Bug#13450)

2013-01-19  Paul Eggert  <eggert@cs.ucla.edu>

	Allow floating-point file offsets.
	* files.texi (Reading from Files, Writing to Files):
	Say that file offsets can be numbers, not just integers.

2013-01-09  Glenn Morris  <rgm@gnu.org>

	* commands.texi (Interactive Codes):
	Whitespace does not terminate interactive "S".  (Bug#13393)

2013-01-06  Chong Yidong  <cyd@gnu.org>

	* windows.texi (Vertical Scrolling): Fix typos (Bug#13267).

2013-01-05  Glenn Morris  <rgm@gnu.org>

	* display.texi (Overlay Properties): Mention field.  (Bug#13364)

2013-01-05  Eli Zaretskii  <eliz@gnu.org>

	* hooks.texi (Standard Hooks): Use @item, not @itemx, as the first
	directive in a group of items.

2013-01-05  Chong Yidong  <cyd@gnu.org>

	* keymaps.texi (Key Sequences): Remove obsolete sentence
	(Bug#13356).

2013-01-04  Ari Roponen  <ari.roponen@gmail.com>  (tiny change)

	* hash.texi (Defining Hash): Fix typo.  (Bug#13345)

2013-01-04  Stefan Monnier  <monnier@iro.umontreal.ca>

	* files.texi (File Attributes): Undocument return format of file-acl.

2013-01-03  Glenn Morris  <rgm@gnu.org>

	* processes.texi (System Processes):
	* syntax.texi (Syntax Table Functions): Tweak some line breaks.

	* searching.texi (Replacing Match): Fix xref.

	* elisp.texi (DATE): Bump to Jan 2013.

2013-01-02  Glenn Morris  <rgm@gnu.org>

	* customize.texi (Common Keywords, Type Keywords):
	Replace "active field" with "button".  (Bug#13310)

	* customize.texi (Common Keywords): Add xref.  (Bug#13311)
	* tips.texi (Library Headers): Add cindex.

2012-12-30  Wolfgang Jenkner  <wjenkner@inode.at>

	* functions.texi (Declare Form):
	* intro.texi (A Sample Function Description):
	* syntax.texi (Syntax Table Internals, Syntax Table Functions):
	* variables.texi (Using Lexical Binding): Don't use @var or CAPS
	in @def.. commands.  (Bug#13292)

2012-12-29  Eli Zaretskii  <eliz@gnu.org>

	* files.texi (Changing Files): Document the return values of
	set-file-selinux-context and set-file-acl.

2012-12-27  Glenn Morris  <rgm@gnu.org>

	* files.texi (File Names): Mention Cygwin conversion functions.

2012-12-22  Martin Rudalics  <rudalics@gmx.at>

	* windows.texi (Selecting Windows): Reword description of
	select-window (Bug#13248).

2012-12-22  Eli Zaretskii  <eliz@gnu.org>

	* files.texi (File Attributes, Changing Files): Remove the details
	about the text returned by file-acl.  Instead, just document that
	it is an opaque string meant to be used by set-file-acl.

2012-12-21  Chong Yidong  <cyd@gnu.org>

	* modes.texi (Auto Major Mode): Fix typo (Bug#13230).

	* customize.texi (Simple Types): Document key-sequence type
	(Bug#13048).

	* strings.texi (Text Comparison): Doc fix for compare-strings.

2012-12-19  Michael Albinus  <michael.albinus@gmx.de>

	* files.texi (Magic File Names): Add `file-acl',
	`file-selinux-context', `set-file-acl' and
	`set-file-selinux-context'.  Make the list consistent.

2012-12-19  Jonas Bernoulli  <jonas@bernoul.li>

	* tips.texi (Library Headers): New header keyword `Homepage'.
	Make continuation lines syntax more precise.

2012-12-17  Eli Zaretskii  <eliz@gnu.org>

	* files.texi (File Attributes, Changing Files): Update to include
	MS-Windows support for ACLs.

2012-12-16  Romain Francoise  <romain@orebokech.com>

	* files.texi (File Attributes): Document ACL support and new
	`file-acl' function.
	(Changing Files): Mention argument name change of `copy-file' and
	document new function `set-file-acl'.

2012-12-14  Paul Eggert  <eggert@cs.ucla.edu>

	Fix permissions bugs with setgid directories etc.  (Bug#13125)
	* files.texi (Testing Accessibility): Document GROUP arg
	of file-ownership-preserved-p.
	(File Attributes): Document that 9th element is now
	just a placeholder.
	* os.texi (User Identification): Document new functions group-gid,
	group-real-gid.

2012-12-11  Paul Eggert  <eggert@cs.ucla.edu>

	* internals.texi (C Integer Types): New section.
	This follows up and records an email in
	<http://lists.gnu.org/archive/html/emacs-devel/2012-07/msg00496.html>.

2012-12-10  Stefan Monnier  <monnier@iro.umontreal.ca>

	* control.texi (Pattern matching case statement): New node.

	* customize.texi (Variable Definitions): Mention the default :group
	for defcustoms (bug#13093).

2012-12-09  Glenn Morris  <rgm@gnu.org>

	* customize.texi (Variable Definitions): Mention eval-defun
	on a defcustom calls the :set function when appropriate.

2012-12-06  Paul Eggert  <eggert@cs.ucla.edu>

	* doclicense.texi, gpl.texi: Update to latest version from FSF.
	These are just minor editorial changes.

2012-12-06  Chong Yidong  <cyd@gnu.org>

	* lists.texi (Plist Access): Move put example to Symbol Plists.

	* symbols.texi (Standard Properties): Fix typo.

2012-12-03  Chong Yidong  <cyd@gnu.org>

	* symbols.texi (Symbol Properties): New node.
	(Symbol Plists): Make it a subsection under Symbol Properties.
	(Standard Properties): New node.

	* lists.texi (Property Lists): Move here from symbols.texi.
	(Plist Access): Rename from Other Plists.

	* customize.texi (Variable Definitions):
	* display.texi (Defining Faces):
	* sequences.texi (Char-Tables): Fix xref.

	* keymaps.texi (Key Sequences): `kbd' is now a function.

	* commands.texi (Using Interactive): Fix index entry.

2012-11-24  Paul Eggert  <eggert@cs.ucla.edu>

	* doclicense.texi: Update to latest version from FSF.
	These are just minor editorial changes.
	* elisp.texi (GNU Free Documentation License)
	(GNU General Public Licens):
	Provide sectioning, since doclicense.texi no longer does that.

	* loading.texi (Named Features): @ -> @@ to fix typo.

2012-11-24  Martin Rudalics  <rudalics@gmx.at>

	* windows.texi (Basic Windows): Fix typo.
	(Windows and Frames): Fix example.  Move description of
	window-in-direction here.
	(Recombining Windows): Fix example.
	(Buffers and Windows): Fix description of replace-buffer-in-windows.
	(Switching Buffers): Reword.
	(Display Action Functions): Minor adjustments.
	(Choosing Window Options): Minor fixes.
	(Window History): Minor rewording.
	(Dedicated Windows): Correct and reword part describing how
	dedicatedness affects functions removing buffers or windows.
	* buffers.texi (The Buffer List): Fix description of bury-buffer.

2012-11-24  Chong Yidong  <cyd@gnu.org>

	* modes.texi (%-Constructs): Fix statement about mode construct
	padding (Bug#12866).

2012-11-24  Stefan Monnier  <monnier@iro.umontreal.ca>

	* debugging.texi (Profiling): Make it more clear
	that --enable-profiling is about profiling the C code.

2012-11-21  Glenn Morris  <rgm@gnu.org>

	* display.texi (Attribute Functions):
	Update for set-face-* name changes.
	Add new "inherit" argument for face-bold-p etc.
	Move description of this argument to a common section, like "frame".

	* debugging.texi (Profiling): New section.
	(Debugging): Mention profiling in the introduction.
	* tips.texi (Compilation Tips): Move profiling to separate section.
	* elisp.texi: Add Profiling to detailed menu.

2012-11-21  Martin Rudalics  <rudalics@gmx.at>

	* windows.texi (Display Action Functions): Fix recently added
	example.  Suggested by Michael Heerdegen.

2012-11-21  Paul Eggert  <eggert@cs.ucla.edu>

	Minor cleanup for times as lists of four integers.
	* os.texi (Time Parsing): Time values can now be four integers.

2012-11-18  Glenn Morris  <rgm@gnu.org>

	* loading.texi (How Programs Do Loading): Add eager macro expansion.
	* macros.texi (Expansion): Mention eager macro expansion.

	* minibuf.texi (Basic Completion): Mention misc completion-table funcs.

2012-11-18  Leo Liu  <sdl.web@gmail.com>

	* minibuf.texi (Programmed Completion): Doc fix for metadata
	request (Bug#12850).

2012-11-18  Glenn Morris  <rgm@gnu.org>

	* display.texi (Temporary Displays): Document with-temp-buffer-window.

	* frames.texi (Size and Position): Add fit-frame-to-buffer command.
	* windows.texi (Resizing Windows): Add fit-frame-to-buffer option.
	(Window Sizes): Add vindex for window-min-height, window-min-width.
	(Display Action Functions): Mention pop-up-frame-parameters.

2012-11-16  Martin Rudalics  <rudalics@gmx.at>

	* windows.texi (Choosing Window): Rewrite description of
	display-buffer-alist (Bug#12167).
	(Display Action Functions): Mention inhibit-switch-frame.
	Fix description of display-buffer-below-selected.  Reorder actions.
	Add example (Bug#12848).

2012-11-16  Glenn Morris  <rgm@gnu.org>

	* display.texi (Face Attributes): Fix :underline COLOR description.
	(Attribute Functions): Update for set-face-underline rename.
	Tweak descriptions of face-underline-p, face-inverse-video-p.

	* keymaps.texi (Searching Keymaps, Tool Bar): Untabify examples,
	so they align better in info.
	(Active Keymaps, Searching Keymaps, Controlling Active Maps):
	Document set-temporary-overlay-map.

2012-11-15  Stefan Monnier  <monnier@iro.umontreal.ca>

	* keymaps.texi (Translation Keymaps): Add a subsection "Interaction
	with normal keymaps".

2012-11-15  Dmitry Antipov  <dmantipov@yandex.ru>

	* internals.texi (Garbage Collection): Update descriptions
	of vectorlike_header, garbage-collect and gc-cons-threshold.
	(Object Internals): Explain Lisp_Object layout and the basics
	of an internal type system.
	(Buffer Internals): Update description of struct buffer.

2012-11-13  Glenn Morris  <rgm@gnu.org>

	* variables.texi (Adding Generalized Variables):
	At least mention gv-define-expander and gv-letplace.

	* debugging.texi (Error Debugging): Mention debug-on-message.
	(Using Debugger): Mention debugger-bury-or-kill.

	* control.texi (Signaling Errors):
	* debugging.texi (Error Debugging):
	* errors.texi (Standard Errors): Add user-error.

	* variables.texi (Adding Generalized Variables):
	Use standard formatting for common lisp note about setf functions.

2012-11-10  Martin Rudalics  <rudalics@gmx.at>

	* elisp.texi (Top): Add Recombining Windows to menu.
	* windows.texi (Recombining Windows): New subsection.
	(Splitting Windows): Rewrite text on handling of window
	combinations and move it to new subsection.

2012-11-10  Chong Yidong  <cyd@gnu.org>

	* searching.texi (Replacing Match): Document \? in replace-match.

	* variables.texi (Creating Buffer-Local): Document setq-local and
	defvar-local.
	(Setting Generalized Variables): Arrange table alphabetically.

	* lists.texi (List Elements, List Variables): Clarify descriptions
	of push and pop for generalized variables.

	* edebug.texi (Specification List): setf is no longer CL-only.

2012-11-10  Glenn Morris  <rgm@gnu.org>

	* variables.texi (Adding Generalized Variables):
	Update description of FIX-RETURN expansion.

	* variables.texi (Setting Generalized Variables):
	Split most of previous contents into this subsection.
	(Adding Generalized Variables): New subsection.
	Move note on lack of setf functions here from misc/cl.texi.

	* elisp.texi: Add Generalized Variables subsections to detailed menu.

2012-11-10  Chong Yidong  <cyd@gnu.org>

	* frames.texi (Initial Parameters): Doc fix (Bug#12144).

2012-11-08  Michael Albinus  <michael.albinus@gmx.de>

	* os.texi (Notifications): Update descriptions of
	notifications-notify, notifications-close-notification and
	notifications-get-capabilities according to latest code changes.
	Add notifications-get-server-information.

2012-11-03  Chong Yidong  <cyd@gnu.org>

	* objects.texi (General Escape Syntax): Clarify the explanation of
	escape sequences.
	(Non-ASCII in Strings): Clarify when a string is unibyte vs
	multibyte.  Hex escapes do not automatically make a string
	multibyte.

2012-11-03  Martin Rudalics  <rudalics@gmx.at>

	* windows.texi (Switching Buffers): Document option
	switch-to-buffer-preserve-window-point.
	(Display Action Functions): Document window-height and
	window-width alist entries.
	(Display Action Functions):
	Document display-buffer-below-selected and
	display-buffer-in-previous-window.
	(Quitting Windows): Document quit-restore-window.
	Rewrite section.
	(Window Configurations): In window-state-get mention that
	argument window must be valid.
	(Window Parameters): Document quit-restore window parameter
	(Bug#12158).

2012-10-31  Glenn Morris  <rgm@gnu.org>

	* control.texi (Catch and Throw): Add xref to cl.texi.

	* lists.texi (Sets And Lists): Point xref to better location.

	* errors.texi (Standard Errors):
	* loading.texi (Autoload): Update for cl-lib namespace changes.

	* modes.texi (Defining Minor Modes): "Generalized Variables"
	section is now in this manual rather than cl.texi.

	* eval.texi (Special Forms): No longer special forms: defmacro,
	defun, save-window-excursion, with-output-to-temp-buffer.
	* functions.texi (Defining Functions): Defun is now a macro.
	Defalias is a function.

2012-10-30  Glenn Morris  <rgm@gnu.org>

	* variables.texi (Generalized Variables): Fix typo.

2012-10-30  Chong Yidong  <cyd@gnu.org>

	* symbols.texi (Symbol Plists): Document function-get.

	* loading.texi (Autoload): Document autoloadp, autoload-do-load.

	* frames.texi (Visibility of Frames): Document tty-top-frame.

2012-10-28  Stefan Monnier  <monnier@iro.umontreal.ca>

	* keymaps.texi (Format of Keymaps): Document the multiple
	inheritance format.

2012-10-28  Martin Rudalics  <rudalics@gmx.at>

	* windows.texi (Basic Windows): Reformulate description of live,
	internal and valid windows.
	(Cyclic Window Ordering): Describe new argument of
	get-lru-window and get-largest-window.  Add description of
	window-in-direction.

2012-10-27  Glenn Morris  <rgm@gnu.org>

	* variables.texi (Generalized Variables): New section,
	adapted from misc/cl.texi.
	* elisp.texi (Top): Add Generalized Variables to menu.
	* lists.texi (List Elements, List Variables):
	Mention generalized variables.

	* lists.texi (List Elements): Typo fix.

2012-10-27  Chong Yidong  <cyd@gnu.org>

	* minibuf.texi (High-Level Completion): Don't mention removed
	function iswitchb-read-buffer.

	* commands.texi (Event Input Misc): Remove last-input-char.
	(Command Loop Info): Remove last-command-char.

	* frames.texi (Initial Parameters): Don't mention the obsolete
	special-display feature.

	* windows.texi (Choosing Window): Don't mention the obsolete
	special display feature.
	(Choosing Window Options): Remove obsolete special-display
	variables, and the functions special-display-p and
	special-display-popup-frame.

	* display.texi (Fringe Bitmaps): Add exclamation-mark bitmap.

	* hooks.texi (Standard Hooks): Remove obsolete hooks.

	* markers.texi (Information from Markers): Remove obsolete
	function buffer-has-markers-at.

	* text.texi (Yanking): Document yank-handled-properties.

2012-10-24  Paul Eggert  <eggert@penguin.cs.ucla.edu>

	Update manual for new time stamp format (Bug#12706).
	* buffers.texi (Modification Time):
	* files.texi (Testing Accessibility, File Attributes):
	* intro.texi (Version Info):
	* os.texi (Time of Day):
	Update for new time stamp format (HIGH LOW MICROSEC PICOSEC).
	These instances were missed the first time around.
	Problem reported by Glenn Morris in <http://bugs.gnu.org/12706#25>.

2012-10-24  Chong Yidong  <cyd@gnu.org>

	* minibuf.texi (Text from Minibuffer): Document read-regexp
	changes.

	* nonascii.texi (Selecting a Representation):
	Document set-buffer-multibyte changes.

	* keymaps.texi (Toolkit Differences): Node deleted.
	(Easy Menu): New node.

2012-10-23  Stefan Monnier  <monnier@iro.umontreal.ca>

	* hooks.texi (Standard Hooks): Clarify that -hooks is deprecated.

2012-10-23  Paul Eggert  <eggert@cs.ucla.edu>

	Fix outdated timestamp documentation in Elisp manual (bug#12706).
	* files.texi (File Attributes):
	* text.texi (Undo):
	Time stamp resolution is now 1 picosecond, not 1 second.

2012-10-23  Chong Yidong  <cyd@gnu.org>

	* display.texi (Font Lookup): Remove font-list-limit.

	* keymaps.texi (Key Sequences): Avoid referring to Edit Macro mode
	(Bug#12529).

2012-10-22  Glenn Morris  <rgm@gnu.org>

	* os.texi (Recording Input): Tiny fix.

	* intro.texi (Lisp History):
	* lists.texi (Sets And Lists): Refer to cl-lib rather than cl.
	* tips.texi (Coding Conventions): Recommend cl-lib over cl.

2012-10-15  Chong Yidong  <cyd@gnu.org>

	* macros.texi (Defining Macros): defmacro is now a macro.
	Explicitly list the docstring and declare arguments.

	* functions.texi (Anonymous Functions): Explicitly list the
	docstring, declare, and interactive arguments to lambda.
	(Defining Functions): Likewise for defun.
	(Inline Functions): Likewise for defsubst.
	(Declare Form): Tweak description.

2012-10-13  Chong Yidong  <cyd@gnu.org>

	* display.texi (ImageMagick Images): ImageMagick enabled by default.

2012-10-05  Chong Yidong  <cyd@gnu.org>

	* minibuf.texi (Basic Completion): Clarify list form of completion
	table (Bug#12564).

2012-10-05  Bruno Félix Rezende Ribeiro  <oitofelix@gmail.com>  (tiny change)

	* functions.texi (Function Safety): Copyedit.  (Bug#12562)

2012-10-01  Paul Eggert  <eggert@cs.ucla.edu>

	Revert the FOLLOW-SYMLINKS change for file-attributes.
	* files.texi (File Attributes, Magic File Names): Undo last change.

2012-09-30  Paul Eggert  <eggert@cs.ucla.edu>

	file-attributes has a new optional arg FOLLOW-SYMLINKS.
	* files.texi (File Attributes): Describe it.
	(Magic File Names): Use it.

2012-09-30  Chong Yidong  <cyd@gnu.org>

	* commands.texi (Click Events): Define "mouse position list".
	Remove mention of unimplemented horizontal scroll bars.
	(Drag Events, Motion Events): Refer to "mouse position list".
	(Accessing Mouse): Document posnp.

	* errors.texi (Standard Errors): Tweak arith-error description.
	Tweak markup.  Remove domain-error and friends, which seem to be
	unused after the floating-point code revamp.

	* functions.texi (Defining Functions): defun is now a macro.
	(Obsolete Functions): Obsolescence also affects
	documentation commands.  Various clarifications.
	(Declare Form): New node.

	* strings.texi (String Basics): Copyedits.

	* os.texi (Startup Summary): Document leim-list.el change.
	(User Identification): Add system-users and system-groups.
	(Idle Timers): Minor clarifications.

	* macros.texi (Defining Macros): Move description of `declare' to
	Declare Form node.

	* loading.texi (Autoload):
	* help.texi (Documentation Basics): The special sequences can
	trigger autoloading.

	* numbers.texi (Integer Basics): Copyedits.
	(Float Basics): Consider IEEE floating point always available.
	(Random Numbers): Document actual limits.
	(Arithmetic Operations): Clarify division by zero.  Don't mention
	the machine-independence of negative division since it does not
	happen in practice.

2012-09-28  Leo Liu  <sdl.web@gmail.com>

	* files.texi (Files): Fix typo.

2012-09-23  Chong Yidong  <cyd@gnu.org>

	* buffers.texi (Read Only Buffers): Document read-only-mode.

	* keymaps.texi (Alias Menu Items): Replace toggle-read-only with
	read-only-mode.

	* backups.texi (Auto-Saving): Refer to Minor Mode Conventions for
	calling conventions.

2012-09-22  Chong Yidong  <cyd@gnu.org>

	* searching.texi (Replacing Match): Minor clarification.

2012-09-22  Eli Zaretskii  <eliz@gnu.org>

	* edebug.texi (Instrumenting): Improve indexing.

	* os.texi (Idle Timers): Warn against reinvoking an idle timer
	from within its own timer action.  (Bug#12447)

2012-09-22  Chong Yidong  <cyd@gnu.org>

	* frames.texi (Pop-Up Menus): Minor clarification (Bug#11148).

2012-09-21  Glenn Morris  <rgm@gnu.org>

	* debugging.texi (Using Debugger): Fix typo.

2012-09-18  Chong Yidong  <cyd@gnu.org>

	* display.texi (Faces): Discuss anonymous faces.
	(Face Attributes): Tweak intro.
	(Defining Faces): Move after the Face Attributes node.  Copyedits.
	(Displaying Faces): Describe role of inheritance.

	* customize.texi (Customization): Define customization more
	carefully (Bug#11440).
	(Common Keywords): Add xref to Constant Variables.

	* variables.texi (Defining Variables): Link to defcustom's node
	instead of the higher-level Customization chapter.

2012-09-11  Paul Eggert  <eggert@cs.ucla.edu>

	Simplify, document, and port floating-point (Bug#12381).
	* numbers.texi (Float Basics, Arithmetic Operations, Math Functions):
	Document that / and mod (with floating point arguments), along
	with asin, acos, log, log10, expt and sqrt, return special values
	instead of signaling exceptions.
	(Float Basics): Document that logb operates on the absolute value
	of its argument.
	(Math Functions): Document that (log ARG BASE) also returns NaN if
	BASE is negative.  Document that (expt X Y) returns NaN if X is a
	finite negative number and Y a finite non-integer.

2012-09-09  Chong Yidong  <cyd@gnu.org>

	* lists.texi (Sets And Lists): Explain that the return value for
	delete should be used, like for delq.

	* minibuf.texi (Yes-or-No Queries): Document recentering and
	scrolling in y-or-n-p.  Remove gratuitous example.

	* searching.texi (Search and Replace): Document window scrolling
	entries in query-replace-map.

2012-09-08  Chong Yidong  <cyd@gnu.org>

	* syntax.texi (Syntax Table Internals): Define "raw syntax
	descriptor" terminology (Bug#12383).
	(Syntax Descriptors): Mention raw syntax descriptors.

2012-09-07  Chong Yidong  <cyd@gnu.org>

	* variables.texi (Creating Buffer-Local): Fix description of
	local-variable-if-set-p (Bug#10713).

	* eval.texi (Intro Eval): Add index entry for sexp (Bug#12233).

	* windows.texi (Display Action Functions)
	(Choosing Window Options): Remove obsolete variable
	display-buffer-reuse-frames.
	(Switching Buffers): Minor doc tweak for switch-to-buffer.

	* positions.texi (Narrowing): Document buffer-narrowed-p.

	* markers.texi (Moving Markers): Add xref to Point (Bug#7151).

	* syntax.texi (Low-Level Parsing): Add xref to Parser State
	(Bug#12269).

2012-09-04  Lars Ingebrigtsen  <larsi@gnus.org>

	* debugging.texi (Explicit Debug): Document `debug-on-message'.

2012-09-02  Chong Yidong  <cyd@gnu.org>

	* windows.texi (Window Configurations): Recommend against using
	save-window-excursion (Bug#12075).

	* control.texi (Catch and Throw):
	* positions.texi (Excursions): Don't mention it.

2012-09-01  Paul Eggert  <eggert@cs.ucla.edu>

	Better seed support for (random).
	* numbers.texi (Random Numbers): Document new behavior of
	the calls (random) and (random STRING).

2012-08-21  Martin Rudalics  <rudalics@gmx.at>

	* windows.texi (Window Point): Document recent changes in
	window-point and set-window-point.
	(Selecting Windows): Document recent change in select-window.

2012-08-06  Eli Zaretskii  <eliz@gnu.org>

	* functions.texi (Closures): Put the main index entry for
	"closures" here.  (Bug#12138)

	* variables.texi (Lexical Binding): Disambiguate the index entry
	for "closures".

2012-08-05  Chong Yidong  <cyd@gnu.org>

	* display.texi (Defining Faces): Move documentation of
	frame-background-mode to the Emacs manual (Bug#7774).

2012-08-04  Chong Yidong  <cyd@gnu.org>

	* syntax.texi (Syntax Basics): Rearrange the text for clarity.
	Fix description of syntax table inheritance.
	(Syntax Table Functions): Don't refer to internal contents of
	syntax table, since that is not explained yet.  Copyedits.
	(Standard Syntax Tables): Node deleted.
	(Syntax Table Internals): Misc clarifications.  Improve table
	formatting.

	* keymaps.texi (Inheritance and Keymaps):
	* text.texi (Sticky Properties): Tweak index entry.

2012-07-28  Eli Zaretskii  <eliz@gnu.org>

	* nonascii.texi (Character Sets): Fix a typo.  (Bug#12062)

2012-07-25  Paul Eggert  <eggert@cs.ucla.edu>

	Prefer typical American spelling for "acknowledgment".
	* intro.texi (Acknowledgments): Rename from Acknowledgements.

2012-07-21  Eli Zaretskii  <eliz@gnu.org>

	* commands.texi (Special Events): Mention language-change event.
	(Input Events, Interactive Codes):
	* keymaps.texi (Key Sequences): Mention events that are
	non-keyboard but also non-mouse events.

2012-07-17  Chong Yidong  <cyd@gnu.org>

	* text.texi (Insertion): Document insert-char changes.

2012-07-15  Leo Liu  <sdl.web@gmail.com>

	* display.texi (Fringe Bitmaps): Add exclamation-mark.

2012-07-13  Chong Yidong  <cyd@gnu.org>

	* buffers.texi (Read Only Buffers): Document toggle-read-only
	changes.  Reword to account for the fact that read-only is
	currently not supported in overlay properties.

2012-07-07  Chong Yidong  <cyd@gnu.org>

	* loading.texi (Library Search): Index site-lisp directories.

2012-07-06  Chong Yidong  <cyd@gnu.org>

	* intro.texi (A Sample Function Description): Fix incorrect
	markup, undoing previous change.
	(A Sample Variable Description): Minor clarifications and markup
	improvements.

	* elisp.texi (Top):
	* text.texi (Text): Fix menu order.

2012-07-06  Richard Stallman  <rms@gnu.org>

	* intro.texi (Evaluation Notation, A Sample Function Description)
	(A Sample Variable Description): Improve/undo previous changes.

2012-07-05  Glenn Morris  <rgm@gnu.org>

	* intro.texi (A Sample Function Description): Fix cross-refs.

2012-07-05  Michael Witten  <mfwitten@gmail.com>  (tiny change)

	* intro.texi (Evaluation Notation, A Sample Function Description)
	(A Sample Variable Description, Version Info): Copy edits (bug#11862).

2012-06-27  Chong Yidong  <cyd@gnu.org>

	* processes.texi (Asynchronous Processes, Input to Processes):
	* internals.texi (Process Internals): Don't capitalize "pty".

2012-06-24  Thien-Thi Nguyen  <ttn@gnuvola.org>

	* processes.texi (Asynchronous Processes): Make the pty vs pipe
	discussion more prominent.

2012-06-23  Eli Zaretskii  <eliz@gnu.org>

	* commands.texi (Misc Events): Document the language-change event.

2012-06-22  Paul Eggert  <eggert@cs.ucla.edu>

	Support higher-resolution time stamps (Bug#9000).
	* os.texi (Time of Day, Time Parsing, Processor Run Time, Idle Timers):
	* processes.texi (System Processes):
	Time stamp resolution is now picosecond, not microsecond.

2012-06-21  Glenn Morris  <rgm@gnu.org>

	* Makefile.in: Rename infodir to buildinfodir throughout.  (Bug#11737)

2012-06-18  Stefan Monnier  <monnier@iro.umontreal.ca>

	* functions.texi (Defining Functions):
	* macros.texi (Defining Macros): Un-define the return value of `defun',
	`defmacro' and `defalias'.

2012-06-17  Chong Yidong  <cyd@gnu.org>

	* elisp.texi: Remove urlcolor setting.

2012-06-17  Glenn Morris  <rgm@gnu.org>

	* display.texi (Face Attributes): Copyedits.  Add a few cindex entries.
	Overlining no longer behaves exactly like underlining.

2012-06-16  Aurélien Aptel  <aurelien.aptel@gmail.com>

	* display.texi (Face Attributes):
	Document wave-style underline face attribute.

2012-06-11  Chong Yidong  <cyd@gnu.org>

	* display.texi (ImageMagick Images): ImageMagick now supports the
	:background property.

2012-06-10  Dmitry Antipov  <dmantipov@yandex.ru>

	* internals.texi (Garbage Collection): Typo fix.

2012-06-09  Chong Yidong  <cyd@gnu.org>

	* text.texi (Special Properties): Clarify the meaning of a list of
	faces in the `face' property.

	* display.texi (Face Remapping): Minor clarification.

2012-06-08  Chong Yidong  <cyd@gnu.org>

	* display.texi (Face Attributes): Font family does not accept
	wildcards.  De-document obsolete :bold and :italic attributes.
	(Defining Faces): Use new-style face spec format.

2012-06-08  Dmitry Antipov  <dmantipov@yandex.ru>

	* internals.texi (Garbage Collection): Document new
	vector management code and vectorlike_header structure.

2012-06-03  Chong Yidong  <cyd@gnu.org>

	* modes.texi (Mode Line Data): Use "mode line construct"
	terminology for consistency.

2012-05-27  Glenn Morris  <rgm@gnu.org>

	* abbrevs.texi, advice.texi, anti.texi, backups.texi:
	* buffers.texi, commands.texi, compile.texi, control.texi:
	* customize.texi, debugging.texi, display.texi, doclicense.texi:
	* edebug.texi, elisp.texi, errors.texi, eval.texi, files.texi:
	* frames.texi, functions.texi, gpl.texi, hash.texi, help.texi:
	* hooks.texi, index.texi, internals.texi, intro.texi, keymaps.texi:
	* lists.texi, loading.texi, macros.texi, maps.texi, markers.texi:
	* minibuf.texi, modes.texi, nonascii.texi, numbers.texi:
	* objects.texi, os.texi, package.texi, positions.texi:
	* processes.texi, searching.texi, sequences.texi, streams.texi:
	* strings.texi, symbols.texi, syntax.texi, text.texi, tips.texi:
	* variables.texi, windows.texi: Nuke hand-written node pointers.

2012-05-27  Chong Yidong  <cyd@gnu.org>

	* functions.texi (Obsolete Functions):
	Fix doc for set-advertised-calling-convention.

	* modes.texi (Mode Help): Fix describe-mode.

	* display.texi (Face Functions): Fix define-obsolete-face-alias.

	* variables.texi (Variable Aliases): Fix make-obsolete-variable.

2012-05-27  Martin Rudalics  <rudalics@gmx.at>

	* commands.texi (Recursive Editing): recursive-edit is a command.

	* compile.texi (Docs and Compilation):
	byte-compile-dynamic-docstrings is an option.

	* debugging.texi (Invoking the Debugger): debug is a command.

	* display.texi (Progress): progress-reporter-update and
	progress-reporter-force-update have VALUE argument optional.
	(Animated Images): Use non-@code{nil} instead of non-nil.

	* files.texi (Format Conversion Round-Trip):
	Use non-@code{nil} instead of non-nil.

	* frames.texi (Creating Frames): make-frame is a command.
	(Input Focus): select-frame is a command.
	(Pointer Shape): void-text-area-pointer is an option.

	* help.texi (Describing Characters): read-kbd-macro is a command.
	(Help Functions): describe-prefix-bindings is a command.

	* markers.texi (Creating Markers): Both arguments of copy-marker
	are optional.

	* minibuf.texi (Reading File Names): Use @kbd instead of @code.

	* modes.texi (Mode Line Variables): mode-line-remote and
	mode-line-client are not options.
	(Imenu): imenu-add-to-menubar is a command.
	(SMIE Indentation Helpers): Use non-@code{nil} instead of non-nil.

	* os.texi (Sound Output): play-sound-file is a command.

	* package.texi (Package Archives): Use @key{RET} instead of @kbd{RET}.

	* processes.texi (Signals to Processes):
	Use @key{RET} instead of @code{RET}.
	(Signals to Processes): signal-process is a command.

	* text.texi (Clickable Text): Use @key{RET} instead of @kbd{RET}.
	(Base 64): base64-encode-string is not a command while
	base64-decode-region is.

	* windows.texi (Switching Buffers): pop-to-buffer is a command.

2012-05-12  Glenn Morris  <rgm@gnu.org>

	* Makefile.in (MKDIR_P): New, set by configure.
	(mkinfodir): Use $MKDIR_P.

2012-05-10  Glenn Morris  <rgm@gnu.org>

	* loading.texi (Loading Non-ASCII): Replace the obsolete "unibyte: t"
	with "coding: raw-text".
	Concept of multibyte sessions no longer exists.

	* files.texi (File Locks): Mention create-lockfiles option.

2012-05-09  Glenn Morris  <rgm@gnu.org>

	* vol1.texi, vol2.texi: Remove files.
	* elisp.texi: Add VOL1,2 conditionals equivalent to vol1,2.texi
	* two-volume.make: Use elisp.texi as input rather than vol1,2.texi.

	* Makefile.in (clean, mostlyclean): Add some more vol1/2 items.

	* two-volume.make (emacsdir): New.
	(tex): Add directory with emacsver.texi to TEXINPUTS.

	* minibuf.texi (Minibuffer History, Basic Completion):
	Tweak page breaks.

	* internals.texi (Garbage Collection, Memory Usage)
	(Writing Emacs Primitives): Tweak page breaks.

	* streams.texi (Output Variables): Improve page break.

	* edebug.texi (Edebug Display Update): Improve page break.

	* compile.texi (Disassembly): Condense the examples.

	* eval.texi, functions.texi, loading.texi, macros.texi:
	Where possible, use example rather than smallexample.

	* symbols.texi: Where possible, use example rather than smallexample.
	(Symbol Components): Fix typo.
	(Other Plists): Tweak page break.

	* sequences.texi (Arrays): Tweak page breaks.

	* customize.texi: Where possible, use example rather than smallexample.
	(Common Keywords, Variable Definitions, Applying Customizations)
	(Custom Themes): Tweak page breaks.

	* control.texi: Where possible, use example rather than smallexample.
	(Sequencing, Conditionals, Signaling Errors, Handling Errors):
	Tweak page breaks.

2012-05-08  Glenn Morris  <rgm@gnu.org>

	* two.el: Remove; unused since creation of two-volume.make.

	* vol1.texi, vol2.texi: No need to keep menus in these files.

2012-05-05  Glenn Morris  <rgm@gnu.org>

	* objects.texi (Process Type, Overlay Type): Tweak page-breaks.

	* intro.texi (Caveats): Copyedit.
	(Lisp History): Convert inforef to xref.
	(Lisp History, Printing Notation, Version Info): Improve page-breaks.

	* text.texi (Auto Filling): Don't mention Emacs 19.

	* commands.texi (Event Input Misc): Don't mention unread-command-char.
	* numbers.texi (Predicates on Numbers): Don't mention Emacs 18.

	* elisp.texi (DATE): Forgot to change the month in 2012-04-21 change.

	* lists.texi (List-related Predicates, List Variables):
	Tweak page-breaks.
	(Sets And Lists): Convert inforef to xref.

2012-05-04  Glenn Morris  <rgm@gnu.org>

	* Makefile.in (INFO_EXT, INFO_OPTS): New, set by configure.
	(info, infoclean): Use $INFO_EXT.
	($(infodir)/elisp$(INFO_EXT)): Use $INFO_EXT and $INFO_OPT.
	* makefile.w32-in (INFO_EXT, INFO_OPTS): New.
	(info, maintainer-clean): Use $INFO_EXT.
	($(infodir)/elisp$(INFO_EXT)): Use $INFO_EXT and $INFO_OPT.

2012-05-04  Chong Yidong  <cyd@gnu.org>

	* os.texi (Timers): Use defopt for timer-max-repeats.

2012-05-03  Paul Eggert  <eggert@cs.ucla.edu>

	* os.texi (Time of Day): Do not limit current-time-string
	to years 1000..9999.

2012-05-02  Chong Yidong  <cyd@gnu.org>

	* display.texi (Font Lookup):
	* frames.texi (Pointer Shape):
	* processes.texi (Subprocess Creation): Use defopt for options.

2012-05-02  Glenn Morris  <rgm@gnu.org>

	* elisp.texi (@copying):
	* intro.texi (Introduction): Only print VERSION in the TeX version.

2012-05-02  Chong Yidong  <cyd@gnu.org>

	* text.texi (Change Hooks): Minor fix for after-change-functions.

2012-05-02  Glenn Morris  <rgm@gnu.org>

	* package.texi (Packaging Basics):
	* loading.texi (Autoload):
	* files.texi (Magic File Names):
	Reword to remove/reduce some overly long/short lines.

2012-04-27  Glenn Morris  <rgm@gnu.org>

	* elisp.texi, vol1.texi, vol2.texi: Some fixes for detailed menu.
	* modes.texi (Major Modes, Auto-Indentation):
	* buffers.texi (Buffers): Some fixes for menu descriptions.

2012-04-27  Stefan Monnier  <monnier@iro.umontreal.ca>
	* functions.texi (Simple Lambda, Argument List):
	* eval.texi (Function Indirection): Avoid deprecated form.

2012-04-27  Glenn Morris  <rgm@gnu.org>

	* book-spine.texi, elisp.texi, vol1.texi, vol2.texi:
	Add "et al." to authors.

	* buffers.texi, commands.texi, compile.texi, control.texi:
	* customize.texi, display.texi, eval.texi, files.texi, frames.texi:
	* hash.texi, help.texi, intro.texi, keymaps.texi, lists.texi:
	* modes.texi, numbers.texi, objects.texi, streams.texi:
	* symbols.texi, syntax.texi, text.texi, tips.texi, variables.texi:
	Use Texinfo recommended convention for quotes+punctuation.

2012-04-27  Chong Yidong  <cyd@gnu.org>

	* keymaps.texi (Scanning Keymaps): Fix description of NO-REMAP arg
	to where-is-internal (Bug#10872).

2012-04-27  Glenn Morris  <rgm@gnu.org>

	* macros.texi (Indenting Macros): Fix typo.

	* windows.texi (Basic Windows, Windows and Frames, Window Sizes)
	(Resizing Windows, Deleting Windows, Selecting Windows)
	(Choosing Window Options, Horizontal Scrolling)
	(Cyclic Window Ordering, Window History, Dedicated Windows)
	(Quitting Windows, Window Configurations, Textual Scrolling)
	(Coordinates and Windows, Window Configurations)
	(Window Parameters, Window Hooks): Copyedits.
	(Splitting Windows, Deleting Windows):
	Fix ignore-window-parameters logic.
	(Selecting Windows, Choosing Window Options): Markup fixes.
	(Window Start and End): Remove pointless example.
	Remove cross-reference to deleted count-lines content.
	(Textual Scrolling): Mention recenter-redisplay, recenter-top-bottom,
	and recenter-positions.  Remove recenter example.

	* elisp.texi, vol1.texi, vol2.texi: Bump VERSION and DATE.

	* minibuf.texi (Intro to Minibuffers):
	Tweak discussion of resizing minibuffer window.

2012-04-26  Glenn Morris  <rgm@gnu.org>

	* elisp-covers.texi, front-cover-1.texi: Remove files.

	* tindex.pl: Remove file.

	* makefile.w32-in (srcs):
	* Makefile.in (srcs): Remove back.texi (which is unused).

2012-04-24  Michael Albinus  <michael.albinus@gmx.de>

	* os.texi (Notifications): Extend possible notification hints.
	Add notifications-get-capabilities.

2012-04-20  Chong Yidong  <cyd@gnu.org>

	* processes.texi (Asynchronous Processes): Mention nil argument to
	start-process.

2012-04-20  Glenn Morris  <rgm@gnu.org>

	* minibuf.texi (Basic Completion): No need to describe obarrays here.
	Don't mention obsolete `nospace' argument of all-completions.
	(Minibuffer Completion, Completion Commands, Reading File Names)
	(Completion Variables): Copyedits.
	(Completion Commands): Mention parent keymaps.
	Remove obsolete minibuffer-local-filename-must-match-map.
	(High-Level Completion): Remove read-variable's almost
	word-for-word duplication of read-command.
	* elisp.texi, vol1.texi, vol2.texi, minibuf.texi (Completion):
	Update "High-Level Completion" description.

	* minibuf.texi (Minibuffers):
	* elisp.texi, vol1.texi, vol2.texi: Fix minibuffer subsection order.

	* minibuf.texi: Standardize metasyntactic variables ("history", etc).
	Use Texinfo-recommended form of quote+punctuation.
	(Intro to Minibuffers): First minibuffer is #1, not #0.
	Mention minibuffer-inactive-mode.
	(Text from Minibuffer): Copyedits.
	(Minibuffer History, Programmed Completion): Fix @var usage.
	(Object from Minibuffer): Remove overly pedantic para.
	(Minibuffer History): Copyedits.  Add face-name-history.
	(Initial Input, Yes-or-No Queries, Multiple Queries)
	(Minibuffer Windows, Minibuffer Misc): Copyedits.
	(Yes-or-No Queries): Tweak example.
	(Minibuffer Commands): Add next-complete-history-element.
	(Minibuffer Misc): Mention minibuffer-message-timeout, and
	minibuffer-inactive-mode.

	* processes.texi (Serial Ports, Byte Packing, Bindat Spec)
	(Bindat Functions): Copyedits.

2012-04-20  Christopher Schmidt  <christopher@ch.ristopher.com>

	* files.texi (Saving Buffers): Document `visit and `visit-save'
	values of require-final-newline.

2012-04-20  Glenn Morris  <rgm@gnu.org>

	* processes.texi (Output from Processes, Filter Functions):
	Mention waiting-for-user-input-p.
	(Sentinels, Query Before Exit, System Processes, Transaction Queues)
	(Network Servers, Datagrams, Network Processes, Network Options)
	(Network Feature Testing, Serial Ports): Copyedits.
	(Network): Add encrypted network overview paragraph.
	Cross-reference the Emacs-GnuTLS manual.  Use @acronym.

2012-04-20  Chong Yidong  <cyd@gnu.org>

	* help.texi (Keys in Documentation): Mention :advertised-binding.

	* keymaps.texi (Menu Bar): Move most of the :advertised-binding
	description to help.texi.

2012-04-20  Glenn Morris  <rgm@gnu.org>

	* processes.texi (Process Information, Input to Processes)
	(Signals to Processes, Output from Processes, Process Buffers)
	(Filter Functions, Decoding Output): Copyedits.
	(Accepting Output): Discourage use of `millisec' argument.

2012-04-15  Glenn Morris  <rgm@gnu.org>

	* processes.texi (Processes, Subprocess Creation, Shell Arguments)
	(Synchronous Processes, Asynchronous Processes, Deleting Processes):
	Copyedits.
	(Subprocess Creation): Discourage modifying exec-path directly.
	(Synchronous Processes, Asynchronous Processes):
	Update some example output.
	(Process Information): Fix typo.
	(Bindat Spec): Use Texinfo-recommended form of quote+punctuation.

2012-04-15  Glenn Morris  <rgm@gnu.org>

	* anti.texi (Antinews): Copyedits.  Don't @dfn anything here.
	open-network-stream does exist in Emacs 23, but is simpler.

2012-04-15  Chong Yidong  <cyd@gnu.org>

	* customize.texi (Custom Themes): Also document load-theme etc.

2012-04-14  Chong Yidong  <cyd@gnu.org>

	* customize.texi (Applying Customizations, Custom Themes): New nodes.

	* display.texi (Defining Faces): Reference custom-set-faces.

	* modes.texi (Defining Minor Modes, Defining Minor Modes):
	* os.texi (Startup Summary): Copyedits.

2012-04-14  Glenn Morris  <rgm@gnu.org>

	* loading.texi (Loading Non-ASCII): "unibyte:" can also be at the end.

	* strings.texi (Case Tables):
	* objects.texi (General Escape Syntax):
	* keymaps.texi (Key Sequences): Use @acronym with "ASCII".

	* buffers.texi, compile.texi, customize.texi, debugging.texi:
	* display.texi, edebug.texi, eval.texi, help.texi, intro.texi:
	* keymaps.texi, minibuf.texi, modes.texi, os.texi, processes.texi:
	* text.texi: Use @file for buffers, per the Texinfo manual.

	* compile.texi (Compiler Errors): Add missing space in buffer name.

2012-04-14  Chong Yidong  <cyd@gnu.org>

	* processes.texi (Query Before Exit): Remove obsolete function
	process-kill-without-query (Bug#11190).

2012-04-14  Glenn Morris  <rgm@gnu.org>

	* files.texi, frames.texi, loading.texi, os.texi, processes.texi:
	Use @env for environment variables.

	* Makefile.in: Replace non-portable use of $< in ordinary rules.

2012-04-12  Jari Aalto  <jari.aalto@cante.net>

	* processes.texi (Synchronous Processes):
	Mention `default-directory' (bug#7515).

2012-04-09  Chong Yidong  <cyd@gnu.org>

	* customize.texi (Variable Definitions): Remove user-variable-p.

	* commands.texi (Interactive Codes):
	* help.texi (Accessing Documentation):
	* minibuf.texi (High-Level Completion): Callers changed.

2012-04-06  Chong Yidong  <cyd@gnu.org>

	* minibuf.texi (Programmed Completion): Document metadata method.
	(Completion Variables): Document completion-category-overrides.

2012-04-05  Chong Yidong  <cyd@gnu.org>

	* anti.texi (Antinews): Rewrite for Emacs 23.

2012-04-04  Chong Yidong  <cyd@gnu.org>

	* minibuf.texi (Programmed Completion): Remove obsolete variable
	completion-annotate-function.
	(Completion Variables): Rename from Completion Styles.
	Document completion-extra-properties.  Document completion-styles-alist
	change.
	(Reading File Names): minibuffer-local-filename-must-match-map is
	not used anymore.
	(Minibuffer Completion): Document completing-read-function.
	(Completion in Buffers): completion-at-point-functions can return
	properties recognized in completion-extra-properties.

	* display.texi (Delayed Warnings): New node.

	* os.texi (Notifications): Copyedits.

2012-04-04  Glenn Morris  <rgm@gnu.org>

	* os.texi (Notifications): Copyedits.

2012-04-03  Michael Albinus  <michael.albinus@gmx.de>

	* os.texi (Terminal-Specific): Fix typo.
	(Notifications): New section.

	* elisp.texi (Top):
	* vol1.texi (Top):
	* vol2.texi (Top): Add "Notifications" and "Dynamic Libraries"
	menu entries.

2012-04-01  Chong Yidong  <cyd@gnu.org>

	* files.texi (Kinds of Files): file-subdir-of-p renamed to
	file-in-directory-p.

2012-03-31  Glenn Morris  <rgm@gnu.org>

	* edebug.texi (Instrumenting Macro Calls):
	Mention defining macros at instrumentation time.
	(Edebug Options): Mention edebug-unwrap-results.

2012-03-31  Eli Zaretskii  <eliz@gnu.org>

	* text.texi (Special Properties): Clarify the description of the
	effect of integer values of the 'cursor' property on cursor
	position.  See the discussions in bug#11068 for more details and
	context.

2012-03-31  Glenn Morris  <rgm@gnu.org>

	* edebug.texi (Edebug Eval, Specification List, Edebug Options):
	Copyedits.

2012-03-30  Chong Yidong  <cyd@gnu.org>

	* display.texi (Image Formats): Add imagemagick type.
	(Image Descriptors): Mention how they are used.
	(ImageMagick Images): Clarify role of imagemagick-register-types.
	(Character Display): Don't mention glyph tables.
	(Display Tables): Use make-glyph-code in example.
	(Glyphs): Avoid "simple glyph code" terminology.  Note that glyph
	tables are semi-obsolete.  De-document create-glyph.
	(Glyphless Chars): Note that display tables override this.
	(Bidirectional Display): Copyedits.  Introduce "bidirectional
	reordering" terminology, and use it.

2012-03-30  Glenn Morris  <rgm@gnu.org>

	* edebug.texi (Jumping): Give name of `i' binding.

2012-03-28  Glenn Morris  <rgm@gnu.org>

	* searching.texi (Regular Expressions, Regexp Special)
	(Regexp Backslash, Regexp Example, Regexp Functions, Regexp Search)
	(Simple Match Data, Saving Match Data, Standard Regexps): Copyedits.
	(Regexp Special): Mention collation.
	Clarify char classes with an example.
	(Regexp Functions): Mention regexp-opt is not guaranteed.
	Mention regexp-opt-charset.
	(Regexp Search): Recommend against looking-back.
	(Search and Replace): Use Texinfo recommended quote convention.
	Add more query-replace-map items.  List multi-query-replace-map items.

2012-03-27  Martin Rudalics  <rudalics@gmx.at>

	* windows.texi (Window History): Describe new option
	switch-to-visible-buffer.

2012-03-27  Glenn Morris  <rgm@gnu.org>

	* searching.texi (String Search): Add xref to Emacs manual.
	Copyedits.  Mention the function word-search-regexp.
	(Searching and Case): Add xref to Emacs manual.  Copyedits.

	* processes.texi (Network Servers): Standardize apostrophe usage.

	* os.texi (System Environment): Copyedits.  Remove some examples
	that do not seem useful.  Mention setenv third arg.
	tty-erase-char does not seem to be nil under a window-system.
	(User Identification): Copyedits.
	Remove some examples that do not seem useful.

2012-03-26  Glenn Morris  <rgm@gnu.org>

	* os.texi (Startup Summary): Copyedits.  Fix startup screen logic.
	(Init File): Copyedits.
	(Command-Line Arguments): Copyedits.  Do not mention argv alias.
	(Killing Emacs): Copyedits.
	(Suspending Emacs): Copyedits.  Mention not very relevant with GUIs.
	Shorten the example, use more standard shell prompts.

2012-03-25  Chong Yidong  <cyd@gnu.org>

	* display.texi (Fringes): Note that fringes are shown on graphical
	displays only.
	(Fringe Size/Pos, Fringe Bitmaps, Making Buttons): Clarifications.
	(Replacing Specs): Clarify example.
	(Manipulating Buttons): Note that button-at can return a marker.
	(Buttons): Minor rewrite.
	(Character Display): New node.  Consolidate all character display
	related nodes into its subsections.
	(Usual Display): Character 127 is also affected by ctl-arrow.
	(Display Tables): Improve example.

2012-03-22  Glenn Morris  <rgm@gnu.org>

	* strings.texi (Text Comparison): Mention string-prefix-p.

2012-03-21  Chong Yidong  <cyd@gnu.org>

	* display.texi (The Echo Area): Add xref to Output Streams.
	(Displaying Messages): Improve doc of message.
	(Echo Area Customization, Invisible Text): Copyedits.
	(Invisible Text): Mention that spec comparison is done with eq.
	(Width): Improve doc of char-width.
	(Faces): Recommend using symbol instead of string for face name.
	Minor clarifications.
	(Defining Faces): Copyedits.  Update face example.
	(Attribute Functions): Mark set-face-foreground etc as commands.
	(Face Remapping): Mention text-scale-adjust.
	Clarify face-remapping-alist and related docs.
	(Face Functions): Don't document make-face or copy-face.

2012-03-20  Chong Yidong  <cyd@gnu.org>

	* display.texi (Forcing Redisplay): Various rewrites to reflect
	new value of redisplay-dont-pause.
	(Truncation): Copyedits.

2012-03-20  Glenn Morris  <rgm@gnu.org>

	* os.texi (Startup Summary): Don't mention initial-buffer-choice = t.
	Add summary table of some relevant command-line options.

2012-03-18  Chong Yidong  <cyd@gnu.org>

	* internals.texi (Building Emacs, Garbage Collection): Copyedits.
	(Writing Emacs Primitives): Re-organize discussion of functions
	with variable Lisp arguments are handled.  Delete an obsolete
	remark, previously tagged as FIXME.

	* os.texi (Idle Timers): Minor clarification.
	(Idle Timers): Link to Time of Day for description of time list.

2012-03-18  Glenn Morris  <rgm@gnu.org>

	* os.texi (System Interface): Flow control was removed.
	(Startup Summary): General update.
	(Init File): Don't mention compiling it.

2012-03-17  Chong Yidong  <cyd@gnu.org>

	* os.texi (Startup Summary): Mention package loading.
	(Init File): Don't refer to .emacs in section title.  Copyedits.
	(Terminal-Specific): Give a realistic example.
	(Command-Line Arguments): Reference Entering Emacs instead of
	repeating the spiel about not restarting Emacs.
	(Time of Day): Discuss time representation at beginning of node.
	(Sound Output): Copyedits.

	* package.texi (Packaging Basics): Document package-initialize.

2012-03-17  Eli Zaretskii  <eliz@gnu.org>

	* frames.texi (Initial Parameters): Add an index entry for
	minibuffer-only frame.

2012-03-16  Glenn Morris  <rgm@gnu.org>

	* modes.texi (Major Mode Conventions): Mention the strange
	relationship between View mode and special modes.  (Bug#10650)

2012-03-11  Chong Yidong  <cyd@gnu.org>

	* windows.texi (Window Configurations): save-window-excursion is
	now a macro.

	* display.texi (Temporary Displays): with-output-to-temp-buffer is
	now a macro.

	* text.texi (Fields): Minor copyedit.

2012-03-10  Eli Zaretskii  <eliz@gnu.org>

	* strings.texi (String Basics):
	* sequences.texi (Sequence Functions): Mention that `length' is
	not appropriate for computing the string width on display; add a
	cross-reference to the description of `string-width'.  (Bug#10978)

	* eval.texi (Autoloading): Minor change of wording.

2012-03-10  Chong Yidong  <cyd@gnu.org>

	* loading.texi (Autoload): Explicitly state which forms are
	processed specially (Bug#7783).

	* keymaps.texi (Mouse Menus): Describe non-toolkit behavior as the
	non-default situation.  Describe one-submenu exception (Bug#7695).

	* nonascii.texi (Character Properties): Copyedits.

2012-03-08  Chong Yidong  <cyd@gnu.org>

	* text.texi (Mode-Specific Indent): Document new behavior of
	indent-for-tab-command.  Document tab-always-indent.
	(Special Properties): Copyedits.
	(Checksum/Hash): Improve secure-hash doc.  Do not recommend MD5.
	(Parsing HTML/XML): Rename from Parsing HTML.  Update doc of
	libxml-parse-html-region.

2012-03-07  Glenn Morris  <rgm@gnu.org>

	* markers.texi (The Region): Briefly mention use-empty-active-region
	and region-active-p.
	(Overview of Markers): Reword garbage collection, add cross-ref.
	(The Mark): Tiny clarification re command loop and activate-mark-hook.

2012-03-07  Chong Yidong  <cyd@gnu.org>

	* text.texi (Buffer Contents): Don't duplicate explanation of
	region arguments from Text node.  Put doc of obsolete var
	buffer-substring-filters back, since it is referred to.
	(Low-Level Kill Ring): Yank now uses clipboard instead of primary
	selection by default.

	* markers.texi (The Mark): Fix typo.
	(The Region): Copyedits.

2012-03-07  Glenn Morris  <rgm@gnu.org>

	* markers.texi (Overview of Markers): Copyedits.
	(Creating Markers): Update approximate example buffer size.
	(The Mark): Don't mention uninteresting return values.

2012-03-05  Chong Yidong  <cyd@gnu.org>

	* positions.texi (Text Lines): Document count-words.

2012-03-04  Chong Yidong  <cyd@gnu.org>

	* frames.texi (Frames): Remove little-used "terminal frame" and
	"window frame" terminology.
	(Frame Parameters, Font and Color Parameters, Initial Parameters)
	(Size and Position, Visibility of Frames): Callers changed.
	(Frames): Clarify which terminals in framep are graphical.
	(Initial Parameters): --geometry is not the only option which adds
	to initial-frame-alist.
	(Position Parameters): Note that icon-left and icon-top are for
	old window managers only.
	(Size Parameters): Sizes are in characters even on graphical
	displays.
	(Management Parameters): Note that window-id and outer-window-id
	can't really be changed, and that auto-raise isn't always obeyed.
	(Cursor Parameters): Document cursor-type explicitly.
	(Size and Position): The aliases set-screen-height and
	set-screen-width have been deleted.
	(Visibility of Frames): Mention "minimization".

	* os.texi (Startup Summary): Minor clarifications.
	(Startup Summary, Suspending Emacs): Standardize on "text
	terminal" terminology.

	* windows.texi (Basic Windows, Coordinates and Windows)
	(Coordinates and Windows):
	* display.texi (Refresh Screen, Line Height, Face Attributes)
	(Overlay Arrow, Beeping, Glyphless Chars): Likewise.

2012-03-04  Glenn Morris  <rgm@gnu.org>

	* abbrevs.texi: Small copyedits throughout.
	(Abbrev Mode): Remove this section, folding it into the top-level.
	(Abbrev Tables): Don't mention irrelevant return values.
	(Abbrev Expansion): Add cross-ref for wrapper hooks.
	(Standard Abbrev Tables): Emacs Lisp mode now has its own table.
	(Abbrev Table Properties): Update nil :regexp description.

2012-03-03  Glenn Morris  <rgm@gnu.org>

	* internals.texi: Change @appendix section commands to @section.
	(Building Emacs): Say less about CANNOT_DUMP platforms.
	Replace deleted eval-at-startup with custom-initialize-delay.
	(Pure Storage): Small changes.
	(Memory Usage): Copyedit.
	(Writing Emacs Primitives): Update Fcoordinates_in_window_p and For
	example definitions.  Give examples of things with non-nil
	interactive args.  Mention eval_sub.  Remove old info about
	strings and GCPRO.  Mention cus-start.el.
	(Buffer Internals, Window Internals, Process Internals):
	Misc small updates and fixes for fields.

	* tips.texi: Copyedits.
	(Coding Conventions): Mention autoloads.
	Combine partially duplicated macro items.  Fix xref.
	Refer to Library Headers for copyright notice.
	(Programming Tips): edit-options is long-obsolete.
	(Compilation Tips): Mention loading bytecomp for byte-compile props.
	(Warning Tips): Mention declare-function.
	(Documentation Tips): Remove old info.
	(Comment Tips): Mention comment-dwim, not indent-for-comment.
	(Library Headers): General update.

2012-03-02  Glenn Morris  <rgm@gnu.org>

	* backups.texi (Reverting): Un-duplicate revert-buffer-in-progress-p,
	and relocate entry.  Mention buffer-stale-function.

	* elisp.texi, vol1.texi, vol2.texi: Standardize some menu entries.

	* hooks.texi (Standard Hooks): General update.
	Put related hooks together.  Add and remove items.
	* commands.texi (Keyboard Macros): Remove cross-ref to Standard Hooks.
	* modes.texi (Hooks): Tweak cross-ref description.

2012-03-01  Michael Albinus  <michael.albinus@gmx.de>

	* files.texi (Kinds of Files): The return value of file-equal-p is
	unspecified, if FILE1 or FILE2 does not exist.

2012-03-01  Glenn Morris  <rgm@gnu.org>

	* hooks.texi (Standard Hooks): Remove mode-specific hooks.

	* maps.texi (Standard Keymaps): General update.
	Remove mode-specific maps, talk about the more general keymaps.
	* help.texi (Help Functions): Add vindex for Helper-help-map.
	* keymaps.texi (Active Keymaps): Minor rephrasing.

2012-02-29  Glenn Morris  <rgm@gnu.org>

	* elisp.texi, vol1.texi, vol2.texi: Use "" quotes in menus.

2012-02-28  Thierry Volpiatto  <thierry.volpiatto@gmail.com>

	* files.texi (Kinds of Files): Rename files-equal-p to file-equal-p.
	Update changed behavior of file-subdir-of-p.

2012-02-28  Glenn Morris  <rgm@gnu.org>

	* advice.texi, anti.texi, display.texi, elisp.texi:
	* processes.texi, variables.texi, vol1.texi, vol2.texi:
	Standardize possessive apostrophe usage.

	* locals.texi: Remove file.
	* elisp.texi, vol1.texi, vol2.texi: Don't include locals.texi.
	Remove menu entry.
	* errors.texi, maps.texi: Adjust node pointers.
	* internals.texi (Buffer Internals): Remove cross-refs to locals.texi.
	* makefile.w32-in (srcs):
	* Makefile.in (srcs): Remove locals.texi.

	* frames.texi (Mouse Position): Fix cross-ref.

2012-02-27  Chong Yidong  <cyd@gnu.org>

	* buffers.texi (Creating Buffers): Clarify that
	generate-new-buffer uses generate-new-buffer-names.
	(Killing Buffers): Remove bogus example duplicating buffer-live-p.

	* files.texi (Directory Names): Index entry for file name abbreviations.
	(Relative File Names, File Name Expansion): Refer to it.
	(Locating Files): Move locate-user-emacs-file documentation to
	Standard File Names.
	(Standard File Names): Add locate-user-emacs-file; update examples.

2012-02-26  Michael Albinus  <michael.albinus@gmx.de>

	* files.texi (Magic File Names): Add files-equal-p and file-subdir-of-p.

2012-02-26  Chong Yidong  <cyd@gnu.org>

	* files.texi (Kinds of Files): Improve documentation of
	files-equal-p and file-subdir-of-p.

2012-02-26  Glenn Morris  <rgm@gnu.org>

	* intro.texi (Acknowledgements): Small changes.

2012-02-25  Glenn Morris  <rgm@gnu.org>

	* errors.texi: Don't try to list _all_ the error symbols.
	Add circular-list, cl-assertion-failed, compression-error.
	* elisp.texi, vol1.texi, vol2.texi:
	* control.texi (Error Symbols): Tweak "Standard Errors" description.

2012-02-25  Thierry Volpiatto  <thierry.volpiatto@gmail.com>

	* files.texi (files-equal-p, file-subdir-of-p): New,
	add initial documentation.

2012-02-25  Chong Yidong  <cyd@gnu.org>

	* files.texi (File Attributes): Document file-selinux-context.
	(Changing Files): Link to it.
	(Changing Files): Document set-file-selinux-context.

	* backups.texi (Making Backups): Return value of backup-buffer is
	changed.  Mention default value of backup-directory-alist.
	(Rename or Copy): Note that backup-by-copying-when-mismatch is t.
	(Auto-Saving): New minor mode behavior for auto-save-mode.
	(Reverting): Add defvar for revert-buffer-in-progress-p.

	* searching.texi (Regexp Backslash): Add index entry (Bug#10869).

2012-02-24  Glenn Morris  <rgm@gnu.org>

	* errors.texi (Standard Errors): Mention dbus-error.
	For arith-error sub-classes, just use one cross-ref.

2012-02-23  Alan Mackenzie  <acm@muc.de>

	* modes.texi (Defining Minor Modes): Document the new keyword
	:after-hook.

2012-02-21  Chong Yidong  <cyd@gnu.org>

	* files.texi (Files): Mention magic file names as arguments.
	(Reading from Files): Copyedits.
	(File Attributes): Mention how to change file modes.
	(Changing Files): Use standard "file permissions" terminology.
	Add xref to File Attributes node.
	(Locating Files): Document locate-user-emacs-file.
	(Unique File Names): Recommend against using make-temp-name.

2012-02-19  Chong Yidong  <cyd@gnu.org>

	* help.texi (Documentation, Documentation Basics, Help Functions):
	Minor clarifications.
	(Accessing Documentation): Clarify what documentation-property is
	for.  Add xref to Keys in Documentation.

	* tips.texi (Documentation Tips): Don't recommend using * in
	docstrings.

	* macros.texi (Defining Macros):
	* modes.texi (Derived Modes): Say "documentation string" instead
	of docstring.

2012-02-18  Chong Yidong  <cyd@gnu.org>

	* modes.texi (Tabulated List Mode): New node.
	(Basic Major Modes): Add xref to it.

	* processes.texi (Process Information): Mention Process Menu mode.

2012-02-17  Chong Yidong  <cyd@gnu.org>

	* syntax.texi (Motion via Parsing): Doc fix for scan-lists.

2012-02-17  Glenn Morris  <rgm@gnu.org>

	* hooks.texi (Standard Hooks): Fix cross-ref to Emacs manual.

2012-02-16  Chong Yidong  <cyd@gnu.org>

	* syntax.texi (Syntax Tables, Syntax Descriptors)
	(Syntax Table Functions): Copyedits.
	(Syntax Basics): Don't repeat the material in the preceding node.
	(Syntax Class Table): Use a table.
	(Syntax Properties): Document syntax-propertize-function and
	syntax-propertize-extend-region-functions.
	(Motion via Parsing): Clarify scan-lists.  Fix indentation.
	(Parser State): Update for the new "c" comment style.
	Fix description of item 7 (comment style).

	* modes.texi (Minor Modes): Update how mode commands should treat
	arguments now.
	(Mode Line Basics): Clarify force-mode-line-update.
	(Mode Line Top): Note that the example is not realistic.
	(Mode Line Variables, Mode Line Data, %-Constructs, Header Lines)
	(Emulating Mode Line): Use "mode line" instead of "mode-line", and
	"mode line construct" instead of "mode line specification".
	(Syntactic Font Lock): Remove mention of obsolete variable
	font-lock-syntactic-keywords.
	(Setting Syntax Properties): Node deleted.
	(Font Lock Mode): Note that Font Lock mode is a minor mode.
	(Font Lock Basics): Note that syntactic fontification falls back
	on `syntax-table'.
	(Search-based Fontification): Emphasize that font-lock-keywords
	should not be set directly.
	(Faces for Font Lock): Avoid some confusing terminology.
	(Syntactic Font Lock): Minor clarifications.  Add xref to
	Syntactic Font Lock node.

2012-02-15  Chong Yidong  <cyd@gnu.org>

	* minibuf.texi (Basic Completion): Define "completion table".
	Move completion-in-region to Completion in Buffers node.
	(Completion Commands): Use "completion table" terminology.
	(Completion in Buffers): New node.

	* modes.texi (Hooks): add-hook can be used for abnormal hooks too.
	(Setting Hooks): Update minor mode usage example.
	(Major Mode Conventions): Note that completion-at-point-functions
	should be altered locally.  Add xref to Completion in Buffers.
	Remove duplicate tip about auto-mode-alist.
	(Minor Modes): Rewrite introduction.
	(Minor Mode Conventions): Copyedits.  Don't recommend
	variable-only minor modes since few minor modes are like that.

2012-02-15  Glenn Morris  <rgm@gnu.org>

	* processes.texi (Network): Document open-network-stream :parameters.

2012-02-14  Chong Yidong  <cyd@gnu.org>

	* keymaps.texi (Format of Keymaps): The CACHE component of keymaps
	was removed on 2009-09-10.  Update lisp-mode-map example.
	(Inheritance and Keymaps): Minor clarification.
	(Searching Keymaps): Remove out-of-place enumeration.
	(Key Lookup): Remove unnecessary example (one was already given in
	Format of Keymaps).
	(Changing Key Bindings): Update suppress-keymap example.
	(Menu Bar, Tool Bar): Copyedits.
	(Tool Bar): Update tool-bar-map example.

2012-02-12  Chong Yidong  <cyd@gnu.org>

	* debugging.texi (Debugger Commands): Continuing is now allowed
	for errors.

2012-02-11  Chong Yidong  <cyd@gnu.org>

	* display.texi (Fringe Indicators): Add xref to Fringe Bitmaps.
	Move the list of standard bitmaps there.
	(Fringe Cursors): Rewrite for clarity.
	(Fringe Bitmaps): Consolidate the list of standard bitmaps here.

	* commands.texi (Command Overview): Mention read-key.
	(Using Interactive, Interactive Call): Minor clarifications.
	(Function Keys, Click Events): Avoid "input stream" terminology.
	(Click Events): Add xref to Window Sizes and Accessing Mouse.
	Clarify column and row components.
	(Accessing Mouse): Add xref to Click Events.  Minor fixes.
	(Special Events): Copyedits.

	* streams.texi (Input Streams): De-document get-file-char.
	(Output Variables): Don't refer to old backquote syntax.

	* debugging.texi (Debugging): Copyedits.  Describe testcover, ERT.
	(Error Debugging): Note that debug-ignored-errors overrides list
	values of debug-on-error too.  Add xref to Signaling Errors.
	Note that debug-on-signal is not customizable.
	Mention condition-case-unless-debug.
	(Compilation Errors): Node deleted.

	* compile.texi (Compiler Errors): Move a paragraph here from
	deleted node Compilation Errors.

2012-02-10  Leo Liu  <sdl.web@gmail.com>

	* control.texi (Handling Errors): Change condition-case-no-debug
	to condition-case-unless-debug.

2012-02-10  Chong Yidong  <cyd@gnu.org>

	* advice.texi (Defining Advice): Clarify ad-unadvise.
	(Activation of Advice): Specifying the ACTIVATE flag in defadvice
	is not abnormal.
	(Advising Primitives): Node deleted; ad-define-subr-args has been
	removed.

	* compile.texi (Speed of Byte-Code): Use float-time in example.
	(Compilation Functions): Note that the log uses Compilation mode.
	Don't discuss the contents of byte-code function object here.
	(Compilation Functions): De-document internal function byte-code.
	(Docs and Compilation): Minor clarifications.

	* objects.texi (Byte-Code Type): Add xref to Byte-Code Function
	Objects.

2012-02-10  Glenn Morris  <rgm@gnu.org>

	* text.texi (Checksum/Hash): Rename node from MD5 Checksum.
	Mention secure-hash.
	* elisp.texi, vol1.texi, vol2.texi: Update menu entry.

2012-02-10  Chong Yidong  <cyd@gnu.org>

	* loading.texi (Loading): Don't emphasize "library" terminology.
	(Library Search): load-path is not a user option.  Mention role of
	-L option and packages.  Improve examples.
	(Loading Non-ASCII): Don't mention unibyte Emacs, which is
	obsolete.
	(Autoload): Minor clarifications.

2012-02-10  Glenn Morris  <rgm@gnu.org>

	* files.texi (Magic File Names): Tweak remote-file-name-inhibit-cache.

	* modes.texi (Basic Major Modes): Mention tabulated-list-mode.

2012-02-08  Glenn Morris  <rgm@gnu.org>

	* loading.texi (Named Features): Update the require example.

2012-02-07  Glenn Morris  <rgm@gnu.org>

	* modes.texi (Defining Minor Modes):
	Expand on args of defined minor modes.

2012-02-07  Chong Yidong  <cyd@gnu.org>

	* variables.texi (Creating Buffer-Local): Minor clarification
	to buffer-local-variables doc (Bug#10715).

2012-02-07  Glenn Morris  <rgm@gnu.org>

	* display.texi (ImageMagick Images): General update.
	Move most details of imagemagick-render-type to the variable's doc.

2012-02-06  Glenn Morris  <rgm@gnu.org>

	* keymaps.texi (Tool Bar): Mention separators.
	(Inheritance and Keymaps):
	Mention make-composed-keymap and multiple inheritance.

	* modes.texi (Running Hooks): Mention run-hook-wrapped.

	* control.texi (Handling Errors):
	Mention condition-case-no-debug and with-demoted-errors.

2012-02-05  Chong Yidong  <cyd@gnu.org>

	* customize.texi (Common Keywords): Minor clarifications.
	Document custom-unlispify-remove-prefixes.
	(Variable Definitions): Backquotes in defcustom seem to work fine
	now.  Various other copyedits.
	(Simple Types): Copyedits.  Document color selector.
	(Composite Types): Copyedits.
	(Splicing into Lists): Clarifications.

	* eval.texi (Backquote): Move from macros.texi.

	* macros.texi (Expansion): Minor clarification.
	(Backquote): Move node to eval.texi.
	(Defining Macros): Move an example from Backquote node.
	(Argument Evaluation): No need to mention Pascal.
	(Indenting Macros): Add xref to Defining Macros.

2012-02-05  Glenn Morris  <rgm@gnu.org>

	* debugging.texi (Error Debugging): Mention debug-on-event default.

2012-02-04  Glenn Morris  <rgm@gnu.org>

	* backups.texi (Reverting): Mention revert-buffer-in-progress-p.

	* debugging.texi (Error Debugging): Mention debug-on-event.
	* commands.texi (Misc Events): Mention sigusr1,2 and debugging.

	* modes.texi (Running Hooks): Try to clarify with-wrapper-hook.

	* text.texi (Buffer Contents):
	Update filter-buffer-substring description.

2012-02-04  Chong Yidong  <cyd@gnu.org>

	* functions.texi (What Is a Function): Add closures.
	Mention "return value" terminology.  Add xref for command-execute.
	Remove unused "keystroke command" terminology.
	(Lambda Expressions): Give a different example than in the
	following subsection.  Add xref to Anonymous Functions.
	(Function Documentation): Remove gratuitous markup.
	(Function Names): Move introductory text to `What Is a Function'.
	(Defining Functions): Fix defun argument spec.
	(Anonymous Functions): Document lambda macro explicitly.
	Mention effects on lexical binding.
	(Function Cells): Downplay direct usage of fset.
	(Closures): New node.
	(Inline Functions): Remove "open-code" terminology.
	(Declaring Functions): Minor tweak; .m is not C code.

	* variables.texi (Variables): Don't refer to "global value".
	(Local Variables, Void Variables): Copyedits.
	(Lexical Binding): Minor clarification of example.
	(File Local Variables): Mention :safe and :risky defcustom args.
	(Lexical Binding): Add xref to Closures node.

2012-02-04  Glenn Morris  <rgm@gnu.org>

	* minibuf.texi (High-Level Completion): Updates for read-color.

2012-02-03  Glenn Morris  <rgm@gnu.org>

	* display.texi (GIF Images): Mention animation.
	Remove commented-out old example of animation.
	(Animated Images): New subsection.
	* elisp.texi (Top):
	* vol1.texi (Top):
	* vol2.texi (Top): Add Animated Images menu entry.

	* display.texi (Image Formats): Remove oddly specific information
	on versions of image libraries.
	(GIF Images, TIFF Images): Minor rephrasing.

2012-02-02  Glenn Morris  <rgm@gnu.org>

	* processes.texi (Synchronous Processes):
	Mention call-process's :file gets overwritten.

	* commands.texi (Reading One Event):
	* help.texi (Help Functions): Document read-char-choice.

	* hooks.texi (Standard Hooks):
	* modes.texi (Keymaps and Minor Modes):
	* text.texi (Commands for Insertion): Document post-self-insert-hook.

	* hooks.texi (Standard Hooks): Add prog-mode-hook.

	* hooks.texi (Standard Hooks):
	* modes.texi (Major Mode Conventions, Mode Hooks):
	Document change-major-mode-after-body-hook.

2012-02-01  Glenn Morris  <rgm@gnu.org>

	* modes.texi (Defining Minor Modes):
	Mention disabling global minor modes on a per-major-mode basis.

2012-01-31  Chong Yidong  <cyd@gnu.org>

	* syntax.texi (Parsing Expressions): Clarify intro (Bug#10657).
	(Parser State): Remove unnecessary statement (Bug#10661).

	* eval.texi (Intro Eval): Add footnote about "sexp" terminology.

2012-01-31  Glenn Morris  <rgm@gnu.org>

	* modes.texi (Defining Minor Modes):
	Document define-minor-mode's new :variable keyword.

2012-01-29  Chong Yidong  <cyd@gnu.org>

	* syntax.texi (Syntax Class Table): Tweak description of newline
	char syntax (Bug#9619).

	* numbers.texi (Predicates on Numbers): Fix wholenump/natnump
	description (Bug#10189).

2012-01-29  Glenn Morris  <rgm@gnu.org>

	* files.texi (Changing Files): Document SELinux support.

	* windows.texi (Window Sizes): Fix typo.

2012-01-28  Chong Yidong  <cyd@gnu.org>

	* display.texi (Fringe Indicators): Clarify fringe-indicator-alist
	doc (Bug#8568).

	* frames.texi (Input Focus): Add NORECORD arg to
	select-frame-set-input-focus.  Clarify its role in select-frame.

	* text.texi (Transposition): We don't use transpose-region as an
	internal subroutine (Bug#3249).

	* modes.texi (Example Major Modes): Update Lisp example code to
	current sources.  Delete the old non-derived-major-mode example,
	which has diverged badly from current sources.

2012-01-27  Glenn Morris  <rgm@gnu.org>

	* makefile.w32-in (texinputdir): Fix (presumed) typo.
	(VERSION, manual): Remove, unused.

2012-01-27  Chong Yidong  <cyd@gnu.org>

	* commands.texi (Command Overview): Minor clarification (Bug#10384).

2012-01-26  Chong Yidong  <cyd@gnu.org>

	* searching.texi (String Search): Document negative repeat count
	(Bug#10507).

2012-01-26  Glenn Morris  <rgm@gnu.org>

	* variables.texi (Using Lexical Binding):
	Mention that lexical-binding should be set in the first line.

2012-01-26  Lars Ingebrigtsen  <larsi@gnus.org>

	* macros.texi (Defining Macros): Don't claim that `declare' only
	affects Edebug and indentation.

2012-01-25  Lars Ingebrigtsen  <larsi@gnus.org>

	* macros.texi (Defining Macros): Slight `declare' fixup.

2012-01-25  Glenn Morris  <rgm@gnu.org>

	* makefile.w32-in (texinputdir):
	* Makefile.in (ENVADD): Add $emacsdir.  (Bug#10603)

2012-01-24  Chong Yidong  <cyd@gnu.org>

	* variables.texi (Variables, Local Variables, Void Variables):
	Edit to make the descriptions less specific to dynamic binding.
	(Local Variables): Default max-specpdl-size is now 1300.
	(Defining Variables): Edits for lexical scoping.
	Delete information about starting docstrings with *.  De-document
	user-variable-p.
	(Tips for Defining): Remove an unimportant discussion of quitting
	in the middle of a load.
	(Accessing Variables, Setting Variables): Discuss lexical binding.
	(Variable Scoping): Rewrite.
	(Scope, Extent, Impl of Scope): Nodes deleted.
	(Dynamic Binding): New node, with material from Scope, Extent, and
	Impl of Scope nodes.
	(Dynamic Binding Tips): Rename from Using Scoping.
	(Lexical Binding): Rewrite.
	(Using Lexical Binding): Rename from Converting to Lexical
	Binding.  Convert to subsection.

	* customize.texi (Variable Definitions): Add custom-variable-p.
	Move user-variable-p documentation here.

2012-01-23  Chong Yidong  <cyd@gnu.org>

	* strings.texi (Text Comparison): Minor qualification.

	* lists.texi (Cons Cells): Copyedits.
	(List Elements): Mention push.
	(List Variables): Mention pop.
	(Rings): Move to sequences.texi.

	* sequences.texi (Sequence Functions): Don't repeat the
	introduction already given in the parent.
	(Vectors): Copyedits.
	(Rings): Move from lists.texi.  Note that this is specific to the
	ring package.

	* symbols.texi (Definitions, Symbol Components): Mention variable
	scoping issues.
	(Plists and Alists): Copyedits.

	* eval.texi (Intro Eval, Symbol Forms): Minor tweaks for
	correctness with lexical scoping.
	(Eval): Copyedits.

2012-01-21  Chong Yidong  <cyd@gnu.org>

	* intro.texi (A Sample Function Description): Special notation
	used for macros too.

	* objects.texi (Ctl-Char Syntax, Other Char Bits): Copyedits.
	(Symbol Type): Add xref for keyword symbols.
	(Sequence Type): Clarify differences between sequence types.
	(Cons Cell Type): Add "linked list" index entry.
	(Non-ASCII in Strings): Copyedits.
	(Equality Predicates): Symbols with same name need not be eq.

	* numbers.texi (Float Basics): Document isnan, copysign, frexp and
	ldexp.  Move float-e and float-pi to Math Functions node.

2012-01-21  Glenn Morris  <rgm@gnu.org>

	* modes.texi (Auto Major Mode):
	* variables.texi (File Local Variables):
	Mention inhibit-local-variables-regexps.

2012-01-19  Martin Rudalics  <rudalics@gmx.at>

	* windows.texi (Window Configurations): Rewrite references to
	persistent window parameters.
	(Window Parameters): Fix description of persistent window
	parameters.

2012-01-16  Juanma Barranquero  <lekktu@gmail.com>

	* windows.texi (Window Parameters): Use @pxref.

2012-01-16  Martin Rudalics  <rudalics@gmx.at>

	* windows.texi (Window Configurations, Window Parameters):
	Describe persistent window parameters.

2011-12-27  Stefan Monnier  <monnier@iro.umontreal.ca>

	* variables.texi (Creating Buffer-Local): Warn against misuses of
	make-variable-buffer-local (bug#10258).

2012-01-07  Lars Magne Ingebrigtsen  <larsi@gnus.org>

	* macros.texi (Defining Macros): Document `doc-string' (bug#9668).

2012-01-06  Chong Yidong  <cyd@gnu.org>

	* variables.texi (Directory Local Variables):
	Document hack-dir-local-variables-non-file-buffer.

2012-01-06  Glenn Morris  <rgm@gnu.org>

	* maps.texi (Standard Keymaps): Refer to Info-edit by name
	rather than by keybinding.

2011-12-29  Juanma Barranquero  <lekktu@gmail.com>

	* frames.texi (Font and Color Parameters): Add @pxref.

2011-12-29  Daniel Colascione  <dan.colascione@gmail.com>

	* frames.texi (Font and Color Parameters):
	Document w32 font backends (bug#10399).

2011-12-28  Paul Eggert  <eggert@cs.ucla.edu>

	* files.texi (File Attributes, Changing Files):
	Use a more-natural notation for octal numbers.

2011-12-23  Juanma Barranquero  <lekktu@gmail.com>

	* variables.texi (Variables with Restricted Values):
	Change reference to variable (bug#10354).

2011-12-13  Martin Rudalics  <rudalics@gmx.at>

	* windows.texi (Splitting Windows): Use t instead of non-nil
	when describing window-combination-resize.

2011-12-05  Stefan Monnier  <monnier@iro.umontreal.ca>

	* text.texi (Special Properties): Warn against `intangible' properties
	(bug#10222).

2011-11-26  Eli Zaretskii  <eliz@gnu.org>

	* display.texi (Truncation):
	* text.texi (Special Properties): Describe what a stretch-glyph is
	instead of using that term without explanation.  Make the
	cross-references more accurate.

	* display.texi (Usual Display): Update the description,
	cross-references, and indexing related to display of control
	characters and raw bytes.

2011-11-25  Martin Rudalics  <rudalics@gmx.at>

	* windows.texi (Splitting Windows): Fix description of
	window-combination-limit.  Suggested by Eli Zaretskii.

2011-11-23  Chong Yidong  <cyd@gnu.org>

	* windows.texi (Window Sizes): Move window-top-line,
	window-left-column, and window-*-pixel-edges to Coordinates and
	Windows node.
	(Coordinates and Windows): Restore window-edges doc.

2011-11-21  Martin Rudalics  <rudalics@gmx.at>

	* windows.texi (Windows and Frames, Splitting Windows):
	Fix typos.

2011-11-21  Chong Yidong  <cyd@gnu.org>

	* windows.texi (Splitting Windows): Fix error in documentation of
	window-combination-limit.
	(Cyclic Window Ordering): Minor fixes to next-window,
	one-window-p, and get-lru-window docs.  Don't document
	window-list-1.
	(Buffers and Windows): Copyedits.
	(Choosing Window): Document special handling of special-display-*.
	(Choosing Window Options): Fix display-buffer-reuse-frames doc.
	Don't document even-window-heights, which is going away.
	Clarify which options are obeyed by which action functions.

2011-11-20  Stefan Monnier  <monnier@iro.umontreal.ca>

	* display.texi (Invisible Text): Clarify point adjustment (bug#10072).

2011-11-20  Martin Rudalics  <rudalics@gmx.at>

	* windows.texi (Resizing Windows, Splitting Windows):
	Remove term "status" when talking about combination limits.

2011-11-20  Juanma Barranquero  <lekktu@gmail.com>

	* compile.texi (Compiler Errors):
	* help.texi (Help Functions): Fix typos.

2011-11-19  Chong Yidong  <cyd@gnu.org>

	* windows.texi (Splitting Windows): Clarify role of window
	parameters in split-window.  Shorten the example.
	(Deleting Windows): Rewrite intro to handle internal windows.
	Fix delete-windows-on doc.
	(Selecting Windows): Copyedits.

2011-11-17  Martin Rudalics  <rudalics@gmx.at>

	* windows.texi (Resizing Windows, Splitting Windows)
	(Deleting Windows): Use term window-combination-resize instead
	of window-splits.

2011-11-16  Martin Rudalics  <rudalics@gmx.at>

	* windows.texi (Resizing Windows, Splitting Windows):
	Rename occurrences of window-nest to window-combination-limit.

2011-11-14  Juanma Barranquero  <lekktu@gmail.com>

	* intro.texi (Lisp History): Fix typo.

2011-11-12  Martin Rudalics  <rudalics@gmx.at>

	* windows.texi (Splitting Windows, Deleting Windows):
	Remove references to splits status of windows.

2011-11-10  Glenn Morris  <rgm@gnu.org>

	* buffers.texi (Read Only Buffers): Expand a bit on why
	toggle-read-only should only be used interactively.  (Bug#7292)

2011-11-09  Chong Yidong  <cyd@gnu.org>

	* windows.texi (Window Sizes): Document window-pixel-edges,
	window-inside-pixel-edges, window-absolute-pixel-edges, and
	window-inside-absolute-pixel-edges.
	(Resizing Windows): shrink-window-if-larger-than-buffer works on
	non-full-width windows.

2011-11-09  Martin Rudalics  <rudalics@gmx.at>

	* windows.texi (Resizing Windows): Rewrite documentation of
	window-resizable.

2011-11-09  Chong Yidong  <cyd@gnu.org>

	* windows.texi (Splitting Windows): Simplify example.

2011-11-08  Chong Yidong  <cyd@gnu.org>

	* windows.texi (Window Sizes): Copyedits.  Document
	window-text-height.  Remove window-min-height and window-min-width
	discussion, referring instead to Emacs manual.
	(Splitting Windows, Resizing Windows): Add xref to Emacs manual.
	(Resizing Windows): Simplify introduction.  Don't document
	enlarge-window, shrink-window, enlarge-window-horizontally, and
	shrink-window-horizontally; they are no longer preferred for
	calling from Lisp, and are already documented in the Emacs manual.

2011-11-07  Glenn Morris  <rgm@gnu.org>

	* windows.texi (Choosing Window): Fix keybinding typo.

2011-11-07  Martin Rudalics  <rudalics@gmx.at>

	* windows.texi (Resizing Windows, Splitting Windows)
	(Window Configurations): Use "child window" instead of
	"subwindow".

2011-11-06  Chong Yidong  <cyd@gnu.org>

	* windows.texi (Basic Windows): Clarify various definitions.
	Treat window-normalize-* as internal; don't document them.
	(Windows and Frames): Various clarifications, e.g. non-live
	windows also belong to frames.  Fix window-list description.
	Simplify window nesting example.
	(Splitting Windows, Window Configurations):
	Use split-window-below.

2011-11-04  Eli Zaretskii  <eliz@gnu.org>

	* windows.texi (Window Sizes): Mention in the doc string that the
	return values of `window-body-height' and `window-body-width' are
	in frame's canonical units.  (Bug#9949)

2011-10-30  Martin Rudalics  <rudalics@gmx.at>

	* windows.texi (Windows and Frames): Remove "iso-" infix from
	documentation of window-iso-combined-p.

2011-10-26  Chong Yidong  <cyd@gnu.org>

	* modes.texi (Running Hooks): Document with-wrapper-hook.

2011-10-18  Chong Yidong  <cyd@gnu.org>

	* display.texi (Glyphless Chars): New node.

2011-10-13  Chong Yidong  <cyd@stupidchicken.com>

	* text.texi (Yanking): Document yank-excluded-properties.

	* package.texi (Packaging Basics): The commentary should say how
	to begin using the package.

2011-10-11  Martin Rudalics  <rudalics@gmx.at>

	* windows.texi (Deleting Windows): Mention which window gets
	selected when deleting the selected window.

2011-10-09  Martin Rudalics  <rudalics@gmx.at>

	* buffers.texi (The Buffer List): Describe how bury-buffer deals
	with the selected window.
	* windows.texi (Buffers and Windows): Reformulate text on how
	replace-buffer-in-windows deals with a window.
	(Quitting Windows): Describe how quit-window deals with a
	standalone frame.  Describe new option frame-auto-hide-function.

2011-10-08  Glenn Morris  <rgm@gnu.org>

	* symbols.texi (Other Plists): Markup fix.  (Bug#9702)

	* positions.texi (Excursions): Update warning message.

2011-10-05  Chong Yidong  <cyd@stupidchicken.com>

	* display.texi (Low-Level Font, Face Attributes, Font Lookup):
	Fix Emacs manual xref (Bug#9675).

2011-10-01  Chong Yidong  <cyd@stupidchicken.com>

	* windows.texi (Textual Scrolling): Document scroll-up-command,
	scroll-down-command, scroll-error-top-bottom, and the
	scroll-command symbol property.
	(Display Action Functions): Fix description of
	display-buffer-pop-up-window.

2011-09-28  Juanma Barranquero  <lekktu@gmail.com>

	* windows.texi (Splitting Windows): Fix typos.

2011-09-25  Martin Rudalics  <rudalics@gmx.at>

	* windows.texi (Windows and Frames, Display Action Functions)
	(Switching Buffers): Fix some typos.
	(Buffers and Windows): Remove reference to window-auto-delete.
	Reword description of replace-buffer-in-windows.
	(Window History): Fix some typos and refer to frame local buffer
	list.
	(Quitting Windows): New node.
	(Window Configurations): Add descriptions of window-state-get
	and window-state-put.
	(Window Parameters): Describe variable ignore-window-parameters.
	Sketch some window parameters currently in use.
	* elisp.texi (Top): Update node listing.

2011-09-25  Chong Yidong  <cyd@stupidchicken.com>

	* windows.texi (Display Action Functions)
	(Choosing Window Options): New nodes.

2011-09-24  Chong Yidong  <cyd@stupidchicken.com>

	* windows.texi (Window History): New node.  Move text here from
	Buffers and Windows.
	(Switching Buffers): Rename from Displaying Buffers, since we
	don't document display-buffer here; callers changed.
	Document FORCE-SAME-WINDOW arg to switch-to-buffer and
	switch-to-buffer-other-frame.  Delete duplicate
	replace-buffer-in-windows doc.
	(Choosing Window): Document display actions.

2011-09-24  Eli Zaretskii  <eliz@gnu.org>

	* display.texi (Forcing Redisplay): Update the description of
	redisplay-dont-pause due to change in the default value.

2011-09-23  Martin Rudalics  <rudalics@gmx.at>

	* frames.texi (Frames and Windows): Move section and rename to
	Windows and Frames in windows.texi.
	* windows.texi (Windows): Restructure.
	(Basic Windows): Rewrite.  Explain live and internal windows and
	normalization functions.
	(Windows and Frames): Move section here from frames.texi.
	Describe subwindows, window combinations, window tree, and
	corresponding functions including window-list here.
	(Window Sizes): Rename section from Size of Window and move it
	up in chapter.  Describe total and body sizes and the
	corresponding functions.  Explain new semantics of
	window-min-height/-width.
	(Resizing Windows): Move section up in chapter.  Describe new
	resize functions.
	(Splitting Windows): Describe new behavior of split-window,
	split-window-above-each-other and split-window-side-by-side.
	Provide examples.  Describe window-nest and window-splits
	options.
	(Deleting Windows): Minor rewrite.
	(Selecting Windows): Minor rewrite.
	Describe frame-selected-window and set-frame-selected-window here.
	(Cyclic Window Ordering): Minor rewrite.
	Describe window-list-1.
	(Buffers and Windows): Rewrite.  Explain a window's previous and
	next buffers and the corresponding functions.
	(Window Tree): Merge into Windows and Frames section.
	* elisp.texi (Top): Update node listings for frames and windows
	sections.

2011-09-21  Stefan Monnier  <monnier@iro.umontreal.ca>

	* display.texi (Face Functions): `face-list' returns faces (bug#9564).

2011-09-19  Lars Magne Ingebrigtsen  <larsi@gnus.org>

	* errors.texi (Standard Errors): Remove apparent placeholder text
	(bug#9491).

2011-09-18  Chong Yidong  <cyd@stupidchicken.com>

	* frames.texi (Management Parameters): Fix description of
	icon-type parameter.

2011-09-17  Chong Yidong  <cyd@stupidchicken.com>

	* tips.texi (Key Binding Conventions): Don't bind a key sequence
	ending in C-g.  Suggested by Edward O'Connor.

2011-09-17  Eli Zaretskii  <eliz@gnu.org>

	* numbers.texi (Integer Basics): Add indexing for
	most-positive-fixnum and most-negative-fixnum.  (Bug#9525)

2011-09-14  Dani Moncayo  <dmoncayo@gmail.com>

	* lists.texi (Sets And Lists): Fix typo.  (Bug#9393)

2011-09-11  Juanma Barranquero  <lekktu@gmail.com>

	* processes.texi (Network Servers): Clarify what the process
	buffer is used for (bug#9233).

2011-08-30  Dani Moncayo  <dmoncayo@gmail.com>

	* lists.texi (Building Lists): Fix typo.

2011-08-30  Chong Yidong  <cyd@stupidchicken.com>

	* display.texi (Basic Faces): New node.  Document new faces.

	* modes.texi (Major Mode Conventions): Move some text there.
	(Mode Help): Remove major-mode var, duplicated in Major Modes.

2011-08-29  Chong Yidong  <cyd@stupidchicken.com>

	* modes.texi (Basic Major Modes): New node.  Callers updated.
	(Major Modes): Document fundamental-mode and major-mode.
	(Major Mode Basics): Node deleted; text moved to Major Modes.
	(Derived Modes): Document derived-mode-p.

2011-08-28  Chong Yidong  <cyd@stupidchicken.com>

	* files.texi (Changing Files, Create/Delete Dirs): Document new
	arguments for delete-file, delete-directory, and copy-directory.
	(Visiting Functions): Remove view-file; it is documented in the
	Emacs manual.

	* frames.texi (Layout Parameters): The defaults for the
	menu-bar-lines and tool-bar-lines parameters depend on the mode.

	* display.texi (Progress): Document spinner functionality.

	* os.texi (Killing Emacs): Note that kill-emacs can be called by
	operating system signals.  Refer to save-buffers-kill-terminal
	instead of save-buffers-kill-emacs.

	* objects.texi (Symbol Type): Document ## print representation.

2011-08-25  Eli Zaretskii  <eliz@gnu.org>

	* display.texi (Specified Space): Mention that `space' specs
	influence bidi reordering.
	(Bidirectional Display): Explain how to use `(space . PROPS)' for
	separating fields with bidirectional content.

2011-08-24  Eli Zaretskii  <eliz@gnu.org>

	* display.texi (Bidirectional Display): Document return value in
	buffers that are not bidi-reordered for display, and in unibyte
	buffers.

2011-08-23  Eli Zaretskii  <eliz@gnu.org>

	* nonascii.texi (Character Properties): Document the values for
	unassigned codepoints.

2011-08-18  Eli Zaretskii  <eliz@gnu.org>

	* nonascii.texi (Character Properties): Document use of
	`bidi-class' and `mirroring' properties as part of reordering.
	Provide cross-references to "Bidirectional Display".

	* display.texi (Bidirectional Display): Document the pitfalls of
	concatenating strings with bidirectional content, with possible
	solutions.  Document bidi-string-mark-left-to-right.
	Mention paragraph direction in modes that inherit from prog-mode.
	Document use of `bidi-class' and `mirroring' properties as part of
	reordering.

2011-08-16  Eli Zaretskii  <eliz@gnu.org>

	* modes.texi (Major Mode Conventions): Improve the documentation
	of `mode-class' `special' modes.

	* nonascii.texi (Character Properties): Document the `mirroring'
	property.  Add index entries.

	* syntax.texi (Categories): Add an example of defining a new
	category and category table.

	* searching.texi (Regexp Backslash): Document how to display
	existing categories.  Mention the possibility of adding
	categories, and add an xref to where this is described.  Add an
	index entry.

2011-08-09  Chong Yidong  <cyd@stupidchicken.com>

	* text.texi (Special Properties):
	* display.texi (Overlay Properties): Note that mouse-face cannot
	change the text size (Bug#8530).

2011-08-08  Chong Yidong  <cyd@stupidchicken.com>

	* os.texi (Time of Day): Remove set-time-zone-rule, and recommend
	using setenv instead.

2011-07-28  Eli Zaretskii  <eliz@gnu.org>

	* display.texi (Bidirectional Display): Document the fact that
	bidi-display-reordering is t by default.

2011-07-23  Eli Zaretskii  <eliz@gnu.org>

	* display.texi (Bidirectional Display): New section.

2011-07-16  Lars Magne Ingebrigtsen  <larsi@gnus.org>
	    Tim Cross  <theophilusx@gmail.com>  (tiny change)
	    Glenn Morris  <rgm@gnu.org>

	* keymaps.texi (Toolkit Differences): New node.  (Bug#8176)

2011-07-15  Andreas Schwab  <schwab@linux-m68k.org>

	* help.texi (Keys in Documentation): Revert last change.

2011-07-15  Lars Magne Ingebrigtsen  <larsi@gnus.org>

	* help.texi (Keys in Documentation): Clarify that \= only quotes
	the next character, and doesn't affect longer sequences in
	particular (bug#8935).

	* debugging.texi (Using Debugger):
	Mention @code{eval-expression-debug-on-error} (bug#8549).

2011-07-14  Eli Zaretskii  <eliz@gnu.org>

	* display.texi (Other Display Specs): Document that `left-fringe'
	and `right-fringe' display specifications are of the "replacing"
	kind.

2011-07-14  Lars Magne Ingebrigtsen  <larsi@gnus.org>

	* help.texi (Documentation Basics): Add a link to the Function
	Documentation node (bug#6580).

2011-07-13  Lars Magne Ingebrigtsen  <larsi@gnus.org>

	* keymaps.texi (Menu Bar): Mention :visible and :enable
	(bug#6344).  Text by Drew Adams.

	* modes.texi (Running Hooks): Mention buffer-local hook variables
	(bug#6218).

	* objects.texi (General Escape Syntax): "a with grave accent" is
	?xe0, not ?x8e0 (bug#5259).

2011-07-12  Chong Yidong  <cyd@stupidchicken.com>

	* display.texi (Face Attributes, Font Selection): Add references
	to the Fonts node in the Emacs manual (Bug#4178).

2011-07-12  Chong Yidong  <cyd@stupidchicken.com>

	* display.texi (Window Systems): `window-system' is
	terminal-local.

	* frames.texi (Frame Parameters, Parameter Access): Don't mention
	frame-local variables.

	* variables.texi (Buffer-Local Variables): Don't mention obsolete
	frame-local variables.
	(Frame-Local Variables): Node deleted.

	* elisp.texi (Top): Update node listing.

2011-07-12  Lars Magne Ingebrigtsen  <larsi@gnus.org>

	* elisp.texi: Change "inferiors" to "subnodes" in three places
	(bug#3523).

2011-07-11  Chong Yidong  <cyd@stupidchicken.com>

	* frames.texi (Window System Selections): Discussion of
	x-select-enable-clipboard moved to Emacs manual.

2011-07-11  Deniz Dogan  <deniz@dogan.se>

	* commands.texi (Prefix Command Arguments): Remove excessive
	apostrophe.

2011-07-11  Lars Magne Ingebrigtsen  <larsi@gnus.org>

	* syntax.texi (Syntax Descriptors): Clarify that the ". 23" syntax
	description is a string (bug#3313).

	* frames.texi (Display Feature Testing): Try to explain what all
	the visual classes mean (bug#3042).

2011-07-10  Lars Magne Ingebrigtsen  <larsi@gnus.org>

	* modes.texi (Mode Line Variables): Document `mode-line-remote'
	and `mode-line-client' (bug#2974).

	* text.texi (Insertion): Clarify marker movements (bug#1651).
	Text from Drew Adams.

2011-07-07  Lars Magne Ingebrigtsen  <larsi@gnus.org>

	* text.texi (Special Properties): Clarify the format of `face'
	(bug#1375).

	* commands.texi (Interactive Call): Add a `call-interactively'
	example (bug#1010).

2011-07-06  Lars Magne Ingebrigtsen  <larsi@gnus.org>

	* functions.texi (Calling Functions): Link to the "Interactive
	Call" node (bug#1001).

2011-07-06  Chong Yidong  <cyd@stupidchicken.com>

	* customize.texi (Composite Types): Move alist and plist to here
	from Simple Types (Bug#7545).

	* elisp.texi (Top): Update menu description.

	* display.texi (Face Attributes): Document negative line widths
	(Bug#6113).

2011-07-03  Tobias C. Rittweiler  <tcr@freebits.de>  (tiny change)

	* searching.texi (Match Data): Note that match data can be
	overwritten by most functions (bug#2499).

2011-07-03  Lars Magne Ingebrigtsen  <larsi@gnus.org>

	* strings.texi (Formatting Strings): Clarify what the "-" and "0"
	flags mean (bug#6659).

	* functions.texi (What Is a Function): Document the autoload
	object (bug#6496).

2011-07-02  Lars Magne Ingebrigtsen  <larsi@gnus.org>

	* customize.texi (Variable Definitions): Clarify that SETFUNCTION
	is only used in the Customize user interface (bug#6089).

	* display.texi (Showing Images): Mention the point of sliced
	images (bug#7836).

2011-07-02  Eli Zaretskii  <eliz@gnu.org>

	* variables.texi (Defining Variables, Void Variables)
	(Constant Variables): Fix incorrect usage of @kindex.

2011-07-02  Lars Magne Ingebrigtsen  <larsi@gnus.org>

	* variables.texi (Defining Variables): Add an index entry for
	`set-variable' (bug#7262).
	(Defining Variables): Use @findex for functions.

	* frames.texi (Basic Parameters): Document the `explicit-name'
	parameter (bug#6951).

	* customize.texi (Type Keywords): Clarify that :value provides a
	default value for all types (bug#7386).

	* streams.texi (Output Functions): Document `pp'.

2011-06-25  Chong Yidong  <cyd@stupidchicken.com>

	* keymaps.texi (Searching Keymaps):
	* display.texi (Overlay Properties): Fix errors in 2011-05-29
	change.  Suggested by Johan Bockgård.

2011-06-15  Chong Yidong  <cyd@stupidchicken.com>

	* text.texi (Special Properties): Clarify role of font-lock-face.

2011-06-15  Lars Magne Ingebrigtsen  <larsi@gnus.org>

	* processes.texi (Process Information): Rename `process-alive-p'
	to `process-live-p' for consistency with other `-live-p' functions.

2011-06-03  Paul Eggert  <eggert@cs.ucla.edu>

	Document wide integers better.
	* files.texi (File Attributes): Document ino_t values better.
	ino_t values no longer map to anything larger than a single cons.
	* numbers.texi (Integer Basics, Integer Basics, Arithmetic Operations)
	(Bitwise Operations):
	* objects.texi (Integer Type): Use a binary notation that is a bit easier
	to read, and that will port better if 62-bits becomes the default.
	Fix or remove incorrect examples.
	* os.texi (Time Conversion): Document time_t values better.

2011-05-31  Lars Magne Ingebrigtsen  <larsi@gnus.org>

	* processes.texi (Process Information):
	Document `process-alive-p'.

2011-05-29  Chong Yidong  <cyd@stupidchicken.com>

	* help.texi (Accessing Documentation):
	* display.texi (Pixel Specification):
	* processes.texi (Serial Ports, Serial Ports):
	* nonascii.texi (Character Properties, Default Coding Systems):
	* text.texi (Changing Properties, Special Properties):
	* windows.texi (Window Start and End):
	* modes.texi (SMIE Indentation Example, SMIE Tricks):
	* keymaps.texi (Searching Keymaps, Tool Bar):
	* minibuf.texi (Basic Completion):
	* compile.texi (Eval During Compile):
	* strings.texi (Formatting Strings): Tweaks to avoid overflowing
	7x9 paper in printed manual.

	* lists.texi (Sets And Lists): Fix misplaced text.

2011-05-29  Chong Yidong  <cyd@stupidchicken.com>

	* keymaps.texi (Remapping Commands): Emphasize that the keymap
	needs to be active (Bug#8350).

2011-05-28  Chong Yidong  <cyd@stupidchicken.com>

	* minibuf.texi (Reading File Names): Clarify (Bug#8480).

	* tips.texi (Coding Conventions): Remove antediluvian filename
	limit recommendation (Bug#8538).

2011-05-27  Glenn Morris  <rgm@gnu.org>

	* modes.texi (Auto Major Mode): Update for set-auto-mode changes.

2011-05-26  Glenn Morris  <rgm@gnu.org>

	* variables.texi (File Local Variables):
	Update hack-local-variables `mode-only' return value.
	Add some more details on what this function does in the other case.

2011-05-19  Glenn Morris  <rgm@gnu.org>

	* lists.texi (Sets And Lists): Mention cl provides union etc.

2011-05-19  Nix  <nix@esperi.org.uk>

	* windows.texi (Displaying Buffers): pop-to-buffer is not a command.

	* text.texi (Parsing HTML): Update for function name changes.

	* syntax.texi (Syntax Flags): Small fix.

	* keymaps.texi (Active Keymaps): Typo fix.
	(Changing Key Bindings): Grammar fix.

	* frames.texi (Minibuffers and Frames): Grammar fix.
	(Window System Selections): x-select-enable-clipboard now defaults to t.

	* customize.texi (Common Keywords):
	* display.texi (Abstract Display):
	* modes.texi (Auto-Indentation):
	* nonascii.texi (Converting Representations): Typo fixes.

	* control.texi (Examples of Catch): Call it "goto" not "go to".

2011-05-14  Eli Zaretskii  <eliz@gnu.org>

	* nonascii.texi (Character Properties): Fix inconsistencies with
	implementation.

	* text.texi (Special Properties): Move @defvar's out of the
	@table.  (Bug#8652)

2011-05-12  Glenn Morris  <rgm@gnu.org>

	* display.texi (Image Descriptors): Fix typo.  (Bug#8495)

2011-05-12  Stefan Monnier  <monnier@iro.umontreal.ca>

	* modes.texi (Region to Refontify): Rename from "Region to Fontify".
	(Multiline Font Lock):
	* vol2.texi (Top):
	* vol1.texi (Top):
	* elisp.texi (Top): Update menu accordingly.

2011-05-12  Drew Adams  <drew.adams@oracle.com>

	* modes.texi (Region to Fontify): Fix typo.

2011-05-10  Jim Meyering  <meyering@redhat.com>

	* minibuf.texi: Fix typo "in in -> in".

2011-05-06  Paul Eggert  <eggert@cs.ucla.edu>

	* numbers.texi (Integer Basics): Large integers are treated as floats.

2011-04-30  Lars Magne Ingebrigtsen  <larsi@gnus.org>

	* processes.texi (Synchronous Processes): Document the (:file
	"/file-name") syntax for `call-process'.

2011-04-23  Juanma Barranquero  <lekktu@gmail.com>

	* windows.texi (Choosing Window): Fix typo.

2011-04-23  Chong Yidong  <cyd@stupidchicken.com>

	* frames.texi (Layout Parameters): Note the difference between
	querying and setting parameters for left-fringe and right-fringe
	(Bug#6930).

2011-03-21  Stefan Monnier  <monnier@iro.umontreal.ca>

	* minibuf.texi (Basic Completion): Be a bit more precise about the
	valid kinds of completion tables.
	(Programmed Completion): Remove obsolete text about lambda expressions
	not being valid completion tables.

2011-03-19  Chong Yidong  <cyd@stupidchicken.com>

	* positions.texi (Excursions): Explain the "save-excursion
	defeated by set-buffer" warning.

	* buffers.texi (Current Buffer): Copyedits.  Don't recommend using
	save-excursion.  Suggested by Uday S Reddy.

2011-04-01  Stefan Monnier  <monnier@iro.umontreal.ca>

	* variables.texi (Defining Variables): Mention the new meaning of `defvar'.
	(Lexical Binding): New sub-section.

	* eval.texi (Eval): Discourage the use of `eval'.
	Document its new `lexical' argument.

2011-03-28  Stefan Monnier  <monnier@iro.umontreal.ca>

	* commands.texi (Command Overview): `post-command-hook' is not reset to
	nil any more.

2011-03-19  Stefan Monnier  <monnier@iro.umontreal.ca>

	* strings.texi (String Conversion): Don't mention
	string-make-(uni|multi)byte (bug#8262).
	* nonascii.texi (Converting Representations): Fix up range.
	* keymaps.texi (Key Binding Commands): Update code point, avoid
	"unibyte character" and remove mention of unibyte bindings.

2011-03-10  Eli Zaretskii  <eliz@gnu.org>

	* modes.texi (Operator Precedence Grammars): Don't use characters
	outside ISO-8859-1.

2011-03-09  Eli Zaretskii  <eliz@gnu.org>

	* intro.texi (Acknowledgements): Convert to ISO-8859-1 encoding.

	* makefile.w32-in (MAKEINFO_OPTS): Add --enable-encoding.

2011-03-08  Glenn Morris  <rgm@gnu.org>

	* Makefile.in (MAKEINFO_OPTS): Add --enable-encoding.
	* intro.texi (Acknowledgements): Names to UTF-8.
	* elisp.texi: Set documentencoding.

2011-03-07  Chong Yidong  <cyd@stupidchicken.com>

	* Version 23.3 released.

2011-03-06  Chong Yidong  <cyd@stupidchicken.com>

	* package.texi: Update index keywords.
	(Package Archives): New node contents.  Document package-x.el.

2011-03-06  Juanma Barranquero  <lekktu@gmail.com>

	* makefile.w32-in (srcs): Add package.texi.

2011-03-06  Chong Yidong  <cyd@stupidchicken.com>

	* package.texi (Packaging, Packaging Basics, Simple Packages)
	(Multi-file Packages): Expand and clarify.
	(Package Archives): Temporary placeholder node.

	* elisp.texi (Top): Update node listing.

	* Makefile.in (srcs): Add package.texi.

2011-03-05  Chong Yidong  <cyd@stupidchicken.com>

	* processes.texi (Synchronous Processes): Minor clarification
	(Bug#8149).

2011-03-03  Glenn Morris  <rgm@gnu.org>

	* files.texi (Truenames): Minor clarification.  (Bug#2341)

2011-03-01  Glenn Morris  <rgm@gnu.org>

	* variables.texi (Directory Local Variables):
	Mention `(subdirs . nil)' alist element.

2011-02-28  Glenn Morris  <rgm@gnu.org>

	* variables.texi (Directory Local Variables): Mention the optional
	mtime argument of dir-locals-set-directory-class.  (Bug#3577)

2011-02-27  Chong Yidong  <cyd@stupidchicken.com>

	* minibuf.texi (Minibuffer History): Clarify discussion of
	minibuffer history lists (Bug#8085).

2011-02-19  Eli Zaretskii  <eliz@gnu.org>

	* elisp.texi: Sync @dircategory with ../../info/dir.

	* files.texi (Visiting Functions): Document find-file-literally,
	both the command and the variable.

	* variables.texi (Creating Buffer-Local): Explain the meaning of
	permanent local variables.

	* files.texi (Visiting Functions): Document find-file-literally,
	both the command and the variable.

	* variables.texi (Creating Buffer-Local): Explain the meaning of
	permanent local variables.

2011-02-19  Glenn Morris  <rgm@gnu.org>

	* keymaps.texi (Remapping Commands): Mention how to undo it.

2011-02-09  Reuben Thomas  <rrt@sc3d.org>

	* loading.texi (Hooks for Loading): Remove unnecessary advice
	about eval-after-load (Bug#7986).

2011-02-05  Chong Yidong  <cyd@stupidchicken.com>

	* commands.texi (Accessing Mouse): Note that a header line is not
	included in the row of posn-col-row.

2011-02-02  Chong Yidong  <cyd@stupidchicken.com>

	* modes.texi (Major Mode Conventions): Add face guidelines.
	(Faces for Font Lock): List faces in order of prominence.

2011-02-01  Paul Eggert  <eggert@cs.ucla.edu>

	format-time-string now supports subsecond time stamp resolution
	* os.texi (Time Parsing): Document %N.

2011-01-28  Chong Yidong  <cyd@stupidchicken.com>

	* vol1.texi (Top):
	* vol2.texi (Top):
	* elisp.texi (Top):
	* display.texi (Display Property): Shorten the menu description of
	the "Other Display Specs" node (Bug#7816).

	* keymaps.texi (Defining Menus): Add "menu item" and "extended
	menu item" concept index entries (Bug#7805).

2011-01-29  Eli Zaretskii  <eliz@gnu.org>

	* makefile.w32-in (texinfodir): New variable.
	(usermanualdir): Remove as redundant with $(emacsdir).
	(MAKEINFO): Remove options, leave only program name.
	(MAKEINFO_OPTS): New variable.
	(texinputdir, $(infodir)/elisp): Use $(MAKEINFO_OPTS).

2011-01-25  Chong Yidong  <cyd@stupidchicken.com>
            Richard Kim  <emacs18@gmail.com>

	* loading.texi (Library Search): Document list-load-path-shadows
	(Bug#7757).

2011-01-25  Chong Yidong  <cyd@stupidchicken.com>

	* searching.texi (Regexp Special): Remove outdated discussion of
	character sets (Bug#7780).

	* frames.texi (Pop-Up Menus): Document where menu title comes
	from (Bug#7684).

2011-01-25  Glenn Morris  <rgm@gnu.org>

	* display.texi (Making Buttons): Mention limitation of text buttons.

2011-01-23  Werner Lemberg  <wl@gnu.org>

	* Makefile.in (MAKEINFO): Now controlled by `configure'.
	(MAKEINFO_OPTS): New variable.  Use it where appropriate.
	(ENVADD): New variable to control texi2dvi and texi2pdf.

2011-01-15  Chong Yidong  <cyd@stupidchicken.com>

	* files.texi (Directory Names): Move directory-abbrev-alist doc to
	Emacs manual.

2011-01-15  Eli Zaretskii  <eliz@gnu.org>

	* files.texi (Directory Names): Explain why FROM in
	directory-abbrev-alist should begin with \`.  (Bug#7777)

2011-01-11  Stefan Monnier  <monnier@iro.umontreal.ca>

	* loading.texi (Hooks for Loading): Adjust doc of eval-after-load.

2011-01-02  Eli Zaretskii  <eliz@gnu.org>

	* modes.texi (Emulating Mode Line): Fix last change.

2011-01-02  Eli Zaretskii  <eliz@gnu.org>

	* modes.texi (Emulating Mode Line): Update documentation of
	format-mode-line according to changes that fixed bug #7587.

2010-12-18  Stefan Monnier  <monnier@iro.umontreal.ca>

	* modes.texi (Derived Modes): Mention prog-mode.

	* keymaps.texi (Simple Menu Items, Extended Menu Items): Remove mention
	of the key-binding-data cache since we don't use it any more.

2010-12-13  Eli Zaretskii  <eliz@gnu.org>

	* processes.texi (Shell Arguments):
	* strings.texi (Creating Strings): Don't mention "shell commands";
	make it explicit that `split-string-and-unquote' and
	`combine-and-quote-strings' are mainly for working with arguments
	to call-process and start-process.

	* processes.texi (Shell Arguments): Fix documentation of
	`split-string-and-unquote'.  Add indexing.  (Bug#7563)

2010-12-13  Stefan Monnier  <monnier@iro.umontreal.ca>

	* modes.texi (Auto-Indentation): New section to document SMIE.
	(Major Mode Conventions):
	* text.texi (Mode-Specific Indent): Refer to it.

2010-12-13  Eli Zaretskii  <eliz@gnu.org>

	* display.texi (Other Display Specs): Document left-fringe and
	right-fringe display specs.

2010-12-13  Stefan Monnier  <monnier@iro.umontreal.ca>

	* backups.texi (Making Backups):
	* modes.texi (Example Major Modes): Use recommended coding style.
	(Major Mode Basics, Derived Modes): Encourge more strongly use of
	define-derived-mode.  Mention completion-at-point-functions.

2010-12-13  Chong Yidong  <cyd@stupidchicken.com>

	* nonascii.texi (Converting Representations):
	Document byte-to-string.

2010-12-08  Glenn Morris  <rgm@gnu.org>

	* buffers.texi (Modification Time):
	verify-visited-file-modtime now defaults to the current buffer.

2010-11-27  Chong Yidong  <cyd@stupidchicken.com>

	* nonascii.texi (Converting Representations): Document byte-to-string.

	* strings.texi (Creating Strings): Don't mention semi-obsolete
	function char-to-string.
	(String Conversion): Shorten discussion of semi-obsolete function
	string-to-char.  Link to Converting Representations.

	* objects.texi (Symbol Type):
	* text.texi (Near Point):
	* help.texi (Help Functions):
	* functions.texi (Mapping Functions): Use string instead of
	char-to-string in examples.

2010-11-27  Chong Yidong  <cyd@stupidchicken.com>

	* text.texi (Kill Functions, Kill Functions)
	(Low-Level Kill Ring, Low-Level Kill Ring): Remove obsolete
	YANK-HANDLER args.

	* symbols.texi (Creating Symbols): Using unintern without an
	obarray arg is now obsolete.

	* numbers.texi (Float Basics): Document float-e and float-pi.

	* variables.texi (Defining Variables): Change "pi" example to
	"float-pi".

2010-11-26  Eli Zaretskii  <eliz@gnu.org>

	* commands.texi (Click Events): Document the values of X, Y and
	COL, ROW in the event's position, when the click is on the header
	or mode line, on the fringes, or in the margins.

2010-11-17  Eli Zaretskii  <eliz@gnu.org>

	* customize.texi (Composite Types): Lower-case index entry.

	* loading.texi (How Programs Do Loading):
	Document load-file-name.  (Bug#7346)

2010-11-17  Glenn Morris  <rgm@gnu.org>

	* text.texi (Kill Functions, Low-Level Kill Ring): Small fixes.

2010-11-13  Eli Zaretskii  <eliz@gnu.org>

	* display.texi (Usual Display): Characters with no fonts are not
	necessarily displayed as empty boxes.

2010-10-31  Glenn Morris  <rgm@gnu.org>

	* maps.texi (Standard Keymaps): Update File menu description.

2010-10-28  Glenn Morris  <rgm@gnu.org>

	* Makefile.in (elisp.dvi, elisp.pdf): Also include $emacsdir.

2010-10-24  Eli Zaretskii  <eliz@gnu.org>

	* display.texi (Window Systems): Deprecate use of window-system as
	a predicate.

2010-10-23  Glenn Morris  <rgm@gnu.org>

	* help.texi (Documentation Basics): Remove mentions of digest-doc and
	sorted-doc.

2010-10-15  Eli Zaretskii  <eliz@gnu.org>

	* os.texi (Dynamic Libraries): New node, with slightly modified
	text deleted from "Image Formats".
	(System Interface): Add @menu entry for "Dynamic Libraries".

	* display.texi (Image Formats): Remove description of
	image-library-alist.  (Renamed in 2010-10-13T14:50:06Z!lekktu@gmail.com.)

2010-10-12  Glenn Morris  <rgm@gnu.org>

	* book-spine.texinfo: Rename to book-spine.texi.

2010-10-11  Glenn Morris  <rgm@gnu.org>

	* Makefile.in (MAKEINFO): Add explicit -I$srcdir.

	* Makefile.in (DVIPS): New variable.
	(.PHONY): Add html, ps.
	(html, elisp.html, ps, elisp.ps): New targets.
	(clean): Delete html, ps files.
	($(infodir)/elisp): Remove unnecessary includes.

2010-10-09  Eli Zaretskii  <eliz@gnu.org>

	* makefile.w32-in (emacsdir): New variable.
	(srcs): Add emacsver.texi.
	($(infodir)/elisp, elisp.dvi): Add -I$(emacsdir).

2010-10-09  Glenn Morris  <rgm@gnu.org>

	* Makefile.in (VPATH): Remove.
	(infodir): Make it absolute.
	(mkinfodir, $(infodir)/elisp, infoclean): No need to cd $srcdir.

	* Makefile.in (dist): Anchor regexps.

	* Makefile.in (srcs): Put elisp.texi first.
	($(infodir)/elisp, elisp.dvi, elisp.pdf): Use $<.

	* Makefile.in (infoclean): Remove harmless, long-standing error.

	* Makefile.in ($(infodir)): Delete rule.
	(mkinfodir): New.
	($(infodir)/elisp): Use $mkinfodir instead of infodir.

	* Makefile.in (dist): Remove reference to emacsver.texi.in.
	Also copy emacsver.texi, and edit $emacsdir.

2010-10-09  Glenn Morris  <rgm@gnu.org>

	* Makefile.in (emacsdir): New variable.
	(MAKEINFO): Add -I $emacsdir.
	(dist): Copy emacsver.texi.
	(srcs): Add emacsver.texi.

	* book-spine.texinfo, elisp.texi, vol2.texi, vol1.texi:
	Set EMACSVER by including emacsver.texi.

	* Makefile.in (.PHONY): Declare info, dvi, pdf, dist.

2010-10-07  Glenn Morris  <rgm@gnu.org>

	* Makefile.in (version): New, set by configure.
	(clean): Delete dist tar file.
	(dist): Use version in tar name.

2010-10-06  Glenn Morris  <rgm@gnu.org>

	* Makefile.in: Rearrange to more closely resemble doc/emacs/Makefile.
	(INSTALL_INFO): Remove unused variable.
	(mostlyclean, infoclean, dist): New rules.
	(clean): Delete dvi and pdf files.
	(maintainer-clean): Remove elisp.oaux, use infoclean.
	($(infodir)): Add parallel build workaround.

2010-10-04  Glenn Morris  <rgm@gnu.org>

	* Makefile.in (dvi, pdf, $(infodir)): New targets.
	($(infodir)/elisp): Ensure target directory exists.  Use $@.
	Fix -I typo.
	(clean): No 'make.out' or 'core' files.
	(.PHONY): Declare clean rules.
	(maintainer-clean): Delete pdf file.  Guard against cd failures.

2010-10-03  Glenn Morris  <rgm@gnu.org>

	* files.texi (File Name Components): Remove ignored section about
	deleted variable directory-sep-char.

2010-10-03  Michael Albinus  <michael.albinus@gmx.de>

	* files.texi (Magic File Names): New defopt
	remote-file-name-inhibit-cache.

2010-10-02  Glenn Morris  <rgm@gnu.org>

	* os.texi (Killing Emacs): Hook now runs in batch mode.

2010-09-18  Stefan Monnier  <monnier@iro.umontreal.ca>

	* text.texi (Special Properties): Clarify when modification-hooks run.

2010-09-11  Stefan Monnier  <monnier@iro.umontreal.ca>

	* syntax.texi (Syntax Flags): Document new `c' flag.

2010-09-09  Glenn Morris  <rgm@gnu.org>

	* display.texi (ImageMagick Images): General cleanup.

2010-09-06  Alexander Klimov  <alserkli@inbox.ru>  (tiny change)

	* files.texi (Directory Names): Use \` rather than ^.

2010-09-02  Jan Djärv  <jan.h.d@swipnet.se>

	* text.texi (Low-Level Kill Ring):
	* frames.texi (Window System Selections): Remove cut buffer
	documentation.

2010-08-28  Eli Zaretskii  <eliz@gnu.org>

	* display.texi (Fringe Size/Pos): Add a cross-reference to "Layout
	Parameters", where the default fringe width is described.

	* frames.texi (Window Frame Parameters, Basic Parameters)
	(Position Parameters, Layout Parameters, Management Parameters)
	(Cursor Parameters, Font and Color Parameters): Add indexing for
	frame parameters.  (Bug#6929)

2010-08-25  Tom Tromey  <tromey@redhat.com>

	* vol2.texi (Top): Update.
	* vol1.texi (Top): Update.
	* tips.texi (Library Headers): Mention Package-Version and
	Package-Requires.
	* package.texi: New file.
	* os.texi (System Interface): Update pointers.
	* elisp.texi (Top): Link to new nodes.  Include package.texi.
	* anti.texi (Antinews): Update pointers.

2010-08-25  Eli Zaretskii  <eliz@gnu.org>

	* processes.texi (Filter Functions): Fix last change.

2010-08-24  Markus Triska  <triska@gmx.at>

	* processes.texi (Filter Functions): Use `buffer-live-p' instead
	of `buffer-name' in the main text as well as in the example
	(Bug#3098).

2010-08-22  Chong Yidong  <cyd@stupidchicken.com>

	* nonascii.texi (Text Representations):
	* loading.texi (Loading Non-ASCII):
	* compile.texi (Byte Compilation): Don't mention obsolete
	--unibyte command-line argument.

2010-08-22  Chong Yidong  <cyd@stupidchicken.com>

	* modes.texi (Defining Minor Modes): Doc fix (Bug#6880).

2010-08-22  Chong Yidong  <cyd@stupidchicken.com>

	* objects.texi (Bool-Vector Type): Minor definition tweak (Bug#6878).

2010-08-20  Eli Zaretskii  <eliz@gnu.org>

	* commands.texi (Misc Events): Add cross-references to where
	POSITION of a mouse event is described in detail.

2010-08-08  Christoph Scholtes  <cschol2112@googlemail.com>

	* control.texi (Handling Errors)  <error-message-string>: Fix arg name.

2010-08-08  Juanma Barranquero  <lekktu@gmail.com>

	* modes.texi (Defining Minor Modes): Use C-backspace, not C-delete.
	Suggested by Štěpán Němec <stepnem@gmail.com>.

2010-08-08  Juanma Barranquero  <lekktu@gmail.com>

	* minibuf.texi (High-Level Completion): Document args of
	`read-buffer-function' (bug#5625).

2010-07-29  Jan Djärv  <jan.h.d@swipnet.se>

	* frames.texi (Layout Parameters): Add doc for tool-bar-position.

2010-07-29  Michael Albinus  <michael.albinus@gmx.de>

	* processes.texi (Process Information): Explain process property
	`remote-tty'.

2010-07-27  Juanma Barranquero  <lekktu@gmail.com>

	* modes.texi (Defining Minor Modes): Use C-delete in examples,
	instead of "\C-\^?" (bug#6334).

	* text.texi (Special Properties): Fix typo.

2010-07-09  Eli Zaretskii  <eliz@gnu.org>

	* internals.texi (Writing Emacs Primitives): Adapt to ANSI C
	calling sequences, which are now the standard.

2010-06-24  Chong Yidong  <cyd@stupidchicken.com>

	* text.texi (Undo): Clarify command loop behavior (Bug#2433).

	* commands.texi (Command Overview): Mention undo-boundary call.

2010-06-23  Glenn Morris  <rgm@gnu.org>

	* abbrevs.texi, commands.texi, compile.texi, debugging.texi:
	* display.texi, edebug.texi, elisp.texi, eval.texi, files.texi:
	* frames.texi, functions.texi, internals.texi, keymaps.texi:
	* loading.texi, minibuf.texi, numbers.texi, os.texi, processes.texi:
	* searching.texi, sequences.texi, strings.texi, syntax.texi:
	* text.texi, tips.texi, vol1.texi, vol2.texi, windows.texi:
	Untabify Texinfo files.

2010-06-20  Chong Yidong  <cyd@stupidchicken.com>

	* modes.texi (Minor Mode Conventions): Fix typo (Bug#6477).

2010-06-19  Chong Yidong  <cyd@stupidchicken.com>

	* errors.texi (Standard Errors): Remove unnecessary markup (Bug#6461).

2010-06-02  Chong Yidong  <cyd@stupidchicken.com>

	* searching.texi (Regexp Special): Remove obsolete information
	about matching non-ASCII characters, and suggest using char
	classes (Bug#6283).

2010-05-30  Juanma Barranquero  <lekktu@gmail.com>

	* minibuf.texi (Basic Completion): Add missing "@end defun".

2010-05-30  Stefan Monnier  <monnier@iro.umontreal.ca>

	* minibuf.texi (Basic Completion): Document completion-boundaries.
	(Programmed Completion): Document the new fourth method for boundaries.

2010-05-22  Chong Yidong  <cyd@stupidchicken.com>

	* display.texi (Image Cache): Update documentation about image caching.

2010-05-08  Štěpán Němec  <stepnem@gmail.com>  (tiny change)

	* windows.texi (Textual Scrolling):
	* tips.texi (Coding Conventions):
	* minibuf.texi (Minibuffer History):
	* maps.texi (Standard Keymaps):
	* loading.texi (Where Defined):
	* edebug.texi (Instrumenting): Fix typos.

2010-05-08  Chong Yidong  <cyd@stupidchicken.com>

	* keymaps.texi (Menu Bar): Document :advertised-binding property.

	* functions.texi (Obsolete Functions):
	Document set-advertised-calling-convention.

	* minibuf.texi (Basic Completion): Document completion-in-region.
	(Programmed Completion): Document completion-annotate-function.

	* commands.texi (Reading One Event): Document read-key.
	(Distinguish Interactive): Document KIND arg to
	called-interactively-p.  Delete obsolete interactive-p.

	* elisp.texi (Top): Update node description.

2010-05-08  Eli Zaretskii  <eliz@gnu.org>

	* nonascii.texi (Character Properties):
	Document unicode-category-table.  Add an index entry for Unicode
	general category.

2010-05-07  Chong Yidong  <cyd@stupidchicken.com>

	* Version 23.2 released.

2010-04-20  Juanma Barranquero  <lekktu@gmail.com>

	* locals.texi (Standard Buffer-Local Variables):
	Remove @ignore'd reference to `direction-reversed'.

2010-04-14  Juri Linkov  <juri@jurta.org>

	Fix @deffn without category.

	* abbrevs.texi (Abbrev Expansion): Replace @deffn with @defun
	for `abbrev-insert'.

	* buffers.texi (Indirect Buffers): Add category `Command'
	to @deffn of `clone-indirect-buffer'.

	* windows.texi (Cyclic Window Ordering): Replace @deffn with @defun
	for `next-window' and `previous-window'.  Add category `Command'
	to @deffn of `pop-to-buffer'.

2010-04-01  Chong Yidong  <cyd@stupidchicken.com>

	* nonascii.texi (Text Representations): Don't mark
	enable-multibyte-characters as a user option.

2010-03-31  Eli Zaretskii  <eliz@gnu.org>

	* control.texi (Handling Errors): How to re-throw a signal caught
	by condition-case.

2010-03-26  Chong Yidong  <cyd@stupidchicken.com>

	* loading.texi (Hooks for Loading): Document after-load-functions.
	Copyedits.

2010-03-24  Arni Magnusson  <arnima@hafro.is>  (tiny change)

	* frames.texi (Cursor Parameters): Fix typo.  (Bug#5760)

2010-03-24  Chong Yidong  <cyd@stupidchicken.com>

	* processes.texi (Network Processes): Document seqpacket type.

2010-03-20  Dan Nicolaescu  <dann@ics.uci.edu>

	* os.texi (System Environment): Do not mention lynxos.

2010-03-10  Chong Yidong  <cyd@stupidchicken.com>

	* Branch for 23.2.

2010-03-06  Chong Yidong  <cyd@stupidchicken.com>

	* objects.texi (Integer Type): Take note of the read syntax
	exception for numbers that cannot fit in the integer type.

2010-03-03  Glenn Morris  <rgm@gnu.org>

	* numbers.texi (Integer Basics, Bitwise Operations):
	* objects.texi (Integer Type): Update for integers now being 30-bit.

2010-02-27  Chong Yidong  <cyd@stupidchicken.com>

	* display.texi (Low-Level Font): Document :otf font-spec property.

2010-02-01  Stefan Monnier  <monnier@iro.umontreal.ca>

	* display.texi (Line Height): Avoid obsolete special default variables
	like default-major-mode.

2010-01-28  Alan Mackenzie  <acm@muc.de>

	* display.texi (Auto Faces): Say fontification-functions is called
	whether or not Font Lock is enabled.  Tidy up the wording a bit.

2010-01-17  Chong Yidong  <cyd@stupidchicken.com>

	* elisp.texi: Remove duplicate edition information (Bug#5407).

2010-01-17  Juanma Barranquero  <lekktu@gmail.com>

	* two.el (volume-header-toc-markup): Fix typos in docstring.

2010-01-04  Stefan Monnier  <monnier@iro.umontreal.ca>

	Avoid dubious uses of save-excursions.
	* positions.texi (Excursions): Recommend the use of
	save-current-buffer if applicable.
	* text.texi (Clickable Text): Fix the example code which used
	save-excursion in a naive way which sometimes preserves point and
	sometimes not.
	* variables.texi (Creating Buffer-Local):
	* os.texi (Session Management):
	* display.texi (GIF Images):
	* control.texi (Cleanups): Use (save|with)-current-buffer.

2010-01-02  Eli Zaretskii  <eliz@gnu.org>

	* modes.texi (Example Major Modes): Fix indentation.  (Bug#5195)

2010-01-02  Chong Yidong  <cyd@stupidchicken.com>

	* nonascii.texi (Text Representations, Character Codes)
	(Converting Representations, Explicit Encoding)
	(Translation of Characters): Use hex notation consistently.
	(Character Sets): Fix map-charset-chars doc (Bug#5197).

2010-01-01  Chong Yidong  <cyd@stupidchicken.com>

	* loading.texi (Where Defined): Make it clearer that these are
	loaded files (Bug#5068).

2009-12-29  Chong Yidong  <cyd@stupidchicken.com>

	* minibuf.texi (Completion Styles): Document `initials' style.

2009-12-25  Chong Yidong  <cyd@stupidchicken.com>

	* frames.texi (Resources): Describe inhibit-x-resources.
	(Size Parameters): Copyedit.

	* hash.texi (Creating Hash):
	* objects.texi (Hash Table Type): Document the new hash table
	printed representation.

	* minibuf.texi (Basic Completion): 4th arg to all-completions is
	obsolete.

	* processes.texi (Process Buffers):
	Document process-kill-buffer-query-function.

2009-12-05  Glenn Morris  <rgm@gnu.org>

	* hooks.texi (Standard Hooks): Remove diary-display-hook, replaced by
	diary-display-function, and no longer recommended to be a hook.
	Update for changes in the names of calendar and diary hooks.
	diary-print-entries-hook has changed section.

2009-11-28  Eli Zaretskii  <eliz@gnu.org>

	* text.texi (Special Properties): More accurate description of
	what the `cursor' property does.

2009-11-26  Kevin Ryde  <user42@zip.com.au>

	* commands.texi (Misc Events): vindex mouse-wheel-up-event and
	mouse-wheel-down-event, the closest thing to a definition for them.
	* os.texi (Startup Summary): vindex inhibit-startup-message and
	inhibit-splash-screen.
	(Command-Line Arguments): vindex argv.
	(Suspending Emacs): vindex suspend-tty-functions and
	resume-tty-functions.  Don't want to index every hook, but having
	the programming ones is helpful.

2009-11-14  Chong Yidong  <cyd@stupidchicken.com>

	* commands.texi (Motion Events): Fix typo (Bug#4907).

2009-11-08  Chong Yidong  <cyd@stupidchicken.com>

	* searching.texi (Char Classes): Note that [:upper:] and [:lower:]
	are affected by case-fold-search (Bug#4483).

2009-11-02  Chong Yidong  <cyd@stupidchicken.com>

	* minibuf.texi (Reading File Names): Note that read-file-name may
	use a graphical file dialog.

2009-10-31  Glenn Morris  <rgm@gnu.org>

	* nonascii.texi (User-Chosen Coding Systems): Minor reword.  (Bug#4817)

2009-10-16  Kevin Ryde  <user42@zip.com.au>

	* files.texi (Magic File Names): Add @vindex file-name-handler-alist,
	in particular so `info-lookup-symbol' can find its docs.

2009-10-16  Chong Yidong  <cyd@stupidchicken.com>

	* variables.texi (Constant Variables): Distinguish from defconst
	variables.
	(Defining Variables): Add cindex.

2009-10-15  Chong Yidong  <cyd@stupidchicken.com>

	* os.texi (Time of Day): Clarify that the microsecond part is
	ignored (Bug#4637).

2009-10-11  Glenn Morris  <rgm@gnu.org>

	* frames.texi (Size and Position): Clarify what is included in the frame
	height.  (Bug#4535)

2009-10-10  Glenn Morris  <rgm@gnu.org>

	* windows.texi (Size of Window): The relationship between window and
	frame heights is not so simple.  (Bug#4535)
	Mention window-full-height-p.

2009-10-07  Stefan Monnier  <monnier@iro.umontreal.ca>

	* positions.texi (Text Lines): Remove goto-line, since it shouldn't be
	used from Lisp.

2009-10-07  Eli Zaretskii  <eliz@gnu.org>

	* files.texi (Directory Names) <abbreviate-file-name>:
	Document that root home directories are not replaced with "~".

2009-10-06  Eli Zaretskii  <eliz@gnu.org>

	* text.texi (Special Properties): Document the meaning of the
	`cursor' text property whose value is an integer.

2009-10-05  Michael Albinus  <michael.albinus@gmx.de>

	* files.texi (Magic File Names): Add `copy-directory'.

2009-10-05  Eli Zaretskii  <eliz@gnu.org>

	* files.texi (File Attributes): Fix description of file
	attributes.  (Bug#4638) Update attributes of files.texi example to
	be more representative.

2009-10-05  Michael Albinus  <michael.albinus@gmx.de>

	* files.texi (Create/Delete Dirs): New command copy-directory.

2009-10-04  Juanma Barranquero  <lekktu@gmail.com>

	* anti.texi (Antinews):
	* macros.texi (Indenting Macros):
	* strings.texi (Creating Strings, Case Conversion):
	Remove duplicate words.

2009-10-01  Michael Albinus  <michael.albinus@gmx.de>

	* files.texi (Create/Delete Dirs): delete-directory has an
	optional parameter RECURSIVE.

2009-10-01  Stefan Monnier  <monnier@iro.umontreal.ca>

	* buffers.texi (Swapping Text): Minor clarification.

2009-10-01  Glenn Morris  <rgm@gnu.org>

	* functions.texi (Declaring Functions): Mention that we also search for
	".m" files in the src/ directory.

2009-09-25  David Engster  <deng@randomsample.de>

	* display.texi (Managing Overlays): Document copy-overlay (Bug#4549).

2009-09-22  Glenn Morris  <rgm@gnu.org>

	* internals.texi (Building Emacs): Mention preloaded-file-list.

2009-09-14  Alan Mackenzie  <acm@muc.de>

	* os.texi (Terminal Output): Put "@code{}" around "stdout".

2009-09-13  Chong Yidong  <cyd@stupidchicken.com>

	* functions.texi (Anonymous Functions): Rearrange discussion,
	giving usage of unquoted lambda forms first.  Mention that
	`function' and `#'' are no longer required (Bug#4290).

2009-09-11  Alan Mackenzie  <acm@muc.de>

	* os.texi (Terminal Output): Document `send-string-to-terminal' in
	batch mode.

2009-09-01  Glenn Morris  <rgm@gnu.org>

	* display.texi (Face Functions): Mention define-obsolete-face-alias.

2009-08-26  Ulrich Mueller  <ulm@gentoo.org>

	* nonascii.texi (Character Codes): Fix typos.

2009-08-25  Michael Albinus  <michael.albinus@gmx.de>

	* processes.texi (Synchronous Processes): New defvar
	process-file-side-effects.

2009-08-25  Glenn Morris  <rgm@gnu.org>

	* display.texi (Fontsets): Fix typo.

	* files.texi (Format Conversion Round-Trip): Mention nil regexp.

2009-08-19  Stefan Monnier  <monnier@iro.umontreal.ca>

	* processes.texi (Asynchronous Processes): Adjust arglist of
	start-process-shell-command and start-file-process-shell-command.

2009-08-15  Chong Yidong  <cyd@stupidchicken.com>

	* advice.texi (Argument Access in Advice): Note that argument
	positions are zero-based (Bug#3932).

	* commands.texi (Distinguish Interactive): Minor copyedit.

	* display.texi (Face Attributes): Add xref to Displaying Faces for
	explanation of "underlying face".

	* customize.texi (Common Keywords): Add xref to Loading.

	* loading.texi (How Programs Do Loading): Add xref to Lisp
	Libraries node in the Emacs manual.

2009-08-13  Chong Yidong  <cyd@stupidchicken.com>

	* objects.texi (Meta-Char Syntax): Add xref to Strings of Events.

2009-07-18  Chong Yidong  <cyd@stupidchicken.com>

	* processes.texi (Shell Arguments): Copyedits.

2009-07-18  Glenn Morris  <rgm@gnu.org>

	* loading.texi (Repeated Loading): Fix typo.

2009-07-16  Richard Stallman  <rms@gnu.org>

	* buffers.texi (Swapping Text): Recommend setting
	write-region-annotate-functions and buffer-saved-size.

	* backups.texi (Auto-Saving): Document buffer-saved-size = -2.

2009-07-15  Glenn Morris  <rgm@gnu.org>

	* edebug.texi: Minor re-phrasings throughout.
	(Edebug Execution Modes): Sit-for affects continue mode too.
	(Jumping): Use `forward-sexp' rather than its keybinding.
	(Edebug Misc): Fix Q binding.
	(Edebug Eval): Remove cl version.
	(Printing in Edebug): Clarify print-length etc.
	(Instrumenting Macro Calls): Defopt edebug-eval-macro-args.
	(Specification List): Remove edebug-unwrap findex entry.
	(Specification Examples): defmacro is actually not the same as defun.
	Escape "`" in example.

2009-07-15  Chong Yidong  <cyd@stupidchicken.com>

	* markers.texi (The Mark): Document optional arg to
	deactivate-mark.

2009-07-11  Kevin Ryde  <user42@zip.com.au>

	* hooks.texi (Standard Hooks): Fix cross-references.

	* loading.texi (Named Features): Refer to eval-after-load.

2009-07-11  Glenn Morris  <rgm@gnu.org>

	* Makefile.in (TEXI2PDF): New.
	(elisp.pdf): New target.

	* searching.texi (Regexp Backslash): Fix typo.

	* elisp.texi (Top): Display copyright notice at start of non-TeX.

2009-07-10  Glenn Morris  <rgm@gnu.org>

	* elisp.texi, vol1.texi, vol2.texi: Update @detailmenu.

	* customize.texi (Customization Types):
	* display.texi (Abstract Display):
	* objects.texi (Character Type, String Type):
	Merge in some menu descriptions from elisp.texi.

	* hash.texi (Hash Tables):
	* modes.texi (Multiline Font Lock):
	End menu description with period.

2009-07-09  Glenn Morris  <rgm@gnu.org>

	* back.texi: Don't hard-code texinfo location.

	* two-volume.make (texinfodir): New, with location of texinfo.tex.
	(tex): Add texinfodir to TEXINPUTS.
	(elisp1med-init, elisp2med-init): Use texinfodir.

	* Makefile.in (texinfodir): Rename from usermanualdir, and update.
	(clean): Add two-volume.make intermediate files.

	* elisp.texi, vol1.texi, vol2.texi:
	Use a DATE variable with the publication date, and update it.
	Fix antinews menu description.

	* vol1.texi, vol2.texi: Update VERSION to match elisp.texi.
	Update the detailed node listing to match elisp.texi.

	* README: Update edition to match elisp.texi.

	* objects.texi (General Escape Syntax):
	* nonascii.texi (Character Sets):
	Use consistent case for "Unicode Standard".

	* anti.texi (Antinews):
	* customize.texi (Variable Definitions):
	* functions.texi (Declaring Functions):
	* nonascii.texi (Character Properties):
	* processes.texi (Serial Ports):
	* text.texi (Special Properties):
	* tips.texi (Coding Conventions):
	Minor rearrangements to improve TeX line-filling.

	* commands.texi (Using Interactive): Fix cross-reference.

2009-07-01  Jan Djärv  <jan.h.d@swipnet.se>

	* frames.texi (Management Parameters): Mention sticky.

2009-07-01  Andreas Schwab  <aschwab@redhat.com>

	* help.texi (Help Functions): Fix description of help-buffer and
	help-setup-xref to use @defun instead of @deffn.

2009-07-01  Jan Djärv  <jan.h.d@swipnet.se>

	* frames.texi (Size Parameters): Mention maximized for fullscreen.

2009-06-24  Chong Yidong  <cyd@stupidchicken.com>

	* display.texi (Window Systems): Add ns to the list.

2009-06-21  Chong Yidong  <cyd@stupidchicken.com>

	* Branch for 23.1.

2009-06-17  Martin Rudalics  <rudalics@gmx.at>

	* windows.texi (Dedicated Windows): Fix typo.
	(Resizing Windows): Replace @defun by @deffn.

2009-06-17  Glenn Morris  <rgm@gnu.org>

	* variables.texi (Directory Local Variables):
	Update for 2009-04-11 name-change of dir-locals-directory-alist.

2009-06-09  Kenichi Handa  <handa@m17n.org>

	* nonascii.texi (Character Sets): State clearly that FROM and TO
	are codepoints of CHARSET.

2009-06-07  Chong Yidong  <cyd@stupidchicken.com>

	* minibuf.texi (Reading File Names): Fix introductory text.
	Suggested by stan@derbycityprints.com.
	(High-Level Completion): Fix typo.

2009-05-28  Chong Yidong  <cyd@stupidchicken.com>

	* frames.texi (Text Terminal Colors): Multi-tty is already
	implemented, but tty-local colors are not.

2009-05-27  Chong Yidong  <cyd@stupidchicken.com>

	* hooks.texi (Standard Hooks): Remove mention of obsolete
	redisplay-end-trigger-functions.

	* internals.texi (Window Internals): Remove mention of obsolete
	redisplay-end-trigger-functions.

2009-05-21  Martin Rudalics  <rudalics@gmx.at>

	* abbrevs.texi (Abbrev Mode): abbrev-mode is an option.

	* backups.texi (Making Backups): backup-directory-alist and
	make-backup-file-name-function are options.
	(Auto-Saving): auto-save-list-file-prefix is an option.

	* buffers.texi (Killing Buffers): buffer-offer-save is an
	option.

	* display.texi (Refresh Screen): no-redraw-on-reenter is an
	option.
	(Echo Area Customization): echo-keystrokes is an option.
	(Selective Display): selective-display-ellipses is an option.
	(Temporary Displays): temp-buffer-show-function is an option.
	(Face Attributes): underline-minimum-offset and x-bitmap-file-path
	are options.
	(Font Selection): face-font-family-alternatives,
	face-font-selection-order, face-font-registry-alternatives, and
	scalable-fonts-allowed are options.
	(Fringe Indicators): indicate-buffer-boundaries is an option.
	(Fringe Cursors): overflow-newline-into-fringe is an option.
	(Scroll Bars): scroll-bar-mode is an option.

	* eval.texi (Eval): max-lisp-eval-depth is an option.

	* files.texi (Visiting Functions): find-file-hook is an option.
	(Directory Names): directory-abbrev-alist is an option.
	(Unique File Names): temporary-file-directory and
	small-temporary-file-directory are options.

	* frames.texi (Initial Parameters): initial-frame-alist,
	minibuffer-frame-alist and default-frame-alist are options.
	(Cursor Parameters): blink-cursor-alist and
	cursor-in-non-selected-windows ar options.
	(Window System Selections): selection-coding-system is an
	option.
	(Display Feature Testing): display-mm-dimensions-alist is an
	option.

	* help.texi (Help Functions): help-char and help-event-list are
	options.

	* keymaps.texi (Functions for Key Lookup): meta-prefix-char is
	an option.

	* minibuf.texi (Minibuffer History): history-length and
	history-delete-duplicates are options.
	(High-Level Completion): read-buffer-function and
	read-buffer-completion-ignore-case are options.
	(Reading File Names): read-file-name-completion-ignore-case is
	an option.

	* modes.texi (Mode Line Top): mode-line-format is an option.
	(Mode Line Variables): mode-line-position and mode-line-modes
	are options.

	* nonascii.texi (Text Representations):
	enable-multibyte-characters is an option.
	(Default Coding Systems): auto-coding-regexp-alist,
	file-coding-system-alist, auto-coding-alist and
	auto-coding-functions are options.
	(Specifying Coding Systems): inhibit-eol-conversion is an
	option.

	* os.texi (Init File): site-run-file is an option.
	(System Environment): mail-host-address is an option.
	(User Identification): user-mail-address is an option.
	(Terminal Output): baud-rate is an option.

	* positions.texi (Word Motion): words-include-escapes is an
	option.

	* searching.texi (Standard Regexps): page-delimiter,
	paragraph-separate, paragraph-separate and sentence-end are
	options.

	* text.texi (Margins): left-margin and fill-nobreak-predicate
	are options.

	* variables.texi (Local Variables): max-specpdl-size is an
	option.

	* windows.texi (Choosing Window):
	split-window-preferred-function, special-display-function and
	display-buffer-function are options.

2009-05-20  Chong Yidong  <cyd@stupidchicken.com>

	Fix errors spotted by Martin Rudalics.

	* syntax.texi (Position Parse): Document rationale for ignored
	arguments to syntax-ppss-flush-cache.

	* processes.texi (Input to Processes): Mark PROCESS arg to
	process-running-child-p as optional.
	(Network Options): Document NO-ERROR arg to
	set-network-process-option.

	* buffers.texi (Indirect Buffers): Mark clone-indirect-buffer as a
	command.

	* searching.texi (POSIX Regexps): Mark posix-search-forward and
	posix-search-backward as commands.

	* os.texi (Killing Emacs): Mark kill-emacs as a command.
	(Suspending Emacs): Mark suspend-emacs as a command.
	(Processor Run Time): Mark emacs-uptime and emacs-init-time as
	commands.
	(Terminal Output): Remove obsolete function baud-rate.
	Document TERMINAL arg for send-string-to-terminal.

	* nonascii.texi (Terminal I/O Encoding): Document TERMINAL arg for
	terminal-coding-system and set-terminal-coding-system.
	(Explicit Encoding): Mark DESTINATION arg of decode-coding-region
	as optional.
	(Character Sets): Document RESTRICTION arg of char-charset.
	(Character Codes): Mark POS argument to get-byte as optional.

	* minibuf.texi (Minibuffer Misc): Document ARGS arg for
	minibuffer-message.

	* files.texi (Create/Delete Dirs): Mark make-directory and
	delete-directory as commands.

	* abbrevs.texi (Abbrev Tables): Fix arglist for make-abbrev-table.

	* text.texi (Base 64): Mark base64-decode-string and
	base64-encode-string as commands.
	(Columns): Mark move-to-column as a command.
	(Mode-Specific Indent): Document RIGID arg to
	indent-for-tab-command.
	(Region Indent): Mark TO-COLUMN arg to indent-region as optional.
	Mark indent-code-rigidly as a command.
	(Substitution): Mark translate-region as a command.

	* frames.texi (Size and Position): Remove obsolete functions
	screen-height and screen-width.

2009-05-19  Chong Yidong  <cyd@stupidchicken.com>

	* windows.texi (Cyclic Window Ordering, Cyclic Window Ordering)
	(Displaying Buffers, Resizing Windows): Correct mistakes;
	next-window, previous-window, and pop-to-buffer are not commands,
	and fit-window-to-buffer" is a command.  (Pointed out by Martin
	Rudalics.)

2009-05-17  Richard M Stallman  <rms@gnu.org>

	* modes.texi (Precalculated Fontification): Clarify text.

2009-05-17  Martin Rudalics  <rudalics@gmx.at>

	* windows.texi (Selecting Windows): Clarify descriptions of
	with-selected-window and get-lru-window.
	(Cyclic Window Ordering): Refer to particular frame when talking
	about how splitting affects the ordering.
	(Displaying Buffers): Fix descriptions of switch-to-buffer and
	switch-to-buffer-other-window.  Explain how setting of
	display-buffer-reuse-frames affects pop-to-buffer.
	(Choosing Window): Clarify some details in descriptions of
	display-buffer-reuse-frames, pop-up-frames, and
	pop-up-frame-function.
	(Dedicated Windows): Clarify some details.
	(Textual Scrolling): Replace term vscroll by term vertical
	scroll position.
	(Vertical Scrolling): Fix typo.
	(Window Hooks): Relate text on jit-lock-register to window
	scrolling and size changes.

2009-05-14  Chong Yidong  <cyd@stupidchicken.com>

	* frames.texi (Initial Parameters): Clarify what the initial
	minibuffer frame is.
	(Buffer Parameters): Note that the minibuffer parameter can not be
	altered.

	* anti.texi (Antinews): Copyedits.  Rearrange some entries.
	Document display-buffer changes.

2009-05-13  Chong Yidong  <cyd@stupidchicken.com>

	* anti.texi (Antinews): Rewrite for Emacs 22.

	* abbrevs.texi (Abbrevs): Add xref to Creating Symbols when
	obarrays are first mentioned.  Define "system abbrev" more
	prominently, and add it to the index.
	(Abbrev Mode, Abbrev Tables, Defining Abbrevs, Abbrev Properties):
	Copyedits.
	(Abbrev Expansion): Document abbrev-insert.

2009-05-12  Chong Yidong  <cyd@stupidchicken.com>

	* frames.texi (Font and Color Parameters): Rename from Color
	Parameters.  Document font-backend parameter.

	* vol2.texi (Top): Update node listing.
	* vol1.texi (Top): Update node listing.
	* elisp.texi (Top): Update node listing.

2009-05-11  Martin Rudalics  <rudalics@gmx.at>

	* windows.texi (Choosing Window): Don't explicitly refer to
	split-window-sensibly's window argument in descriptions of
	split-height-threshold and split-width-threshold.

2009-05-10  Martin Rudalics  <rudalics@gmx.at>

	* windows.texi (Choosing Window): Fix rewrite of window
	splitting section.

2009-05-09  Eli Zaretskii  <eliz@gnu.org>

	* nonascii.texi (Default Coding Systems):
	Document find-auto-coding, set-auto-coding, and auto-coding-alist.
	Add indexing.
	(Lisp and Coding Systems): Add index entries.

2009-05-09  Martin Rudalics  <rudalics@gmx.at>

	* windows.texi (Choosing Window): Describe split-window-sensibly
	and rewrite section on window splitting accordingly.
	(Textual Scrolling): Replace `...' by @code{...}.

2009-05-04  Chong Yidong  <cyd@stupidchicken.com>

	* hooks.texi (Standard Hooks): Add abbrev-expand-functions.
	Remove obsoleted pre-abbrev-expand-hook.

	* locals.texi (Standard Buffer-Local Variables): Consolidate table
	entries.

	* internals.texi (Object Internals): Don't assume 32-bit machines
	are the norm.
	(Buffer Internals): Consolidate table entries for readability.
	(Window Internals): Synch field names to window.h.
	(Process Internals): Synch field names to process.h.

2009-04-29  Chong Yidong  <cyd@stupidchicken.com>

	* variables.texi (File Local Variables): Note that read-circle is
	bound to nil when reading file-local variables.

	* streams.texi (Input Functions): Document read-circle.
	(Output Variables): Add xref to Circular Objects.

2009-04-25  Chong Yidong  <cyd@stupidchicken.com>

	* tips.texi (Coding Conventions): Copyedits.  Add xref to Named
	Features and Coding System Basics.  Node that "p" stands for
	"predicate".  Recommend utf-8-emacs instead of emacs-mule.
	(Key Binding Conventions): Emacs does use S-down-mouse-1, for
	mouse-appearance-menu.
	(Programming Tips): Add xref to Progress.

2009-04-22  Chong Yidong  <cyd@stupidchicken.com>

	* os.texi (Command-Line Arguments):
	Document command-line-args-left.
	(Suspending Emacs): Adapt text to multi-tty case.  Document use of
	terminal objects for tty arguments.
	(Startup Summary): Add xref to Session Management.
	(Session Management): Mention emacs-session-restore.  Copyedits.

2009-04-20  Chong Yidong  <cyd@stupidchicken.com>

	* os.texi (Startup Summary): Copyedits.  The init file is not
	necessarily named .emacs now.  Document initial-buffer-choice and
	initial-scratch-message.  Note where Emacs exits in batch mode.
	Document inhibit-splash-screen as an alias.
	(Init File): Be neutral about which init file name to use.

2009-04-16  Chong Yidong  <cyd@stupidchicken.com>

	* os.texi (System Interface): Fix Texinfo usage.

2009-04-15  Chong Yidong  <cyd@stupidchicken.com>

	* searching.texi (Regexp Backslash): Also refer to shy groups as
	non-capturing or unnumbered groups.
	(Regexp Functions): Add cross-reference to Regexp Backslash.

	* display.texi (Truncation): Overlays can use line-prefix and
	wrap-prefix too.
	(Overlay Properties): Document wrap-prefix and line-prefix.
	(Face Attributes): Document underline-minimum-offset.
	(Face Remapping): Copyedits.
	(Low-Level Font): Copyedits.
	(Image Cache): Note that the image cache is shared between frames.
	(Line Height): Emphasize that line-spacing only takes effect on
	graphical terminals.

2009-04-13  Chong Yidong  <cyd@stupidchicken.com>

	* display.texi (Refresh Screen): Note that a passage about screen
	refreshing is text terminal only.
	(Forcing Redisplay): Delete misleading comment---sit-for calls
	redisplay, not the other way around.
	(Truncation): Note new values of truncate-partial-width-windows.
	Copyedits.
	(Invisible Text): Document invisible-p.

2009-04-11  Eli Zaretskii  <eliz@gnu.org>

	* display.texi (Overlays): Overlays don't scale well.  See
	http://lists.gnu.org/archive/html/emacs-devel/2009-04/msg00243.html.

2009-04-10  Chong Yidong  <cyd@stupidchicken.com>

	* syntax.texi (Syntax Table Functions): Document cons cell
	argument for modify-syntax-entry.
	(Categories): Document cons cell argument for
	modify-category-entry.

	* searching.texi (String Search): Document word-search-forward-lax
	and word-search-backward-lax.
	(Searching and Case): Describe isearch behavior more precisely.

	* keymaps.texi (Tool Bar): Mention that some platforms do not
	support multi-line toolbars.  Suggested by Stephen Eglen.

	* frames.texi (Layout Parameters): Mention that Nextstep also
	allows only one tool-bar line.  Suggested by Stephen Eglen.

	* nonascii.texi (Text Representations): Copyedits.
	(Coding System Basics): Also mention utf-8-emacs.
	(Converting Representations, Selecting a Representation)
	(Scanning Charsets, Translation of Characters, Encoding and I/O):
	Copyedits.
	(Character Codes): Mention role of codepoints 1114112 to 4194175.

2009-04-09  Chong Yidong  <cyd@stupidchicken.com>

	* text.texi (Yank Commands): Note that yank uses push-mark.
	(Filling): Clarify REGION argument of fill-paragraph.
	Document fill-forward-paragraph-function.
	(Special Properties): Remove "new in Emacs 22" declaration.
	(Clickable Text): Merge with Links and Mouse-1 node.

	* display.texi (Button Properties, Button Buffer Commands):
	Change xref to Clickable Text.

	* tips.texi (Key Binding Conventions): Change xref to Clickable
	Text.

	* elisp.texi (Top): Update node listing.

2009-04-05  Chong Yidong  <cyd@stupidchicken.com>

	* markers.texi (The Mark): Copyedits.  Improve description of
	handle-shift-selection.
	(The Region): Move use-region-p here from The Mark.

	* positions.texi (Screen Lines): Document (cols . lines) argument
	for vertical-motion.

2009-04-04  Chong Yidong  <cyd@stupidchicken.com>

	* frames.texi (Frames): Clean up introduction.  Document `ns'
	return value for framep.
	(Creating Frames): Note how the terminal is chosen.
	(Multiple Terminals, Multiple Displays): Merge into a single node.
	(Color Parameters): Fix typo.

	* variables.texi (Local Variables, Buffer-Local Variables)
	(Creating Buffer-Local): Change link to Multiple Terminals.

	* os.texi (X11 Keysyms): Change link to Multiple Terminals.

	* keymaps.texi (Controlling Active Maps): Change link to Multiple
	Terminals.

	* commands.texi (Command Loop Info, Keyboard Macros): Change link
	to Multiple Terminals.

	* elisp.texi (Top): Update node listing.
	* vol2.texi (Top): Update node listing.
	* vol1.texi (Top): Update node listing.

	* buffers.texi (Current Buffer): Note that the append-to-buffer
	example is no longer in synch with the latest code.  Tie the two
	examples together.

	* files.texi (File Attributes): Move note about MS-DOS from
	Changing Files to File Attributes.
	(Create/Delete Dirs): Note that mkdir is an alias for this.

2009-04-01  Markus Triska  <triska@gmx.at>

	* processes.texi (Filter Functions): Suggest how to handle output
	batches.

2009-03-30  Chong Yidong  <cyd@stupidchicken.com>

	* help.texi (Accessing Documentation): Update example to use
	help-setup-xref and with-help-window.
	(Help Functions): Remove print-help-return-message, which is
	semi-obsolete due to with-help-window.  Document help-buffer and
	help-setup-xref.

2009-03-29  Chong Yidong  <cyd@stupidchicken.com>

	* help.texi (Accessing Documentation, Help Functions):
	Remove information about long-obsolete Emacs versions.

	* modes.texi (Mode Line Variables): The default values of the mode
	line variables are now more complicated.

2009-03-28  Chong Yidong  <cyd@stupidchicken.com>

	* modes.texi (Major Mode Conventions): Note that specialness is
	inherited.
	(Derived Modes): Note that define-derive-mode sets the mode-class
	property.

	* keymaps.texi (Prefix Keys): The M-g prefix key is now named
	goto-map.  Add search-map to the list.

2009-03-27  Eli Zaretskii  <eliz@gnu.org>

	* os.texi (System Environment): Update the list of system-type
	values.

	* markers.texi (The Mark) <handle-shift-selection>: Update for
	removal of the optional argument DEACTIVATE.

2009-03-25  Chong Yidong  <cyd@stupidchicken.com>

	* commands.texi (Focus Events): Most X window managers don't use
	focus-follows-mouse nowadays.

2009-03-24  Chong Yidong  <cyd@stupidchicken.com>

	* commands.texi (Defining Commands): Clarify introduction.
	(Using Interactive): Not that interactive can be put in a symbol
	property.
	(Interactive Call): Note that a symbol with a non-nil
	interactive-form property satisfies commandp.

2009-03-23  Juanma Barranquero  <lekktu@gmail.com>

	* minibuf.texi (Intro to Minibuffers): Fix typos.

2009-03-23  Chong Yidong  <cyd@stupidchicken.com>

	* minibuf.texi (Intro to Minibuffers): Remove long-obsolete info
	about minibuffers in old Emacs versions.  Copyedits.
	Emphasize that enable-recursive-minibuffers defaults to nil.
	(Text from Minibuffer): Simplify introduction.

2009-03-22  Alan Mackenzie  <acm@muc.de>

	* commands.texi (Using Interactive): Clarify string argument to
	`interactive' - even promptless elements need \n separators.

2009-03-18  Chong Yidong  <cyd@stupidchicken.com>

	* minibuf.texi (Completion Styles): New node.

	* elisp.texi (Top): Update node listing.

2009-03-17  Chong Yidong  <cyd@stupidchicken.com>

	* minibuf.texi (Basic Completion): Note that
	read-file-name-completion-ignore-case and
	read-buffer-completion-ignore-case can override
	completion-ignore-case.
	(Minibuffer Completion): Document completing-read changes.
	(Completion Commands): Avoid mentioning partial completion mode.
	Document minibuffer-completion-confirm changes, and
	minibuffer-confirm-exit-commands.
	(High-Level Completion): Document new require-match behavior for
	read-buffer.  Document read-buffer-completion-ignore-case.
	(Reading File Names): Document new require-match behavior for
	read-file-name.

2009-03-14  Chong Yidong  <cyd@stupidchicken.com>

	* debugging.texi (Error Debugging): Don't mislead the reader into
	thinking that debug-on-error enters debugger for C-f at EOB.
	(Error Debugging): Setting debug-on-init within the init file
	works, and has for some time.

2009-03-13  Kenichi Handa  <handa@m17n.org>

	* display.texi (Fontsets): Update the description.

2009-03-13  Chong Yidong  <cyd@stupidchicken.com>

	* advice.texi (Advising Primitives): Link to What Is a Function.

2009-03-12  Chong Yidong  <cyd@stupidchicken.com>

	* compile.texi (Speed of Byte-Code): Update example.
	(Disassembly): Update examples.

	* loading.texi (Repeated Loading): Simplify examples.

	* customize.texi (Common Keywords): It's not necessary to use :tag
	to remove hyphens, as custom-unlispify-tag-name does it
	automatically.
	(Variable Definitions): Link to File Local Variables.
	Document customized-value symbol property.
	(Customization Types): Move menu to end of node.

2009-03-10  Chong Yidong  <cyd@stupidchicken.com>

	* macros.texi (Compiling Macros): Omit misleading sentence, which
	implied that macros can only be used in the same file they are
	defined.
	(Backquote): Remove obsolete information about Emacs 19.

2009-03-05  John Foerch  <jjfoerch@earthlink.net>  (tiny change)

	* display.texi (Display Margins): Fix paren typo.

2009-02-27  Chong Yidong  <cyd@stupidchicken.com>

	* elisp.texi (Top): Update node listing.

	* variables.texi (Variables): Clarify introduction.
	(Global Variables): Mention that setq is a special form.
	(Local Variables): Use active voice.
	(Tips for Defining): Mention marking variables as safe.
	(Buffer-Local Variables): Mention terminal-local and frame-local
	variables together.
	(File Local Variables): Copyedits.
	(Frame-Local Variables): Note that they are not really useful.
	(Future Local Variables): Node deleted.

	* objects.texi (General Escape Syntax): Update explanation of
	Unicode escape syntax.

2009-02-23  Chong Yidong  <cyd@stupidchicken.com>

	* control.texi (Control Structures): Add cindex entry for "textual
	order".

	* eval.texi (Intro Eval): Copyedits.  Standardize on "form"
	instead of "expression" throughout.
	(Function Indirection): Copyedits.  Use active voice.
	(Eval): The default value of max-lisp-eval-depth is now 400.

2009-02-23  Miles Bader  <miles@gnu.org>

	* processes.texi (System Processes): Rename `system-process-attributes'
	to `process-attributes'.

2009-02-22  Chong Yidong  <cyd@stupidchicken.com>

	* symbols.texi (Property Lists): Emphasize that property lists are
	not restricted to symbol cells.
	(Other Plists): Copyedit.

	* sequences.texi (Sequences Arrays Vectors): Make introduction
	more concise.
	(Arrays): Mention char-tables and bool-vectors too.
	(Vectors): Don't repeat information given in Arrays node.  Link to
	nodes that explain the vector usage examples.
	(Char-Tables): Note that char-table elements can have arbitrary
	type.  Explain effect of omitted char-table-extra-slots property.
	Link to Property Lists node.

2009-02-22  Chong Yidong  <cyd@stupidchicken.com>

	* lists.texi (Building Lists): Remove obsolete Emacs 20 usage of
	`append'.
	(List Elements): Copyedits.

	* sequences.texi (Vector Functions): Remove obsolete Emacs 20 use
	of `vconcat'.

	* strings.texi (Creating Strings): Copyedits.  Remove obsolete
	Emacs 20 usage of `concat'.
	(Case Conversion): Copyedits.

2009-02-21  Chong Yidong  <cyd@stupidchicken.com>

	* objects.texi (Lisp Data Types, Syntax for Strings, Buffer Type):
	Minor edits.
	(Frame Configuration Type): Emphasize that it is not primitive.
	(Font Type): New node.
	(Type Predicates): Add fontp; type-of now recognizes font object
	types.

	* intro.texi (Version Info): Update version numbers in examples.
	(Acknowledgements): List more contributors.

	* elisp.texi: Bump version number to 3.0.
	(Top): Link to Font Type node.

2009-02-20  Juanma Barranquero  <lekktu@gmail.com>

	* modes.texi (Major Mode Conventions): Remove duplicate words.
	(Customizing Keywords): Fix typo.

2009-02-14  Eli Zaretskii  <eliz@gnu.org>

	* nonascii.texi (User-Chosen Coding Systems): Document that
	select-safe-coding-system suggests raw-text if there are raw bytes
	in the region.
	(Explicit Encoding): Warn not to use `undecided' when encoding.

2009-02-11  Glenn Morris  <rgm@gnu.org>

	* frames.texi (Visibility of Frames): Mention the effect multiple
	workspaces/desktops can have on visibility.

2009-02-07  Eli Zaretskii  <eliz@gnu.org>

	* text.texi (Commands for Insertion):
	* commands.texi (Event Mod):
	* keymaps.texi (Searching Keymaps):
	* nonascii.texi (Translation of Characters):
	Reinstate documentation of translation-table-for-input.
	(Explicit Encoding): Document the `charset' text property produced
	by decode-coding-region and decode-coding-string.

2009-01-27  Alan Mackenzie  <acm@muc.de>

	* modes.texi (Search-based Fontification): Correct a typo.

2009-01-25  Juanma Barranquero  <lekktu@gmail.com>

	* abbrevs.texi (Abbrev Table Properties): Fix typo.
	Reported by Seweryn Kokot <sewkokot@gmail.com>.  (Bug#2039)

2009-01-24  Eli Zaretskii  <eliz@gnu.org>

	* display.texi (Window Systems): Document the value of
	`initial-window-system' under --daemon.

	* os.texi (System Environment): Remove description of the
	`environment' function which has been deleted.

2009-01-22  Dan Nicolaescu  <dann@ics.uci.edu>

	* frames.texi (Multiple Displays): Remove documentation for
	removed function make-frame-on-tty.

2009-01-22  Chong Yidong  <cyd@stupidchicken.com>

	* files.texi (Format Conversion Piecemeal): Clarify behavior of
	write-region-annotate-functions.
	Document write-region-post-annotation-function.

2009-01-19  Chong Yidong  <cyd@stupidchicken.com>

	* display.texi (Font Lookup): Document WIDTH argument of
	x-list-fonts.

2009-01-17  Eli Zaretskii  <eliz@gnu.org>

	* maps.texi (Standard Keymaps): Rename function-key-map to
	local-function-key-map.

	* keymaps.texi (Translation Keymaps): Rename function-key-map to
	local-function-key-map.

	* nonascii.texi (Terminal I/O Encoding): `keyboard-coding-system'
	and `set-keyboard-coding-system' now accept an optional terminal
	argument.

	* commands.texi (Event Mod): `keyboard-translate-table' is now
	terminal-local.
	(Function Keys): Rename function-key-map to
	local-function-key-map.

	* elisp.texi (Top): Make @detailmenu be consistent with changes in
	frames.texi.

	* hooks.texi (Standard Hooks): Document `delete-frame-functions'
	`delete-terminal-functions', `suspend-tty-functions' and
	`resume-tty-functions'.

	* frames.texi (Frames): Document `frame-terminal' and
	`terminal-live-p'.
	(Multiple Displays): Document `make-frame-on-tty'.
	(Multiple Terminals): Document `terminal-list', `delete-terminal',
	`terminal-name', and `get-device-terminal'.
	(Terminal Parameters): Document `terminal-parameters',
	`terminal-parameter', and `set-terminal-parameter'.

	* os.texi (System Environment): Document `environment' and
	`initial-environment'.
	(Suspending Emacs): Update for multi-tty; document
	`suspend-tty', `resume-tty', and `controlling-tty-p'.

	* nonascii.texi (Coding System Basics): More accurate description
	of `raw-text'.

2009-01-12  Juanma Barranquero  <lekktu@gmail.com>

	* display.texi (Low-Level Font): Fix typo.

2009-01-10  Chong Yidong  <cyd@stupidchicken.com>

	* elisp.texi (Top): Update node listing.

	* display.texi (PostScript Images): Node deleted.

2009-01-10  Eli Zaretskii  <eliz@gnu.org>

	* processes.texi (Decoding Output): Document that null bytes force
	no-conversion for reading process output.

	* files.texi (Reading from Files): Document that null bytes force
	no-conversion when visiting files.

	* processes.texi (Serial Ports): Improve wording, suggested by RMS.

	* nonascii.texi (Lisp and Coding Systems):
	Document inhibit-null-byte-detection and inhibit-iso-escape-detection.
	(Character Properties): Improve wording.

2009-01-09  Chong Yidong  <cyd@stupidchicken.com>

	* display.texi (Font Lookup): Remove obsolete function
	x-font-family-list.  x-list-fonts accepts Fontconfig/GTK syntax.
	(Low-Level Font): Rename from Fonts, move to end of Faces section.
	(Font Selection): Reorder order of variable descriptions.
	Minor clarifications.

	* elisp.texi (Top): Update node listing.

2009-01-09  Glenn Morris  <rgm@gnu.org>

	* commands.texi (Command Loop Info): Say that last-command-char and
	last-input-char are obsolete aliases.

	* edebug.texi (Edebug Recursive Edit): Remove separate references to
	last-input-char and last-command-char, since they are just aliases for
	last-input-event and last-command-event.

	* minibuf.texi (Minibuffer Commands): Use last-command-event rather than
	last-command-char.

2009-01-08  Chong Yidong  <cyd@stupidchicken.com>

	* elisp.texi: Update node listing.

	* display.texi (Faces): Put Font Selection node after Auto Faces.
	(Face Attributes): Don't link to Font Lookup.
	Document font-family-list.
	(Fonts): New node.

2009-01-08  Jason Rumney  <jasonr@gnu.org>

	* frames.texi (Pointer Shape): Clarify that only X supports
	changing the standard pointer shapes.  (Bug#1485)

2009-01-08  Chong Yidong  <cyd@stupidchicken.com>

	* display.texi (Attribute Functions): Note that a function value
	:height is relative, and that compatibility functions work by
	calling set-face-attribute.
	(Displaying Faces): Reorder list in order of increasing priority.
	(Face Remapping): New node.  Content moved here from Displaying
	Faces.
	(Glyphs): Link to Face Functions.

2009-01-08  Chong Yidong  <cyd@stupidchicken.com>

	* display.texi (Faces): Don't discuss face id here.  facep does
	not return t.
	(Defining Faces): Minor clarification.
	(Face Attributes): Rearrange items to match docstring of
	set-face-attribute.  Add :foundry attribute.  Document new role of
	:font attribute.  Texinfo usage fix.
	(Attribute Functions): Copyedits.
	(Face Functions): Note that face number is seldom used.

2009-01-05  Richard M Stallman  <rms@gnu.org>

	* strings.texi (Predicates for Strings): Minor clarification.

	* functions.texi (Function Safety): Texinfo usage fix.

2009-01-04  Eduard Wiebe  <usenet@pusto.de>  (tiny change)

	* objects.texi (General Escape Syntax): Fix typo.

2009-01-03  Martin Rudalics  <rudalics@gmx.at>

	* windows.texi (Choosing Window): Say that pop-up-frame-alist
	works via the default value of pop-up-frame-function.

2009-01-02  Eli Zaretskii  <eliz@gnu.org>

	* processes.texi (System Processes): Document the `time' and
	`ctime' attributes of `system-process-attributes'.

2009-01-01  Chong Yidong  <cyd@stupidchicken.com>

	* display.texi (Face Attributes): Clarify :height attribute.

2008-12-31  Martin Rudalics  <rudalics@gmx.at>

	* buffers.texi (The Buffer List): Clarify what moves a buffer to
	the front of the buffer list.  Add entries for `last-buffer' and
	`unbury-buffer'.

2008-12-27  Eli Zaretskii  <eliz@gnu.org>

	* elisp.texi (Top): Add @detailmenu items for "Multiple Terminals"
	and its subsections.

	* frames.texi (Multiple Terminals, Low-level Terminal)
	(Terminal Parameters, Frames on Other TTY devices): New sections.
	(Frames): Add an xref to "Multiple Terminals".

	* elisp.texi (Top): Add @detailmenu item for "Terminal Type".

	* objects.texi (Terminal Type): New node.
	(Editing Types): Add it to the menu.

	* elisp.texi (Top): Add a @detailmenu item for "Directory Local
	Variables".

	* variables.texi (Directory Local Variables): New node.
	(Variables): Add a menu item for it.

	* loading.texi (Autoload): Document `generate-autoload-cookie' and
	`generated-autoload-file'.

2008-12-20  Eli Zaretskii  <eliz@gnu.org>

	* os.texi (Startup Summary): Add xref to documentation of
	`initial-window-system'.

	* display.texi (Window Systems): Document `window-system' the
	function.  The variable `window-system' is now frame-local.
	Document `initial-window-system'.

2008-12-19  Martin Rudalics  <rudalics@gmx.at>

	* windows.texi (Windows): Rewrite description of
	fit-window-to-buffer.

2008-12-13  Glenn Morris  <rgm@gnu.org>

	* modes.texi (Font Lock Basics): Fix level description.  (Bug#1534)
	(Levels of Font Lock): Refer to font-lock-maximum-decoration.

2008-12-12  Glenn Morris  <rgm@gnu.org>

	* debugging.texi (Error Debugging): Refer forwards to
	eval-expression-debug-on-error.

2008-12-05  Eli Zaretskii  <eliz@gnu.org>

	* strings.texi (String Basics): Only unibyte strings that
	represent key sequences hold 8-bit raw bytes.

	* nonascii.texi (Coding System Basics): Rewrite @ignore'd
	paragraph to speak about `undecided'.
	(Character Properties): Don't explain the meaning of each
	property; instead, identify their Unicode Standard names.
	(Character Sets): Document `map-charset-chars'.

2008-12-02  Glenn Morris  <rgm@gnu.org>

	* files.texi (Format Conversion Round-Trip): Rewrite format-write-file
	section yet again.

2008-11-29  Eli Zaretskii  <eliz@gnu.org>

	* nonascii.texi (Character Properties): New Section.
	(Specifying Coding Systems): Document
	`coding-system-priority-list', `set-coding-system-priority', and
	`with-coding-priority'.
	(Lisp and Coding Systems): Document `check-coding-systems-region'
	and `coding-system-charset-list'.
	(Coding System Basics): Document `coding-system-aliases'.

	* elisp.texi (Top): Add a @detailmenu entry for "Character
	Properties".

	* objects.texi (Character Type): Correct the range of Emacs
	characters.  Add an @xref to "Character Codes".

	* strings.texi (String Basics): Add an @xref to "Character Codes".

	* numbers.texi (Integer Basics): Add an @xref to `max-char'.

	* nonascii.texi (Explicit Encoding): Update for Emacs 23.
	(Character Codes): Document `max-char'.

2008-11-28  Eli Zaretskii  <eliz@gnu.org>

	* nonascii.texi (Text Representations, Converting Representations)
	(Character Sets, Scanning Charsets, Translation of Characters):
	Make text more accurate.

2008-11-28  Glenn Morris  <rgm@gnu.org>

	* files.texi (Format Conversion Round-Trip): Improve previous change.

2008-11-26  Chong Yidong  <cyd@stupidchicken.com>

	* modes.texi (Auto Major Mode): Fix example.

2008-11-25  Glenn Morris  <rgm@gnu.org>

	* control.texi (Signaling Errors): Fix `wrong-type-argument' name.

	* files.texi (Format Conversion Round-Trip):
	Use active voice for previous change.

2008-11-25  Chong Yidong  <cyd@stupidchicken.com>

	* os.texi (Processor Run Time):
	* processes.texi (Transaction Queues):
	* markers.texi (The Mark):
	* windows.texi (Choosing Window, Selecting Windows):
	* files.texi (Changing Files, Magic File Names):
	* commands.texi (Key Sequence Input):
	* functions.texi (Declaring Functions):
	* strings.texi (Predicates for Strings):
	* intro.texi (nil and t): Fix typos (pointed out by Drew Adams).

2008-11-24  Chong Yidong  <cyd@stupidchicken.com>

	* help.texi (Accessing Documentation): Update example.

	* variables.texi (Defining Variables): Note that `*' is not
	necessary if defcustom is used.

2008-11-22  Eli Zaretskii  <eliz@gnu.org>

	* elisp.texi (Top): Remove "Chars and Bytes" and "Splitting
	Characters" from @detailmenu.

	* nonascii.texi (Character Codes, Character Sets)
	(Scanning Charsets, Translation of Characters): Update for Emacs 23.
	(Chars and Bytes, Splitting Characters): Sections removed.

2008-11-22  Lute Kamstra  <lute@gnu.org>

	* positions.texi (Text Lines): Update goto-line documentation.

2008-11-21  Martin Rudalics  <rudalics@gmx.at>

	* frames.texi (Frames): Fix typo, add cross references, reword.
	(Initial Parameters): Reword special-display-frame-alist text.
	(Frames and Windows): Reword.  Describe argument norecord for
	set-frame-selected-window.
	(Input Focus): Describe argument norecord for select-frame.
	Remove comment on MS-Windows behavior for focus-follows-mouse.
	(Raising and Lowering): Mention windows-frames dichotomy in
	metaphor.

	* windows.texi (Displaying Buffers, Vertical Scrolling)
	(Horizontal Scrolling): Fix indenting and rewording issues
	introduced with 2008-11-07 change.

2008-11-20  Glenn Morris  <rgm@gnu.org>

	* files.texi (Format Conversion Round-Trip): Mention `preserve'
	element of `format-alist'.

2008-11-19  Glenn Morris  <rgm@gnu.org>

	* doclicense.texi: Update to FDL 1.3.
	* elisp.texi, vol1.texi, vol2.texi: Relicense under FDL 1.3 or later.

2008-11-18  Chong Yidong  <cyd@stupidchicken.com>

	* windows.texi (Window Hooks): Remove *-end-trigger-functions
	vars, which are obsolete.  Mention jit-lock-register.

	* modes.texi (Other Font Lock Variables):
	Document jit-lock-register and jit-lock-unregister.

	* frames.texi (Color Parameters): Document alpha parameter.

2008-11-16  Martin Rudalics  <rudalics@gmx.at>

	* windows.texi (Splitting Windows, Deleting Windows)
	(Selecting Windows, Cyclic Window Ordering)
	(Buffers and Windows, Displaying Buffers, Choosing Window)
	(Dedicated Windows, Window Point, Window Start and End)
	(Textual Scrolling, Vertical Scrolling, Horizontal Scrolling)
	(Size of Window, Resizing Windows, Window Configurations)
	(Window Parameters): Avoid @var at beginning of sentences and
	reword accordingly.

2008-11-11  Lute Kamstra  <lute@gnu.org>

	* files.texi (File Name Components): Fix file-name-extension
	documentation.

2008-11-11  Juanma Barranquero  <lekktu@gmail.com>

	* frames.texi (Basic Parameters): Remove display-environment-variable
	and term-environment-variable.

2008-11-08  Eli Zaretskii  <eliz@gnu.org>

	* windows.texi (Basic Windows, Splitting Windows)
	(Deleting Windows, Selecting Windows, Cyclic Window Ordering)
	(Buffers and Windows, Displaying Buffers, Dedicated Windows)
	(Resizing Windows, Window Configurations, Window Parameters):
	Fix wording and markup.

2008-11-07  Martin Rudalics  <rudalics@gmx.at>

	* windows.texi (Windows): Update entries.
	(Basic Windows): Remove listing of attributes.  Reword.
	(Splitting Windows, Deleting Windows): Reword.
	(Selecting Windows, Cyclic Window Ordering): Reword with special
	emphasis on order of recently selected windows and buffer list.
	(Buffers and Windows, Choosing Window): Reword with special
	emphasis on dedicated windows.
	(Displaying Buffers): Reword.  For switch-to-buffer mention that
	it may fall back on pop-to-buffer.  For other-window try to
	explain how it treats the cyclic ordering of windows.
	(Dedicated Windows): New node and section discussing dedicated
	windows and associated functions.
	(Window Point): Add entry for window-point-insertion-type.  Reword.
	(Window Start and End): Rename node and section title.  Reword.
	(Textual Scrolling, Vertical Scrolling, Horizontal Scrolling):
	Minor rewording.
	(Size of Window): Reword, in particular text on window-width.
	(Resizing Windows): Reword.  Add text on balancing windows.
	(Window Configurations): Reword.  Mention window parameters.
	(Window Parameters): New node and section on window parameters.
	(Window Hooks): Reword.  Mention that
	window-configuration-change-hook is run "buffer-locally".
	* elisp.texi (Top): Update Windows entries in @detailmenu
	section.

2008-11-04  Juanma Barranquero  <lekktu@gmail.com>

	* searching.texi (Regexp Search): Fix typo.

2008-11-03  Seweryn Kokot  <sewkokot@gmail.com>  (tiny change)

	* searching.texi (Regexp Search): Document GREEDY arg.
	(Simple Match Data): Fix return value.

2008-11-01  Eli Zaretskii  <eliz@gnu.org>

	* nonascii.texi (Text Representations): Rewrite to make consistent
	with Emacs 23 internal representation of characters.
	Document `unibyte-string'.

2008-10-28  Chong Yidong  <cyd@stupidchicken.com>

	* processes.texi (Process Information): Note that process-status
	does not accept buffer names.

2008-10-27  Seweryn Kokot  <sewkokot@gmail.com>  (tiny change)

	* positions.texi (Skipping Characters): Correct return value of
	skip-chars-forward.

2008-10-25  Martin Rudalics  <rudalics@gmx.at>

	* windows.texi (Deleting Windows): Update documentation of
	delete-windows-on.
	(Buffers and Windows): Update documentations of
	get-buffer-window and get-buffer-window-list.
	(Displaying Buffers): Update documentation of
	replace-buffer-in-windows.

	* buffers.texi (Current Buffer): Reword set-buffer and
	with-current-buffer documentations.
	(Creating Buffers): Reword documentation of get-buffer-create.

2008-10-23  Martin Rudalics  <rudalics@gmx.at>

	* buffers.texi (Current Buffer): Reword documentation of
	set-buffer.
	(Buffer Names): Reword documentation of buffer-name.
	(The Buffer List): For bury-buffer explain what happens with the
	buffer's window.
	(Creating Buffers): Say that get-buffer-create's arg is called
	buffer-or-name.

2008-10-22  Chong Yidong  <cyd@stupidchicken.com>

	* advice.texi (Computed Advice): Explain what DEFINITION is.

	* nonascii.texi (Character Codes): Remove obsolete function
	char-valid-p, and document characterp instead.

2008-10-22  Martin Rudalics  <rudalics@gmx.at>

	* windows.texi (Displaying Buffers): Reword documentation of
	pop-to-buffer.
	(Choosing Window): Rewrite documentation of display-buffer and
	its options.

	* buffers.texi (Killing Buffers): Update documentation of
	kill-buffer.

2008-10-21  Eli Zaretskii  <eliz@gnu.org>

	* processes.texi (Serial Ports): Fix wording and improve markup.

	* searching.texi (Regexp Search): Document `string-match-p' and
	`looking-at-p'.
	(POSIX Regexps): Add an xref for "non-greedy".
	(Regexp Special): Add @cindex entry for "non-greedy".

	* display.texi (Attribute Functions): Document `face-all-attributes'.
	(Image Cache) <image-refresh>: Minor wording fixes.

	* frames.texi (Color Names): Add an xref to `read-color'.

	* minibuf.texi (High-Level Completion): Document `read-color'.

	* elisp.texi (Top): Add "Swapping Text" to @detailmenu.

	* positions.texi (Narrowing): Add an xref to "Swapping Text".

	* buffers.texi (Swapping Text): New section, documents
	`buffer-swap-text'.

2008-10-21  Martin Rudalics  <rudalics@gmx.at>

	* windows.texi (Resizing Windows): Minor wording fix.

2008-10-20  Eli Zaretskii  <eliz@gnu.org>

	* processes.texi (Shell Arguments): Document `split-string-and-unquote'
	and `combine-and-quote-strings'.

	* strings.texi (Creating Strings): Add xrefs for them.

2008-10-19  Eli Zaretskii  <eliz@gnu.org>

	* elisp.texi (Top): Make descriptive text for "Reading File Names"
	match the corresponding menu in minibuf.texi.

	* minibuf.texi (Reading File Names): Document `read-shell-command'
	and `minibuffer-local-shell-command-map'.

2008-10-19  Martin Rudalics  <rudalics@gmx.at>

	* windows.texi (Resizing Windows): Remove var{} around "window" in
	documentation of enlarge-window.
	Rewrite documentation of window-min-height and window-min-width.

2008-10-19  Eli Zaretskii  <eliz@gnu.org>

	* functions.texi (Calling Functions): Document `apply-partially'.

	* hooks.texi (Standard Hooks): Mention
	`before-hack-local-variables-hook' and `hack-local-variables-hook'.

	* variables.texi (File Local Variables): Document
	`file-local-variables-alist', `before-hack-local-variables-hook'
	and `hack-local-variables-hook'.

	* processes.texi (Synchronous Processes): Document `process-lines'.

	* customize.texi (Variable Definitions):
	Document `custom-reevaluate-setting'.

2008-10-18  Martin Rudalics  <rudalics@gmx.at>

	* windows.texi (Choosing Window, Deleting Windows)
	(Displaying Buffers): Expand documentation of dedicated windows.

2008-10-18  Eli Zaretskii  <eliz@gnu.org>

	* files.texi (Changing Files): Document symbolic input of file
	modes to `set-file-modes'.  Document `read-file-modes' and
	`file-modes-symbolic-to-number'.

	* maps.texi (Standard Keymaps): Document `multi-query-replace-map'
	and `search-map'.

	* searching.texi (Search and Replace):
	Document `replace-search-function' and `replace-re-search-function'.
	Document `multi-query-replace-map'.

	* minibuf.texi (Text from Minibuffer): Document `read-regexp'.
	(Completion Commands, Reading File Names):
	Rename `minibuffer-local-must-match-filename-map' to
	`minibuffer-local-filename-must-match-map'.
	(Minibuffer Completion): The `require-match' argument to
	`completing-read' can now have the value `confirm-only'.

	* windows.texi (Displaying Buffers): Minor wording fix.
	(Choosing Window): `split-height-threshold' can now be nil.
	Document `split-width-threshold'.  `pop-up-frames' can have the
	value `graphic-only'.

2008-10-17  Eli Zaretskii  <eliz@gnu.org>

	* os.texi (Startup Summary): Document `before-init-time' and
	`after-init-time'.  Document `initial-window-system' and
	`window-system-initialization-alist'.  Document reading the
	abbrevs file.  Document the call to `server-start' under --daemon.
	Rearrange a bit to be consistent with the code flow.
	(Processor Run Time): Document `emacs-uptime' and `emacs-init-time'.
	(Time Parsing): Document `format-seconds'.

2008-10-17  Martin Rudalics  <rudalics@gmx.at>

	* windows.texi (Basic Windows, Splitting Windows): Fix whitespace
	and reword.

2008-10-16  Eli Zaretskii  <eliz@gnu.org>

	* markers.texi (The Mark): Document use-region-p.

2008-10-15  Eli Zaretskii  <eliz@gnu.org>

	* internals.texi (Writing Emacs Primitives): The interactive spec
	of a primitive can be a Lisp form.

	* markers.texi (The Mark): Document the `lambda' and `(only . OLD)'
	values of transient-mark-mode.  Document handle-shift-selection.

	* commands.texi (Using Interactive, Interactive Codes): Document `^'.
	(Interactive Examples): Show an example of `^'.
	(Key Sequence Input): Document this-command-keys-shift-translated.
	(Defining Commands, Using Interactive): The interactive-form of a
	function can be added via its symbol's property.

	* positions.texi (List Motion): beginning-of-defun-function can
	now accept an argument.

	* text.texi (Low-Level Kill Ring): interprogram-paste-function can
	now return a list of strings.

	* control.texi (Handling Errors): Document ignore-errors.

	* frames.texi (Creating Frames): Document frame-inherited-parameters.
	(Parameter Access): Document set-frame-parameter.

	* variables.texi (Creating Buffer-Local): Add an xref to "Setting
	Hooks" for the effect of kill-all-local-variables on local hook
	functions.

	* modes.texi (Major Mode Conventions, Mode Line Variables):
	`mode-name' need not be a string.  xref to "Mode Line Data" for
	details, and to "Emulating Mode Line" for computing a string
	value.

2008-10-14  Eli Zaretskii  <eliz@gnu.org>

	* processes.texi (System Processes): New section.
	(Processes, Signals to Processes): Add xrefs to it.

	* objects.texi (Editing Types): A `process' is a subprocess of
	Emacs, not just any process running on the OS.

	* elisp.texi (Top): Adjust the @detailmenu for the above two
	changes.

	* sequences.texi (Char-Tables): Remove documentation of
	set-char-table-default, which has no effect since Emacs 23.
	<char-table-range, set-char-table-range>: Don't mention generic
	characters and charsets.  Add a cons cell as a possible argument.

	* nonascii.texi (Splitting Characters)
	(Translation of Characters): Don't mention generic characters.

	* display.texi (Fontsets): Don't mention generic characters.

	* sequences.texi (Char-Tables): `map-char-table' can now call its
	argument FUNCTION with a cons cell as KEY.

2008-10-13  Eli Zaretskii  <eliz@gnu.org>

	* objects.texi (Primitive Function Type): Move "@cindex special
	forms" from here...

	* eval.texi (Special Forms): ...to here.

	* functions.texi (What Is a Function): `functionp' returns nil for
	special forms.  Add an xref.

	* elisp.texi (Top): Add a @detailmenu entry for "Frame-Local
	Variables".

	* variables.texi (Frame-Local Variables): New section.
	(Buffer-Local Variables): Add an xref to it.
	(Intro to Buffer-Local, Creating Buffer-Local): A variable cannot
	have both frame-local and buffer-local binding.

	* frames.texi (Frames): Mention multiple tty frames.
	(Frame Parameters, Parameter Access): Mention frame-local variable
	bindings.

2008-09-20  Glenn Morris  <rgm@gnu.org>

	* display.texi (Defining Faces): Recommend against face variables.

2008-09-16  Juanma Barranquero  <lekktu@gmail.com>

	* display.texi (Echo Area Customization): Fix typo.

2008-09-09  Juanma Barranquero  <lekktu@gmail.com>

	* loading.texi (Where Defined): Add `defface' item.

2008-09-06  Martin Rudalics  <rudalics@gmx.at>

	* loading.texi (Where Defined): Fix description of symbol-file.

2008-08-26  Jason Rumney  <jasonr@gnu.org>

	* display.texi (TIFF Images): New section describing :index property.

2008-08-23  Chong Yidong  <cyd@stupidchicken.com>

	* display.texi (Temporary Displays): Remove unnecessary comment
	about usage of temp-buffer-show-hook.

2008-08-05  Chong Yidong  <cyd@stupidchicken.com>

	* symbols.texi (Other Plists): Fix incorrect example.
	Suggested by Florian Beck.

2008-07-31  Juanma Barranquero  <lekktu@gmail.com>

	* os.texi: Fix previous change.

2008-07-31  Dan Nicolaescu  <dann@ics.uci.edu>

	* os.texi:
	* intro.texi:
	* files.texi: Remove VMS support.

2008-07-27  Dan Nicolaescu  <dann@ics.uci.edu>

	* os.texi:
	* frames.texi:
	* display.texi: Remove mentions of Mac Carbon.

2008-07-01  Miles Bader  <miles@gnu.org>

	* text.texi (Special Properties):
	* display.texi (Truncation): Add wrap-prefix and line-prefix.

2008-06-28  Johan Bockgård  <bojohan@gnu.org>

	* display.texi (Other Image Types): Fix copy/paste error; say
	"PBM", not "XBM".

2008-06-26  Dan Nicolaescu  <dann@ics.uci.edu>

	* os.texi: Remove references to obsolete systems.

2008-06-20  Eli Zaretskii  <eliz@gnu.org>

	* makefile.w32-in (distclean): Remove makefile.

2008-06-17  Glenn Morris  <rgm@gnu.org>

	* Makefile.in (emacsver, miscmanualdir, VERSION, manual, install)
	(elisp, dist): Remove rules and variables that are obsolete now
	the lisp manual is no longer distributed separately.

2008-06-16  Glenn Morris  <rgm@gnu.org>

	* configure, configure.in, mkinstalldirs: Remove unused files.

	* book-spine.texinfo: Set version to 23.0.60.
	* vol1.texi (EMACSVER):
	* vol2.texi (EMACSVER): Set to 23.0.60.

	* elisp.texi, vol1.texi, vol2.texi: Update Back-Cover Text
	as per maintain.info.

2008-06-15  Glenn Morris  <rgm@gnu.org>

	* makefile.w32-in (manual): Use "23" rather than "21".

	* Makefile.in (emacsver): New, set by configure.
	(manual): Use emacsver.

	* intro.texi: Report bugs using M-x report-emacs-bug.

	* elisp.texi (EMACSVER): Remove duplicate, outdated setting.

2008-06-13  Daniel Engeler  <engeler@gmail.com>

	* elisp.texi, internals.texi, processes.texi: Add documentation
	about serial port access.

2008-06-05  Miles Bader  <miles@gnu.org>

	* display.texi (Displaying Faces): Update to reflect function
	renamings in face-remap.el.

2008-06-05  Juanma Barranquero  <lekktu@gmail.com>

	* display.texi (Fontsets): Fix typos.

2008-06-03  Miles Bader  <miles@gnu.org>

	* display.texi (Displaying Faces): Add add-relative-face-remapping,
	remove-relative-face-remapping, set-base-face-remapping,
	and set-default-base-face-remapping.

2008-06-01  Miles Bader  <miles@gnu.org>

	* display.texi (Displaying Faces): Add face-remapping-alist.

2008-05-30  Stefan Monnier  <monnier@iro.umontreal.ca>

	* tips.texi (Coding Conventions): Do not encourage the use of "-flag"
	variable names.

2008-05-03  Eric S. Raymond  <esr@golux>

	* keymaps.texi: Clarify that (current-local-map) and
	(current-global-map) return references, not copies.

2008-05-02  Juri Linkov  <juri@jurta.org>

	* minibuf.texi (Text from Minibuffer): Document a list of
	default values for `read-from-minibuffer'.

2008-04-24  Juanma Barranquero  <lekktu@gmail.com>

	* nonascii.texi (Translation of Characters): Fix previous change.

2008-04-20  Chong Yidong  <cyd@stupidchicken.com>

	* display.texi (Overlay Properties): Clarify role of underlying
	textprop and overlay keymaps for display strings.

	* keymaps.texi (Active Keymaps): Ditto.

2008-04-19  Stefan Monnier  <monnier@iro.umontreal.ca>

	* minibuf.texi (Programmed Completion):
	Replace dynamic-completion-table with the new completion-table-dynamic.

2008-04-07  Chong Yidong  <cyd@stupidchicken.com>

	* intro.texi (Some Terms): Change "fonts in this manual" index
	entry to "typographic conventions".

2008-04-05  Eli Zaretskii  <eliz@gnu.org>

	* objects.texi (Text Props and Strings): Add indexing for read
	syntax of text properties.

2008-03-25  Stefan Monnier  <monnier@iro.umontreal.ca>

	* processes.texi (Decoding Output): Remove process-filter-multibyte
	functions.

2008-03-15  Martin Rudalics  <rudalics@gmx.at>

	* display.texi (Finding Overlays): Say that empty overlays at
	the end of the buffer are reported too.

2008-03-13  Glenn Morris  <rgm@gnu.org>

	* elisp.texi (EMACSVER): Set to 23.0.60.

2008-02-26  Chong Yidong  <cyd@stupidchicken.com>

	* strings.texi (Formatting Strings): Treat - and 0 as flag characters.

2008-02-22  Glenn Morris  <rgm@gnu.org>

	* frames.texi (Position Parameters): Clarify the description of
	`left' and `top', using information from "Geometry".
	(Geometry): Give a pointer to "Position Parameters", rather than
	repeating information.

2008-02-11  Glenn Morris  <rgm@gnu.org>

	* objects.texi (Equality Predicates): No longer talk about "two"
	functions.

2008-02-11  Lawrence Mitchell  <wence@gmx.li>  (tiny change)

	* objects.texi (Equality Predicates): Add defun for
	equal-including-properties.

2008-02-10  Glenn Morris  <rgm@gnu.org>

	* objects.texi (Equality Predicates):
	Mention equal-including-properties.

2008-02-07  Richard Stallman  <rms@gnu.org>

	* windows.texi (Window Start): Mention the feature of moving
	window-start to start of line.

2008-02-07  Jan Djärv  <jan.h.d@swipnet.se>

	* keymaps.texi (Tool Bar): Document rtl property.

2008-01-27  Thien-Thi Nguyen  <ttn@gnuvola.org>

	* display.texi (Button Types):
	For define-button-type, clarify type of NAME.

2008-01-19  Martin Rudalics  <rudalics@gmx.at>

	* buffers.texi (Buffer Modification): Fix typo.

2008-01-06  Dan Nicolaescu  <dann@ics.uci.edu>

	* os.texi (System Environment): Remove references to OSes that are
	not supported anymore.

2008-01-05  Dan Nicolaescu  <dann@ics.uci.edu>

	* os.texi (System Environment): Remove mention for Masscomp.

2008-01-04  Richard Stallman  <rms@gnu.org>

	* display.texi (Faces): Don't talk about internal face vector as arg
	to facep.

	* customize.texi (Type Keywords): Fix previous change.

	* text.texi (Links and Mouse-1): Fix xref for commands.texi change.
	* elisp.texi (Top): Fix menu for commands.texi change.

2007-12-30  Richard Stallman  <rms@gnu.org>

	* commands.texi (Accessing Mouse): Rename from Accessing Events.
	(Accessing Scroll): New node broken out of Accessing Mouse.

2007-12-28  Richard Stallman  <rms@gnu.org>

	* frames.texi (Size Parameters): Fix typo.
	(Basic Parameters): For `title', refer to title bar.
	(Size and Position): Explain meaning of frame pixel width and height.

2007-12-23  Richard Stallman  <rms@gnu.org>

	* customize.texi (Type Keywords): Uncomment :validate and clarify it.
	Improve some of the commented-out keywords' text too.

2007-12-14  Martin Rudalics  <rudalics@gmx.at>

	* nonascii.texi (Encoding and I/O): Reword to avoid saying
	"visit the current buffer".

	* os.texi (System Interface): Fix typo.

2007-12-04  Richard Stallman  <rms@gnu.org>

	* objects.texi (Symbol Type): Fix typo.

2007-12-03  Richard Stallman  <rms@gnu.org>

	* hooks.texi (Standard Hooks): Add link to Hooks for Loading.

2007-12-01  Glenn Morris  <rgm@gnu.org>

	* functions.texi (Declaring Functions): Improve previous change.

2007-11-30  Glenn Morris  <rgm@gnu.org>

	* functions.texi (Declaring Functions): Add optional fourth
	argument of declare-function, and setting third argument to `t'.

2007-11-29  Richard Stallman  <rms@gnu.org>

	* customize.texi (Composite Types): Document `group' type.

2007-11-29  Glenn Morris  <rgm@gnu.org>

	* functions.texi (Declaring Functions): Add findex.
	Mention `external' files.

2007-11-26  Juanma Barranquero  <lekktu@gmail.com>

	* functions.texi (Declaring Functions): Fix directive.

2007-11-25  Richard Stallman  <rms@gnu.org>

	* help.texi (Help Functions): Clean up last change.

	* advice.texi (Preactivation, Activation of Advice): Minor cleanup.

	* loading.texi (Named Features): Minor cleanup.

	* macros.texi (Eval During Expansion): Minor cleanup.

	* variables.texi (Variable Aliases): Minor cleanup.

2007-11-24  Richard Stallman  <rms@gnu.org>

	* functions.texi (Declaring Functions): Clarify previous change.

	* compile.texi (Compiler Errors): Clarify previous change.

2007-11-24  Richard Stallman  <rms@gnu.org>

	* display.texi (Refresh Screen, Forcing Redisplay):
	Clarify the text and move items around.

2007-11-24  Glenn Morris  <rgm@gnu.org>

	* functions.texi (Declaring Functions): New section.
	* compile.texi (Compiler Errors): Mention declaring functions,
	defvar with no initvalue, and byte-compile-warnings.

2007-11-15  Martin Rudalics  <rudalics@gmx.at>

	* vol1.texi (Top): Remove Frame-Local Variables from Node Listing.
	* vol2.texi (Top): Remove Frame-Local Variables from Node Listing.

2007-11-13  Martin Rudalics  <rudalics@gmx.at>

	* help.texi (Help Functions): Document new macro `with-help-window'.

2007-11-10  Paul Pogonyshev  <pogonyshev@gmx.net>

	* searching.texi (Replacing Match): Describe new
	`match-substitute-replacement'.

2007-10-31  Richard Stallman  <rms@gnu.org>

	* strings.texi (Creating Strings): Null strings from concat not unique.

2007-10-26  Richard Stallman  <rms@gnu.org>

	* objects.texi (Equality Predicates): Null strings are uniquified.

	* minibuf.texi: Minor clarifications in previous change.

2007-10-25  Glenn Morris  <rgm@gnu.org>

	* customize.texi (Variable Definitions): Add :risky and :safe keywords.

2007-10-24  Richard Stallman  <rms@gnu.org>

	* elisp.texi (Top): Delete Frame-Local Variables from subnode menu.

	* variables.texi (Frame-Local Variables): Node deleted.
	(Variables): Delete Frame-Local Variables from menu.
	(Local Variables, Buffer-Local Variables, Intro to Buffer-Local)
	(Default Value): Don't mention frame-local vars.

	* os.texi (Idle Timers): current-idle-time returns nil if not idle.

	* loading.texi (Unloading): Document FEATURE-unload-function
	instead of FEATURE-unload-hook.

	* frames.texi (Multiple Displays): Don't mention frame-local vars.

2007-10-22  Juri Linkov  <juri@jurta.org>

	* minibuf.texi (Text from Minibuffer, Minibuffer Completion)
	(High-Level Completion): Document a list of default value strings
	in the DEFAULT argument, for which minibuffer functions return the
	first element.

2007-10-17  Juri Linkov  <juri@jurta.org>

	* text.texi (Filling): Update arguments of fill-paragraph.
	fill-paragraph operates on the active region in Transient Mark mode.
	Remove fill-paragraph-or-region.

2007-10-13  Karl Berry  <karl@gnu.org>

	* elisp.texi (@dircategory): Move to after @copying,
	since we want @copying as close as possible to the beginning of
	the output.

2007-10-12  Richard Stallman  <rms@gnu.org>

	* elisp.texi (Top): Add Distinguish Interactive to subnode menu.

	* commands.texi (Distinguish Interactive): New node,
	broken out from Interactive Call and rewritten.
	(Command Loop): Put Distinguish Interactive in menu.

2007-10-09  Richard Stallman  <rms@gnu.org>

	* text.texi (Examining Properties): Mention overlay priority.

	* display.texi (Display Margins): Correct the description
	of margin display specifications.
	(Replacing Specs): New subnode broken out of Display Property.

2007-10-06  Juri Linkov  <juri@jurta.org>

	* text.texi (Filling): Document fill-paragraph-or-region.

2007-10-05  Juanma Barranquero  <lekktu@gmail.com>

	* display.texi (Auto Faces): Fix typo.

2007-10-02  Richard Stallman  <rms@gnu.org>

	* display.texi (Display Property): Explain some display specs
	don't let you move point in.

	* frames.texi (Cursor Parameters):
	Describe cursor-in-non-selected-windows here.  Explain more values.

	* windows.texi (Basic Windows): Don't describe
	cursor-in-non-selected-windows here.

2007-10-01  Eli Zaretskii  <eliz@gnu.org>

	* processes.texi (Misc Network): Note that these functions are
	supported only on some systems.

2007-10-01  Richard Stallman  <rms@gnu.org>

	* display.texi (Overlay Properties): Explain nil as priority.
	Explain that conflicts are unpredictable if not resolved by
	priorities.

2007-09-23  Richard Stallman  <rms@gnu.org>

	* macros.texi (Backquote): Minor clarification.

2007-09-19  Richard Stallman  <rms@gnu.org>

	* display.texi (Display Property): Explain multiple display specs.
	Clarify when they work in parallel and when one overrides.
	Fix error in example.

2007-09-06  Glenn Morris  <rgm@gnu.org>

	Move from lispref/ to doc/lispref/.  Change all setfilename
	commands to use ../../info.
	* Makefile.in (infodir): Go up one more level.
	(usermanualdir): Change from ../man to ../emacs.
	(miscmanualdir): New.
	(dist): Use new variable miscmanualdir.
	* makefile.w32-in (infodir, texinputdir): Go up one more level.
	(usermanualdir): Change from ../man to ../emacs.

2007-08-30  Martin Rudalics  <rudalics@gmx.at>

	* commands.texi (Command Loop Info): Advise against changing
	most variables described here.  Explain new variable
	last-repeatable-command.

2007-08-29  Glenn Morris  <rgm@gnu.org>

	* elisp.texi (EMACSVER): Increase to 23.0.50.

2007-08-29  Dan Nicolaescu  <dann@ics.uci.edu>

	* frames.texi (Basic Parameters): Add display-environment-variable
	and term-environment-variable.

2007-08-28  Juri Linkov  <juri@jurta.org>

	* display.texi (Image Formats, Other Image Types): Add SVG.

2007-08-28  Juri Linkov  <juri@jurta.org>

	* display.texi (Images): Move formats-related text to new node
	"Image Formats".
	(Image Formats): New node.

2007-08-27  Richard Stallman  <rms@gnu.org>

	* windows.texi (Window Configurations): Clarify what
	a window configuration saves.

2007-08-25  Richard Stallman  <rms@gnu.org>

	* display.texi (Images): Delete redundant @findex.

2007-08-16  Stefan Monnier  <monnier@iro.umontreal.ca>

	* text.texi (Change Hooks): (after|before)-change-functions are no
	longer bound to nil while running; rather inhibit-modification-hooks
	is t.

2007-08-16  Richard Stallman  <rms@gnu.org>

	* processes.texi (Asynchronous Processes):
	Clarify doc of start-file-process.

2007-08-08  Martin Rudalics  <rudalics@gmx.at>

	* modes.texi (Example Major Modes): Fix typo.

2007-08-08  Glenn Morris  <rgm@gnu.org>

	* intro.texi (nil and t): Do not use `iff' in documentation.

	* tips.texi (Documentation Tips): Recommend against `iff'.

2007-08-07  Chong Yidong  <cyd@stupidchicken.com>

	* display.texi (Image Cache): Document image-refresh.

2007-08-06  Martin Rudalics  <rudalics@gmx.at>

	* windows.texi (Size of Window): Document window-full-width-p.

2007-07-25  Glenn Morris  <rgm@gnu.org>

	* gpl.texi (GPL): Replace license with GPLv3.

	* Relicense all FSF files to GPLv3 or later.

2007-07-24  Michael Albinus  <michael.albinus@gmx.de>

	* processes.texi (Synchronous Processes):
	Add `process-file-shell-command'.
	(Asynchronous Processes): Mention restricted use of
	`process-filter' and `process-sentinel' in
	`start-file-process'.  Add `start-file-process-shell-command'.

2007-07-17  Michael Albinus  <michael.albinus@gmx.de>

	* files.texi (Magic File Names): Introduce optional parameter
	IDENTIFICATION for `file-remote-p'.

2007-07-16  Richard Stallman  <rms@gnu.org>

	* display.texi (Defining Faces): Fix previous change.

2007-07-14  Richard Stallman  <rms@gnu.org>

	* control.texi (Handling Errors): Document `debug' in handler list.

2007-07-10  Richard Stallman  <rms@gnu.org>

	* display.texi (Defining Faces): Explain C-M-x feature for defface.

2007-07-09  Richard Stallman  <rms@gnu.org>

	* files.texi (Magic File Names): Rewrite previous change.

2007-07-08  Michael Albinus  <michael.albinus@gmx.de>

	* files.texi (Magic File Names): Introduce optional parameter
	CONNECTED for `file-remote-p'.

2007-07-07  Michael Albinus  <michael.albinus@gmx.de>

	* processes.texi (Asynchronous Processes):
	* files.texi (Magic File Names): Add `start-file-process'.

2007-06-27  Richard Stallman  <rms@gnu.org>

	* files.texi (Format Conversion Piecemeal):
	Clarify `after-insert-file-functions' calling convention.

2007-06-27  Michael Albinus  <michael.albinus@gmx.de>

	* files.texi (Magic File Names): Remove `dired-call-process'.
	Add `process-file'.

2007-06-27  Kenichi Handa  <handa@m17n.org>

	* text.texi (Special Properties): Fix description about
	`composition' property.

2007-06-26  Kenichi Handa  <handa@m17n.org>

	* nonascii.texi (Default Coding Systems): Document about the
	return value `undecided'.

2007-06-25  David Kastrup  <dak@gnu.org>

	* keymaps.texi (Active Keymaps): Document new POSITION argument of
	`current-active-maps'.

2007-06-24  Karl Berry  <karl@gnu.org>

	* elisp.texi, vol1.texi, vol2.texi: New Back-Cover Text.

2007-06-15  Juanma Barranquero  <lekktu@gmail.com>

	* display.texi (Overlay Arrow): Doc fix.

2007-06-14  Karl Berry  <karl@tug.org>

	* anti.texi (Antinews): Typo.

2007-06-14  Chong Yidong  <cyd@stupidchicken.com>

	* display.texi (Image Cache): Document image-refresh.

2007-06-12  Karl Berry  <karl@gnu.org>

	* vol1.texi, vol2.texi, two-volume-cross-refs.txt: Update.
	* two-volume.make: New file.
	* .cvsignore: Ignore two-volume files.

2007-06-12  Tom Tromey  <tromey@redhat.com>

	* os.texi (Init File): Document user-emacs-directory.

2007-06-03  Nick Roberts  <nickrob@snap.net.nz>

	* commands.texi (Click Events): Describe width and height when
	object is nil.

2007-05-30  Nick Roberts  <nickrob@snap.net.nz>

	* commands.texi (Click Events): Layout more logically.
	Describe width and height.
	(Drag Events, Motion Events): Update to new format for position.

2007-06-02  Richard Stallman  <rms@gnu.org>

	* frames.texi (Color Parameters): Add xref to (emacs)Standard Faces.

2007-06-02  Chong Yidong  <cyd@stupidchicken.com>

	* Version 22.1 released.

2007-06-01  Stefan Monnier  <monnier@iro.umontreal.ca>

	* text.texi (Special Properties): Correct meaning of fontified face.

2007-05-30  Richard Stallman  <rms@gnu.org>

	* text.texi (Special Properties): Add link to Adjusting Point.

2007-05-12  Richard Stallman  <rms@gnu.org>

	* text.texi (Margins): indent-to-left-margin is not the default.
	(Mode-Specific Indent): For indent-line-function, the default
	is indent-relative.

	* modes.texi (Example Major Modes): Explain last line of text-mode
	is redundant.

2007-05-10  Richard Stallman  <rms@gnu.org>

	* keymaps.texi (Scanning Keymaps): Update where-is-internal example.

	* help.texi (Keys in Documentation): Add reference to
	Documentation Tips.

	* files.texi (Format Conversion): TO-FN gets three arguments.

	* modes.texi (Auto Major Mode): Document file-start-mode-alist.

2007-05-10  Thien-Thi Nguyen  <ttn@gnuvola.org>

	* elisp.texi (Top): Remove "Saving Properties" from detailed menu.
	* files.texi (Format Conversion): Expand intro; add menu.
	(Format Conversion Overview, Format Conversion Round-Trip)
	(Format Conversion Piecemeal): New nodes/subsections.
	* hooks.texi: Xref "Format Conversion" , not "Saving Properties".
	* text.texi (Text Properties): Remove "Saving Properties" from menu.
	(Saving Properties): Delete node/subsection.

2007-05-07  Karl Berry  <karl@gnu.org>

	* elisp.texi (EMACSVER): Back to 22.

2007-05-06  Richard Stallman  <rms@gnu.org>

	* processes.texi (Accepting Output): Revert most of previous change.

2007-05-05  Richard Stallman  <rms@gnu.org>

	* processes.texi (Accepting Output): accept-process-output
	uses microseconds, not milliseconds.  But that arg is obsolete.

2007-05-04  Karl Berry  <karl@tug.org>

	* elisp.texi (EMACSVER) [smallbook]: 22.1, not 22.

2007-05-04  Eli Zaretskii  <eliz@gnu.org>

	* tips.texi (Documentation Tips): Rearrange items to place the
	more important ones first.  Add an index entry for hyperlinks.

2007-05-03  Karl Berry  <karl@gnu.org>

	* elisp.texi (\urlcolor, \linkcolor) [smallbook]: \Black for printing.
	(EMACSVER) [smallbook]: 22 for printed version.

	* control.texi (Signaling Errors) <signal>: texinfo.tex is fixed,
	so restore anchor to normal position after defun.  Found by Kevin Ryde.

2007-04-26  Glenn Morris  <rgm@gnu.org>

	* elisp.texi (EMACSVER): Increase to 22.1.50.

2007-04-28  Karl Berry  <karl@gnu.org>

	* elisp.texi: Improve line breaks on copyright page,
	similar layout to emacs manual, 8.5x11 by default.

2007-04-24  Richard Stallman  <rms@gnu.org>

	* text.texi (Special Properties): Add xref to Overlay Properties.

	* display.texi (Overlay Properties): Add xref to Special Properties.

2007-04-22  Richard Stallman  <rms@gnu.org>

	* keymaps.texi (Extended Menu Items): Move the info about
	format with cached keyboard binding.

2007-04-21  Richard Stallman  <rms@gnu.org>

	* text.texi (Special Properties): Clarify previous change.

	* files.texi (File Name Expansion): Clarify previous change.

	* display.texi (Attribute Functions): Fix example for
	face-attribute-relative-p.

2007-04-19  Kenichi Handa  <handa@m17n.org>

	* text.texi (Special Properties): Document composition property.

2007-04-19  Glenn Morris  <rgm@gnu.org>

	* files.texi (File Name Expansion): Mention "superroot".

2007-04-15  Chong Yidong  <cyd@stupidchicken.com>

	* frames.texi (Multiple Displays): Add note about "multi-monitor"
	setups.
	(Display Feature Testing): Note that display refers to all
	physical monitors for multi-monitor setups.

2007-04-14  Richard Stallman  <rms@gnu.org>

	* lists.texi (Sets And Lists): Clarify `delete' examples.
	Remove spurious xref to same node.
	Clarify xref for add-to-list.

2007-04-12  Nick Roberts  <nickrob@snap.net.nz>

	* keymaps.texi (Format of Keymaps): Remove spurious ")" from
	value of lisp-mode-map.

2007-04-11  Karl Berry  <karl@gnu.org>

	* anti.texi (Antinews):
	* display.texi (Overlay Properties, Defining Images):
	* processes.texi (Synchronous Processes, Sentinels):
	* syntax.texi (Syntax Table Internals):
	* searching.texi (Regexp Special):
	* nonascii.texi (Default Coding Systems):
	* text.texi (Special Properties):
	* minibuf.texi (Basic Completion): Wording to improve breaks in
	8.5x11 format.
	* elisp.texi (smallbook): New @set to more easily switch between
	smallbook and 8.5x11.

2007-04-11  Richard Stallman  <rms@gnu.org>

	* text.texi (Lazy Properties): Minor fix.

2007-04-08  Karl Berry  <karl@gnu.org>

	* symbols.texi (Plists and Alists): Period after "vs" in index entries.
	* macros.texi (Backquote): Downcase Backquote in index entries for
	consistency.

2007-04-08  Richard Stallman  <rms@gnu.org>

	* text.texi (Adaptive Fill): Just describe default,
	don't show it (since it contains non-ASCII chars).

2007-04-07  Karl Berry  <karl@gnu.org>

	* text.texi (Adaptive Fill) [@iftex]: Omit binary characters in
	adaptive-fill-regexp's value, since they are not in the standard
	TeX fonts.

2007-04-07  Guanpeng Xu  <herberteuler@hotmail.com>

	* display.texi (Defining Faces): Fix example.

2007-04-07  Karl Berry  <karl@gnu.org>

	* display.texi (Button Buffer Commands): Improve page break.

2007-04-07  Richard Stallman  <rms@gnu.org>

	* advice.texi (Activation of Advice): Remove redundant index entry.

	* backups.texi: Improve index entries.  Remove redundant ones.

	* compile.texi (Byte Compilation): Improve index entry.

	* hash.texi (Creating Hash): Improve index entry.

	* symbols.texi (Definitions): Improve index entry.

	* edebug.texi: Improve index entries.  Remove redundant/useless ones.

	* maps.texi (Standard Keymaps): Remove useless index entry.

	* help.texi (Documentation Basics): Remove redundant index entries.

	* customize.texi: Improve index entries.
	Remove redundant/useless ones.

	* locals.texi (Standard Buffer-Local Variables): Clarify intro text.

	* streams.texi (Output Variables): Improve index entry.

	* abbrevs.texi (Abbrevs): Remove useless index entry.

	* macros.texi (Expansion): Remove useless index entry.

	* text.texi: Improve index entries.  Remove redundant/useless ones.
	(Text Properties, Examining Properties)
	(Special Properties): Use "property category" instead of "category"
	to refer to the `category' property.

	* positions.texi: Improve index entries.  Remove useless one.

	* lists.texi: Improve index entries.  Remove redundant/useless ones.

	* os.texi: Improve index entries.
	(Timers): Fix previous change.

	* buffers.texi: Improve index entries.
	(Modification Time): Get rid of term "obsolete buffer".

	* debugging.texi: Improve index entries.
	(Test Coverage): Add xref to other test coverage ftr.

	* eval.texi: Improve index entry.  Remove redundant ones.

	* numbers.texi: Improve index entries.  Remove redundant/useless ones.

	* files.texi: Improve index entries.  Remove redundant/useless ones.

	* objects.texi: Improve index entries.

	* processes.texi: Improve index entries.

	* modes.texi: Improve index entry.  Remove redundant one.

	* nonascii.texi: Improve index entries.

	* internals.texi: Improve index entries.

	* syntax.texi: Improve index entries.

	* keymaps.texi (Active Keymaps): Improve index entries.

	* commands.texi: Improve index entries.  Remove redundant/useless ones.

	* frames.texi: Improve index entries.  Remove redundant/useless ones.

	* markers.texi: Improve index entries.  Remove redundant ones.

	* tips.texi: Improve index entries.

	* loading.texi (Unloading): Improve index entry.

	* variables.texi: Improve index entries.  Remove redundant one.

	* sequences.texi: Improve index entry.

	* display.texi: Improve index entries.  Remove redundant ones.

	* windows.texi: Improve index entries.

	* searching.texi: Improve index entries.  Remove redundant one.

	* strings.texi (Case Tables): Improve last change.

2007-04-04  Chong Yidong  <cyd@stupidchicken.com>

	* strings.texi (Case Tables): Document with-case-table and
	ascii-case-table.

2007-04-03  Karl Berry  <karl@gnu.org>

	* processes.texi (Network): Reword to improve page break.

2007-04-03  Eli Zaretskii  <eliz@gnu.org>

	* functions.texi (Inline Functions): Describe more disadvantages
	of defsubst, and make advice against it stronger.

2007-04-02  Karl Berry  <karl@gnu.org>

	* backups.texi (Backup Names): Avoid widow words.
	* modes.texi (Example Major Modes): Align last comment.

2007-04-01  Chong Yidong  <cyd@stupidchicken.com>

	* keymaps.texi (Remapping Commands): Document new arg to
	command-remapping.

2007-04-01  Karl Berry  <karl@gnu.org>

	* processes.texi (Low-Level Network): Typo.
	* loading.texi (Hooks for Loading): Avoid double "the".
	* keymaps.texi (Key Sequences): No double "and".
	(Changing Key Bindings): Shorten to improve line break.

2007-03-31  Glenn Morris  <rgm@gnu.org>

	* os.texi (Timers): Fix description of run-at-time TIME formats.

2007-03-31  Richard Stallman  <rms@gnu.org>

	* display.texi (Invisible Text): Correct buffer-invisibility-spec
	regarding ellipsis.

2007-03-31  Eli Zaretskii  <eliz@gnu.org>

	* intro.texi (nil and t):
	* symbols.texi (Plists and Alists):
	* variables.texi (Variable Aliases, Constant Variables):
	* functions.texi (Defining Functions):
	* advice.texi (Advising Primitives):
	* debugging.texi (Syntax Errors, Compilation Errors):
	* minibuf.texi (Minibuffer Windows):
	* commands.texi (Adjusting Point):
	* modes.texi (Syntactic Font Lock, Faces for Font Lock)
	(Auto Major Mode, Major Mode Conventions):
	* help.texi (Describing Characters):
	* files.texi (Create/Delete Dirs, Information about Files)
	(File Locks, Writing to Files, Reading from Files)
	(Saving Buffers):
	* windows.texi (Resizing Windows, Cyclic Window Ordering):
	* frames.texi (Finding All Frames):
	* positions.texi (Buffer End, Motion):
	* markers.texi (The Region):
	* text.texi (Deletion, Near Point):
	* display.texi (Displaying Messages, Truncation):
	* os.texi (Processor Run Time):
	* tips.texi (Key Binding Conventions, Programming Tips)
	(Warning Tips, Documentation Tips, Comment Tips):
	* internals.texi (Memory Usage): Improve indexing.

	* variables.texi (Frame-Local Variables):
	* functions.texi (Argument List):
	* loading.texi (Library Search):
	* streams.texi (Output Variables):
	* keymaps.texi (Translation Keymaps, Searching Keymaps):
	* searching.texi (Replacing Match, Search and Replace):
	* processes.texi (Byte Packing, Decoding Output)
	(Accepting Output, Network Servers, Shell Arguments):
	* display.texi (Abstract Display, Image Cache, Scroll Bars):
	* windows.texi (Window Point, Window Start):
	* frames.texi (Management Parameters, Frame Parameters, Frame Titles):
	* commands.texi (Reading Input, Keyboard Events):
	* minibuf.texi (Reading File Names, Minibuffer Completion)
	(Recursive Mini):
	* positions.texi (List Motion):
	* hash.texi (Hash Tables, Creating Hash, Defining Hash):
	* numbers.texi (Arithmetic Operations, Math Functions)
	(Predicates on Numbers, Comparison of Numbers, Numeric Conversions):
	* locals.texi (Standard Buffer-Local Variables):
	* maps.texi (Standard Keymaps):
	* os.texi (User Identification, System Environment, Recording Input)
	(X11 Keysyms):
	* nonascii.texi (Non-ASCII Characters, Splitting Characters):
	* backups.texi (Backups and Auto-Saving):
	* customize.texi (Customization, Group Definitions)
	(Variable Definitions):
	* compile.texi (Byte Compilation): Improve index entries.

2007-03-31  Karl Berry  <karl@gnu.org>

	* macros.texi (Defining Macros): Avoid widow syllable.

2007-03-31  Eli Zaretskii  <eliz@gnu.org>

	* elisp.texi (Top): Postscript -> PostScript.

	* display.texi (Images, Postscript Images): Postscript -> PostScript.

2007-03-31  Markus Triska  <markus.triska@gmx.at>

	* internals.texi (Writing Emacs Primitives): Untabify `For'.

2007-03-30  Karl Berry  <karl@gnu.org>

	* lists.texi (List-related Predicates): Remove spurious @need.
	(Setcdr): Use @smallexample to improve page break.
	(Association Lists) <assoc>: Reword to improve page break.

	* strings.texi (String Conversion): Insert blank line to improve
	page break.

	* numbers.texi (Random Numbers): Use @minus{}.
	(Math Functions): Use @minus{}.

	* intro.texi (Acknowledgements): Avoid line breaks before middle
	initials.

2007-03-24  Eli Zaretskii  <eliz@gnu.org>

	* errors.texi (Standard Errors): Add an index entry.

2007-03-19  Richard Stallman  <rms@gnu.org>

	* os.texi (Recording Input): recent-keys now gives 300 keys.

2007-03-12  Glenn Morris  <rgm@gnu.org>

	* os.texi: Replace "daylight savings" with "daylight saving"
	throughout.

2007-03-05  Richard Stallman  <rms@gnu.org>

	* variables.texi (File Local Variables):
	Update enable-local-variables values.

2007-03-04  Richard Stallman  <rms@gnu.org>

	* syntax.texi (Control Parsing): Minor clarification.

	* strings.texi (Formatting Strings): Clarify width, precision, flags.

	* sequences.texi (Sequence Functions): Move string-bytes away,
	add xref.

	* nonascii.texi (Text Representations): Move string-bytes here.

	* modes.texi (Major Mode Conventions): Fundamental mode is exception.

	* minibuf.texi (Basic Completion): Minor clarification.

	* markers.texi (The Mark): Clarify existence vs activation of mark.
	Other cleanup.

	* display.texi (Finding Overlays): Write better example.

	* compile.texi (Eval During Compile): Clarify putting macros
	in eval-when-compile.

2007-02-25  Vinicius Jose Latorre  <viniciusjl@ig.com.br>  (tiny change)

	* loading.texi (How Programs Do Loading): Fix anchor position at
	load-read-function definition doc.

2007-02-21  Kim F. Storm  <storm@cua.dk>

	* strings.texi (Text Comparison): Mention that assoc-string
	converts symbols to strings before testing.

2007-02-17  Kim F. Storm  <storm@cua.dk>

	* processes.texi (Bindat Spec): Vector types can have optional
	element type.
	(Bindat Examples): Fix example.  Add vector with element type.

2007-02-16  Andreas Schwab  <schwab@suse.de>

	* strings.texi (Formatting Strings): Document '+' flag.

2007-02-15  Juanma Barranquero  <lekktu@gmail.com>

	* strings.texi (Modifying Strings): Clarify that `clear-string'
	always converts the string to unibyte.

2007-02-14  Kim F. Storm  <storm@cua.dk>

	* display.texi (Glyphs): Add make-glyph-code, glyph-char, glyph-face.
	Rewrite glyph code description to refer to these functions.
	Remove details of encoding face number and char into integer code.

2007-02-03  Alan Mackenzie  <acm@muc.de>

	* loading.texi (Hooks for Loading): Make the description of
	`eval-after-load' more detailed, and amend the description of
	after-load-alist, in accordance with changes from 2006-05.

2007-02-03  Chong Yidong  <cyd@stupidchicken.com>

	* modes.texi (Defining Minor Modes): Document that a :require
	keyword or similar may be required to make saved customization
	variables work.

2007-02-03  Eli Zaretskii  <eliz@gnu.org>

	* elisp.texi (Top): Make the detailed menu headers compliant with
	Texinfo guidelines and with what texnfo-upd.el expects.
	Add comments to prevent people from inadvertently modifying the key
	parts needed by `texinfo-multiple-files-update'.

2007-02-02  Eli Zaretskii  <eliz@gnu.org>

	* elisp.texi (Top): Update the top-level menus.

	* syntax.texi (Categories): Add index entries.

2007-02-01  Juanma Barranquero  <lekktu@gmail.com>

	* display.texi (Attribute Functions): Fix name and description of
	the UNDERLINE arg of `set-face-underline-p'.

2007-01-29  Eli Zaretskii  <eliz@gnu.org>

	* elisp.texi (Top): Add "Standard Errors", "Standard Buffer-Local
	Variables", and "Standard Keymaps" to the detailed menu.

	* variables.texi (Future Local Variables): Add index entry.

2007-01-28  Richard Stallman  <rms@gnu.org>

	* tips.texi (Coding Conventions): Clarify the tip about macros
	that define a function or a variable.

	* files.texi (File Attributes): UID and GID can be floats.
	(Magic File Names): Explain why deferring all operations to
	the standard handler does not work.

2007-01-23  Martin Rudalics  <rudalics@gmx.at>

	* backups.texi (Reverting): Use "buffer" instead of "file"
	when talking about major and minor modes.

2007-01-21  Richard Stallman  <rms@gnu.org>

	* help.texi (Documentation): Add xref to Documentation Tips.

2007-01-14  Juanma Barranquero  <lekktu@gmail.com>

	* tips.texi (Coding Conventions): Fix typos.

2007-01-05  Richard Stallman  <rms@gnu.org>

	* modes.texi (Defining Minor Modes): Fix previous change.

2007-01-03  Richard Stallman  <rms@gnu.org>

	* customize.texi (Variable Definitions, Customization Types):
	Don't use * in doc string for defcustom.

2007-01-02  Richard Stallman  <rms@gnu.org>

	* variables.texi (Variable Aliases): Clarify that aliases vars
	always have the same value.

	* processes.texi (Bindat Spec): Fix Texinfo usage.

	* modes.texi (Defining Minor Modes): Explain effect of command
	defined with define-global-minor-mode on new buffers.

2006-12-30  Kim F. Storm  <storm@cua.dk>

	* keymaps.texi (Tool Bar): Describe `grow-only' value of
	`auto-resize-tool-bars'.

2006-12-30  Richard Stallman  <rms@gnu.org>

	* keymaps.texi (Active Keymaps): Fix previous change.

2006-12-30  Nick Roberts  <nickrob@snap.net.nz>

	* keymaps.texi (Active Keymaps): Make xref to lookup-key.

2006-12-30  Kim F. Storm  <storm@cua.dk>

	* processes.texi (Bindat Spec): Clarify using field names in
	length specifications.

2006-12-29  Kim F. Storm  <storm@cua.dk>

	* processes.texi (Bindat Spec): Explain eval forms and lengths better.
	Add count and index variables for eval forms in repeat blocks.

2006-12-24  Richard Stallman  <rms@gnu.org>

	* customize.texi (Variable Definitions):
	Document new name custom-add-frequent-value.

2006-12-19  Kim F. Storm  <storm@cua.dk>

	* commands.texi (Misc Events): User signals now result in sigusr1
	and sigusr2 events which are handled through special-event-map.
	(Special Events): User signals and drag-n-drop are special.

2006-12-17  Richard Stallman  <rms@gnu.org>

	* loading.texi (Named Features): Explain subfeatures better.

	* customize.texi: Use "option" only for user options.
	For the keyword values inside defcustom etc, say "keywords".
	For :options value's elements, say "elements".
	:group should not be omitted.

	* syntax.texi (Parsing Expressions): Split up node.
	(Motion via Parsing, Position Parse, Parser State)
	(Low-Level Parsing, Control Parsing): New subnodes.
	(Parser State): Document syntax-ppss-toplevel-pos.

	* positions.texi (List Motion): Punctuation fix.

	* files.texi (File Name Completion): Document PREDICATE arg
	to file-name-completion.

2006-12-16  Eli Zaretskii  <eliz@gnu.org>

	* internals.texi (Building Emacs, Writing Emacs Primitives):
	Add index entries.

2006-12-11  Richard Stallman  <rms@gnu.org>

	* modes.texi (Font Lock Basics): Explain how nil for font-lock-defaults
	affects face menu.  Explain how to make it non-nil without enabling
	any fontification.

2006-12-10  Chong Yidong  <cyd@stupidchicken.com>

	* modes.texi (Font Lock Basics): Document nil value of
	font-lock-defaults.

2006-12-10  Glenn Morris  <rgm@gnu.org>

	* abbrevs.texi (Defining Abbrevs): Mention `define-abbrev' 'force
	value for system-flag argument.  Abbrev tables may not be empty
	when major modes are loaded.

2006-12-08  Juanma Barranquero  <lekktu@gmail.com>

	* makefile.w32-in (maintainer-clean): Partially revert last
	change; delete "elisp-?" and "elisp-??" instead of "elisp-*"
	to protect elisp-covers.texi.

2006-12-07  Juanma Barranquero  <lekktu@gmail.com>

	* makefile.w32-in (maintainer-clean): Depend on `distclean'.
	Don't remove elisp* info files; they are already deleted by the
	`clean' and `distclean' targets, and they are in the $(infodir)
	directory, not the current one.

2006-12-04  Kim F. Storm  <storm@cua.dk>

	* commands.texi (Misc Events): Update signal events.
	(Event Examples): Add signal example.

2006-11-29  Richard Stallman  <rms@gnu.org>

	* frames.texi (Visibility of Frames): Explain visible windows
	can be covered by others.  Add xref for raise-frame.

2006-11-28  Richard Stallman  <rms@gnu.org>

	* searching.texi (Regexp Special): Update when ^ is special.

2006-11-27  Eli Zaretskii  <eliz@gnu.org>

	* customize.texi (Customization, Common Keywords)
	(Group Definitions, Variable Definitions, Composite Types)
	(Type Keywords, Customization Types): Add index entries for
	various customization keywords.

2006-11-23  Stefan Monnier  <monnier@iro.umontreal.ca>

	* modes.texi (Multiline Font Lock): Rephrase some parts for clarity.

2006-11-10  Jan Djärv  <jan.h.d@swipnet.se>

	* frames.texi (Window System Selections): Remove clipboard from
	description of selection-coding-system.

2006-11-06  Richard Stallman  <rms@gnu.org>

	* lists.texi (List Variables): Document COMPARE-FN.

	* keymaps.texi: Avoid use of "binding" to mean a relation;
	use it only to refer to the meaning associated with a key.
	(Keymaps): Change menu node description.

	* elisp.texi (Top): Change menu node description.

	* display.texi (Managing Overlays): Document overlay-recenter.

2006-10-29  Chong Yidong  <cyd@stupidchicken.com>

	* Makefile.in: Use relative paths to avoid advertising filesystem
	contents during compilation.

2006-10-23  Kim F. Storm  <storm@cua.dk>

	* commands.texi (Event Input Misc): Update unread-command-events.

2006-10-23  Nick Roberts  <nickrob@snap.net.nz>

	* lists.texi (Sets And Lists): Fix typos.

2006-10-18  Juanma Barranquero  <lekktu@gmail.com>

	* control.texi (Processing of Errors): Use @var for an argument,
	not @code.

2006-10-16  Richard Stallman  <rms@gnu.org>

	* edebug.texi (Edebug Recursive Edit): Minor cleanup.

	* keymaps.texi (Format of Keymaps): Show all the keymap element
	patterns that result from menu items.
	(Key Lookup): Minor cleanups.

	* modes.texi (Precalculated Fontification): Don't say that
	not setting font-lock-defaults avoids loading font-lock.

	* help.texi (Documentation): Move xref to Emacs Manual here.
	(Documentation Basics): From here.
	Also doc emacs-lisp-docstring-fill-column.

	* elisp.texi: Update version and ISBN.

	* commands.texi (Interactive Call): Clarify KEYS arg to
	call-interactively is a vector.
	(Command Loop Info): Delete anchor in this-command-keys.
	Add anchor in this-command-keys-vector.
	(Recursive Editing): Document how recursive-edit
	handles the current buffer.

2006-10-13  Chong Yidong  <cyd@stupidchicken.com>

	* frames.texi (Frame Titles): %c and %l are ignored in
	frame-title-format.

2006-10-11  Richard Stallman  <rms@gnu.org>

	* keymaps.texi (Key Sequences): Clarify use of kbd.

2006-10-10  Kim F. Storm  <storm@cua.dk>

	* lists.texi (Sets And Lists): Add memql.

2006-10-03  Richard Stallman  <rms@gnu.org>

	* searching.texi (Char Classes): Document :multibyte: and :unibyte:.
	Clarify :ascii: and :nonascii:.

2006-09-29  Juri Linkov  <juri@jurta.org>

	* modes.texi (%-Constructs): Reorder coding systems in the
	documentation of %z to the real order displayed in the modeline.

2006-09-25  Richard Stallman  <rms@gnu.org>

	* os.texi (Timers): Describe timer-max-repeats.

2006-09-25  Chong Yidong  <cyd@stupidchicken.com>

	* os.texi (Timers): Mention with-local-quit.

2006-09-24  Richard Stallman  <rms@gnu.org>

	* searching.texi (Searching and Matching): Mention property search.

	* commands.texi (Command Loop Info): Explain how read-event affects
	this-command-keys.

2006-09-20  Richard Stallman  <rms@gnu.org>

	* os.texi (Timers): Clarify about REPEAT when timer is delayed.

	* windows.texi (Window Start): Minor cleanups.

2006-09-20  Kim F. Storm  <storm@cua.dk>

	* windows.texi (Window Start): pos-visible-in-window-p allows
	specifying t for position to mean "end of window".
	Add window-line-height.

	* anti.texi (Antinews): Mention window-line-height.

2006-09-19  David Kastrup  <dak@gnu.org>

	* keymaps.texi (Searching Keymaps): Small clarification.

2006-09-18  Richard Stallman  <rms@gnu.org>

	* keymaps.texi (Creating Keymaps): Explain that keymap prompt strings
	cause keyboard menus.
	(Menu Keymaps): Likewise.
	(Defining Menus, Keyboard Menus): Clarify.

	* text.texi (Fields): Clarify explanation of constrain-to-field.

2006-09-16  Eli Zaretskii  <eliz@gnu.org>

	* variables.texi (Tips for Defining): Fix a typo.

2006-09-15  Richard Stallman  <rms@gnu.org>

	* keymaps.texi (Remapping Commands, Searching Keymaps)
	(Active Keymaps): Clean up previous change.

2006-09-15  Jay Belanger  <belanger@truman.edu>

	* gpl.texi: Replace "Library Public License" by "Lesser Public
	License" throughout.

2006-09-15  David Kastrup  <dak@gnu.org>

	* keymaps.texi (Active Keymaps): Adapt description to use
	`get-char-property' instead `get-text-property'.  Explain how
	mouse events change this.  Explain the new optional argument of
	`key-binding' and its mouse-dependent lookup.
	(Searching Keymaps): Adapt description similarly.
	(Remapping Commands): Explain the new optional argument of
	`command-remapping'.

2006-09-14  Richard Stallman  <rms@gnu.org>

	* keymaps.texi (Searching Keymaps): Clarification.
	(Active Keymaps): Refer to Searching Keymaps instead of duplication.

2006-09-13  Richard Stallman  <rms@gnu.org>

	* objects.texi (Character Type): Node split.
	Add xref to Describing Characters.
	(Basic Char Syntax, General Escape Syntax)
	(Ctl-Char Syntax, Meta-Char Syntax): New subnodes.

2006-09-11  Richard Stallman  <rms@gnu.org>

	* display.texi (Display Table Format): Wording clarification.
	(Glyphs): Clarifications.

2006-09-10  Chong Yidong  <cyd@stupidchicken.com>

	* keymaps.texi (Active Keymaps): Mention that key-binding checks
	local maps.

2006-09-10  Kim F. Storm  <storm@cua.dk>

	* display.texi (Forcing Redisplay): Document return value of
	function redisplay.

2006-09-09  Richard Stallman  <rms@gnu.org>

	* windows.texi (Window Hooks): Explain limits of
	window-scroll-functions.

	* display.texi (Fringe Indicators): Update for last change in
	indicate-buffer-boundaries.

2006-09-08  Richard Stallman  <rms@gnu.org>

	* processes.texi (Bindat Spec): Suggest names ending in -bindat-spec.

2006-09-06  Kim F. Storm  <storm@cua.dk>

	* frames.texi (Display Feature Testing): display-mm-dimensions-alist.

	* windows.texi (Window Start): Update pos-visible-in-window-p.

2006-09-04  Richard Stallman  <rms@gnu.org>

	* processes.texi (Accepting Output): Explain SECONDS=0 for
	accept-process-output.

	* os.texi (Idle Timers): Explain why timer functions should not
	loop until (input-pending-p).

2006-09-02  Eli Zaretskii  <eliz@gnu.org>

	* makefile.w32-in (usermanualdir): New variable.
	(elisp.dvi): Use it.

2006-09-01  Eli Zaretskii  <eliz@gnu.org>

	* buffers.texi (Buffer Modification): Fix last change.

2006-09-01  Chong Yidong  <cyd@stupidchicken.com>

	* buffers.texi (Buffer Modification):
	Document buffer-chars-modified-tick.

2006-08-31  Richard Stallman  <rms@gnu.org>

	* modes.texi (Syntactic Font Lock): Mention specific faces once again.

2006-08-31  Richard Bielawski  <RBielawski@moneygram.com>  (tiny change)

	* modes.texi (Syntactic Font Lock):
	Mention font-lock-syntactic-face-function
	instead of specific faces.

2006-08-29  Chong Yidong  <cyd@stupidchicken.com>

	* display.texi (Images): Add xrref to display-images-p.

2006-08-28  Kenichi Handa  <handa@m17n.org>

	* nonascii.texi (Lisp and Coding Systems): Fix description of
	detect-coding-region.

2006-08-27  Michael Olson  <mwolson@gnu.org>

	* processes.texi (Transaction Queues): Remove stray quote
	character.

2006-08-25  Richard Stallman  <rms@gnu.org>

	* os.texi (Idle Timers): run-with-idle-timer allows Lisp time value.
	Add xref.

2006-08-24  Chong Yidong  <cyd@stupidchicken.com>

	* os.texi (Timers): Avoid waiting inside timers.

2006-08-21  Lute Kamstra  <lute@gnu.org>

	* Makefile.in: Use ../man/texinfo.tex to build elisp.dvi.

2006-08-20  Richard Stallman  <rms@gnu.org>

	* os.texi (Idle Timers): New node, split out from Timers.
	Document current-idle-time.
	* commands.texi (Reading One Event): Update xref.
	* elisp.texi (Top): Update subnode menu.

2006-08-16  Richard Stallman  <rms@gnu.org>

	* keymaps.texi (Extended Menu Items): Show format of cached
	bindings in extended menu items.

	* customize.texi (Variable Definitions): Explain when the
	standard value expression is evaluated.

2006-08-15  Chong Yidong  <cyd@stupidchicken.com>

	* commands.texi (Reading One Event): Explain idleness in
	`read-event'.

2006-08-12  Chong Yidong  <cyd@stupidchicken.com>

	* text.texi (Near Point): Say "cursor" not "terminal cursor".
	(Commands for Insertion): Remove split-line since it's not
	relevant for Lisp programming.
	(Yank Commands): Rewrite introduction.
	(Undo): Clarify.
	(Maintaining Undo): Clarify.  Document undo-ask-before-discard.
	(Filling): Remove redundant comment.  Clarify return value of
	current-justification.
	(Margins): Minor clarifications.
	(Adaptive Fill): Update default value of adaptive-fill-regexp.
	(Sorting): Update definition of sort-lines.
	(Columns): Clarify behavior of sort-columns.
	(Indent Tabs): Link to Tab Stops in Emacs manual.
	(Special Properties): Clarify.
	(Clickable Text): Mention Buttons package.

2006-08-12  Kevin Ryde  <user42@zip.com.au>

	* os.texi (Time Parsing): Add %z to description of
	format-time-string, as per docstring.  Add cross reference to
	glibc manual for strftime.

2006-08-08  Richard Stallman  <rms@gnu.org>

	* modes.texi: Clean up wording in previous change.

2006-08-07  Chong Yidong  <cyd@stupidchicken.com>

	* modes.texi (Hooks): Clarify.
	(Major Mode Basics): Mention define-derived-mode explicitly.
	(Major Mode Conventions): Rebinding RET is OK for some modes.
	Mention change-major-mode-hook and after-change-major-mode-hook.
	(Example Major Modes): Move to end of Modes section.
	(Mode Line Basics): Clarify.
	(Mode Line Data): Mention help-echo and local-map in strings.
	Explain reason for treatment of non-risky variables.
	(Properties in Mode): Clarify.
	(Faces for Font Lock): Add font-lock-negation-char-face.

2006-08-04  Eli Zaretskii  <eliz@gnu.org>

	* strings.texi (Formatting Strings): Warn against arbitrary
	strings as first arg to `format'.

2006-07-31  Thien-Thi Nguyen  <ttn@gnu.org>

	* text.texi (Clickable Text): Mention `help-echo' text property.
	Update intro, examples and associated explanations.

2006-07-31  Richard Stallman  <rms@gnu.org>

	* commands.texi: Update xrefs.
	(Event Mod): New node, cut out from old Translating Input.

	* maps.texi: Update xrefs.

	* keymaps.texi (Translation Keymaps): New node.
	Update xrefs from Translating Input to Translation Keymaps.

	* elisp.texi (Top): Update subnode menu.

	* display.texi (Face Functions): Fix explanations of FRAME=t or nil.

	* os.texi (System Interface): Fix menu descriptions of some nodes.
	(Translating Input): Node deleted.

2006-07-31  Nick Roberts  <nickrob@snap.net.nz>

	* modes.texi (Minor Mode Conventions): Update xref for add-to-list.

	* lists.texi (Sets And Lists): Likewise.

2006-07-30  Thien-Thi Nguyen  <ttn@gnu.org>

	* text.texi (Fields): Mention POS
	requirement when narrowing is in effect.

2006-07-28  Richard Stallman  <rms@gnu.org>

	* display.texi (Face Attributes): Simplify wording.
	(Attribute Functions): Clarify meaning of new-frame default
	attribute settings.

	* customize.texi (Common Keywords): Document how to use
	:package-version in a package not in Emacs.

2006-07-28  Kim F. Storm  <storm@cua.dk>

	* commands.texi (Reading One Event): Fix last change.

2006-07-26  Chong Yidong  <cyd@stupidchicken.com>

	* commands.texi (Reading One Event): Document SECONDS argument for
	read-event, read-char, and read-char-exclusive.

2006-07-25  Stefan Monnier  <monnier@iro.umontreal.ca>

	* modes.texi (Multiline Font Lock): Can't use jit-lock-defer-multiline
	to ensure correct identification.

2006-07-24  Richard Stallman  <rms@gnu.org>

	* text.texi (Clickable Text): Clarify.

	* sequences.texi (Vector Functions): Delete duplicate xref.

	* objects.texi (Function Type): Clarify.

	* modes.texi (Keymaps and Minor Modes): List punct chars for minor
	modes.

	* lists.texi (List Variables): New node.
	Material moved from other nodes.

	* variables.texi (Setting Variables): add-to-list and
	add-to-ordered-list moved to List Variables node.

2006-07-23  Thien-Thi Nguyen  <ttn@gnu.org>

	* text.texi (Links and Mouse-1):
	For mouse-on-link-p, expand on arg POS.

2006-07-21  Kim F. Storm  <storm@cua.dk>

	* display.texi (Forcing Redisplay): Don't mention systems which
	don't support sub-second timers for redisplay-preemption-period.

	* os.texi (Terminal Output): Clarify text vs graphical terminal.

2006-07-21  Eli Zaretskii  <eliz@gnu.org>

	* frames.texi (Input Focus): Document that focus-follows-mouse has
	no effect on MS-Windows.

2006-07-18  Richard Stallman  <rms@gnu.org>

	* display.texi (Forcing Redisplay): Cleanups in previous change.

	* processes.texi (Low-Level Network): Make menu more convenient.

2006-07-18  Kim F. Storm  <storm@cua.dk>

	* display.texi (Forcing Redisplay): redisplay-preemption-period
	only used on window systems.  Add xref to Terminal Output.

	* os.texi (Terminal Output): baud-rate only controls preemption on
	non-window systems.  Add xref to Forcing Redisplay.

	* processes.texi (Low-Level Network): Rename node "Make Network"
	to "Network Processes".

2006-07-18  Karl Berry  <karl@gnu.org>

	* variables.texi, functions.texi, customize.texi, loading.texi:
	* edebug.texi, minibuf.texi: Fix page breaks through chapter 20.

2006-07-17  Chong Yidong  <cyd@stupidchicken.com>

	* commands.texi (Waiting): Document batch-mode sit-for behavior.

2006-07-17  Richard Stallman  <rms@gnu.org>

	* eval.texi, elisp.texi, text.texi: Use real doublequote inside menus.
	Put period and comma inside quotes.

	* loading.texi, markers.texi: Use real doublequote inside menus.

	* windows.texi: Put point and comma inside quotes.
	(Textual Scrolling): Use @samp for error message.

	* variables.texi, tips.texi, syntax.texi, symbols.texi:
	* strings.texi, streams.texi, processes.texi, os.texi:
	* objects.texi, numbers.texi, modes.texi, minibuf.texi:
	* lists.texi, keymaps.texi, intro.texi, hash.texi, internals.texi:
	* gpl.texi, functions.texi, files.texi, frames.texi, doclicense.texi:
	* display.texi, control.texi, commands.texi, buffers.texi, anti.texi:
	Put point and comma inside quotes.

	* control.texi (Processing of Errors): Add command-error-function.

	* variables.texi (File Local Variables): Clarify that
	file local variables make buffer-local bindings.

	* modes.texi (Syntactic Font Lock): Give default for
	font-lock-syntax-table.

2006-07-17  Nick Roberts  <nickrob@snap.net.nz>

	* text.texi (Special Properties): Clean up previous change.

2006-07-16  Karl Berry  <karl@gnu.org>

	* objects.texi, numbers.texi, strings.texi, lists.texi, hash.texi:
	* control.texi: Fix bad page breaks through chapter 10 (control).

	* anti.texi (Antinews): Reorder face-attribute fns to avoid
	underfull hbox.

2006-07-15  Nick Roberts  <nickrob@snap.net.nz>

	* text.texi (Special Properties): Describe fontified text property
	in relation to a character (not text).

2006-07-15  Kim F. Storm  <storm@cua.dk>

	* maps.texi (Standard Keymaps): Add xref for minibuffer maps.
	Add apropos-mode-map, custom-mode-map, esc-map, global-map,
	grep-mode-map, help-map, help-mode-map, kmacro-map, and tool-bar-map.

	* anti.texi (Antinews): Mention redisplay function.
	The kbd macro existed, but was not documented, before 22.x.
	Function pos-visible-in-window-p is not new in 22.x, just enhanced.

2006-07-14  Nick Roberts  <nickrob@snap.net.nz>

	* display.texi (Displaying Messages): Add anchor.

	* frames.texi (Dialog Boxes): Use it.

2006-07-12  Richard Stallman  <rms@gnu.org>

	* objects.texi (Frame Type): Explain nature of frames better.

	* frames.texi (Frames): Explain nature of frames better.

2006-07-12  Ken Manheimer  <ken.manheimer@gmail.com>

	* tips.texi (Coding Conventions): Explain why use cl at compile time.

2006-07-12  YAMAMOTO Mitsuharu  <mituharu@math.s.chiba-u.ac.jp>

	* frames.texi (Window System Selections): Mention scrap support for Mac.
	Default value of x-select-enable-clipboard is t on Mac.

	* os.texi (Getting Out): Suspending is not allowed on Mac, either.

2006-07-11  Kim F. Storm  <storm@cua.dk>

	* display.texi (Forcing Redisplay): Add `redisplay' function.
	Don't mention (sit-for -1) -- use (redisplay t) instead.

	* commands.texi (Waiting): (sit-for -1) is no longer special.
	(sit-for 0) is equivalent to (redisplay).
	Iconifying/deiconifying no longer makes sit-for return.

2006-07-10  Nick Roberts  <nickrob@snap.net.nz>

	* display.texi (Buttons): Fix typo.

	* index.texi, elisp.texi (New Symbols): Comment node out.

2006-07-09  Richard Stallman  <rms@gnu.org>

	* display.texi (Truncation): Clean up previous change.

2006-07-08  Richard Stallman  <rms@gnu.org>

	* commands.texi (Interactive Call): Use 3 as prefix in example
	for execute-extended-command.

	* display.texi (Attribute Functions): Move paragraph about
	compatibility with Emacs < 21.

2006-07-09  Kim F. Storm  <storm@cua.dk>

	* display.texi (Refresh Screen): Clarify force-window-update.
	(Truncation): "Normally" indicated by fringe arrows.

2006-07-08  Eli Zaretskii  <eliz@gnu.org>

	* windows.texi (Textual Scrolling, Resizing Windows):
	* variables.texi (Constant Variables):
	* text.texi (Buffer Contents, Deletion, Changing Properties)
	(Property Search, Special Properties, Sticky Properties)
	(Links and Mouse-1, Fields, Change Hooks):
	* syntax.texi (Syntax Table Functions, Parsing Expressions)
	(Categories):
	* symbols.texi (Other Plists):
	* streams.texi (Output Variables):
	* processes.texi (Input to Processes, Query Before Exit):
	* positions.texi (Word Motion, Text Lines, List Motion):
	* os.texi (Init File, System Environment, Sound Output)
	(Session Management):
	* nonascii.texi (Text Representations, Character Sets)
	(Chars and Bytes, Locales):
	* modes.texi (Defining Minor Modes, Header Lines):
	* minibuf.texi (Minibuffer Contents):
	* markers.texi (Information from Markers):
	* lists.texi (List Elements, Building Lists, Association Lists):
	* keymaps.texi (Tool Bar):
	* hash.texi (Creating Hash, Hash Access, Defining Hash, Other Hash):
	* functions.texi (What Is a Function, Mapping Functions):
	* frames.texi (Creating Frames, Parameter Access, Pointer Shape)
	(Color Names, Text Terminal Colors, Display Feature Testing):
	* files.texi (Visiting Functions, File Name Components)
	(Unique File Names, Contents of Directories):
	* display.texi (Forcing Redisplay, Displaying Messages)
	(Temporary Displays, Font Selection, Auto Faces)
	(Font Lookup, Fringe Indicators, Display Margins)
	(Image Descriptors, Showing Images, Image Cache, Button Types)
	(Making Buttons, Manipulating Buttons, Button Buffer Commands)
	(Display Table Format, Glyphs):
	* control.texi (Iteration):
	* commands.texi (Command Loop Info, Adjusting Point):
	* backups.texi (Making Backups, Auto-Saving):
	Remove @tindex entries.

2006-07-07  Kim F. Storm  <storm@cua.dk>

	* display.texi (Fringe Cursors): Fix typo.
	(Customizing Bitmaps): Fix define-fringe-bitmap entry.
	(Overlay Arrow): Default is overlay-arrow fringe indicator.

2006-07-05  Richard Stallman  <rms@gnu.org>

	* text.texi (Buffer Contents): Add example of text props
	in result of buffer-substring.
	(Text Properties): Explain better about use of specific property names.
	(Property Search): Some cleanups; reorder some functions.

	* keymaps.texi (Changing Key Bindings): Cleanup.
	Add xref to Key Binding Conventions.

	* display.texi (Attribute Functions): Add examples for
	face-attribute-relative-p.

	* tips.texi (Coding Conventions): Cleanup last change.

2006-07-05  Karl Berry  <karl@gnu.org>

	* elisp.texi: Use @fonttextsize 10pt, a la emacs.texi.
	Remove @setchapternewpage odd.
	Result is 1013 pages, down from 1100.

	* anti.texi, customize.texi, display.texi, internals.texi:
	* minibuf.texi, modes.texi, tips.texi:
	Fix overfull/underfull boxes.

2006-07-05  Thien-Thi Nguyen  <ttn@gnu.org>

	* edebug.texi (Instrumenting):
	Add Edebug-specific findex for eval-buffer.
	* loading.texi (Loading):
	Replace eval-current-buffer with eval-buffer.

2006-06-30  Nick Roberts  <nickrob@snap.net.nz>

	* locals.texi (Standard Buffer-Local Variables): Update the list
	of variables.

2006-06-26  Nick Roberts  <nickrob@snap.net.nz>

	* files.texi (File Name Completion): Point user to the node
	"Reading File Names".

2006-06-24  Eli Zaretskii  <eliz@gnu.org>

	* files.texi (Contents of Directories): Document case-insensitive
	behavior on respective filesystems.

	* objects.texi (Character Type): Document that Emacs signals an
	error for unsupported Unicode characters specified as \uNNNN.

2006-06-19  Richard Stallman  <rms@gnu.org>

	* processes.texi (Bindat Spec): Clarify previous change.

2006-06-16  Richard Stallman  <rms@gnu.org>

	* tips.texi (Coding Conventions): Better explain conventions
	for definition constructs.

	* text.texi (Special Properties): String value of `read-only'
	serves as the error message.

	* objects.texi (Character Type): Clarify prev. change.
	(Non-ASCII in Strings): Mention \u and \U.

	* commands.texi (Using Interactive): Explain problem of
	markers, etc., in command-history.

2006-06-14  Kim F. Storm  <storm@cua.dk>

	* commands.texi (Waiting): Negative arg to sit-for forces
	redisplay even if input is pending.

	* display.texi (Forcing Redisplay): Use (sit-for -1) to force a
	redisplay.  Remove incorrect example of binding redisplay-dont-pause
	around (sit-for 0).

2006-06-13  Richard Stallman  <rms@gnu.org>

	* display.texi (Forcing Redisplay): Clarify previous change.

2006-06-13  Romain Francoise  <romain@orebokech.com>

	* display.texi (Forcing Redisplay): Fix typo.

2006-06-13  Kim F. Storm  <storm@cua.dk>

	* display.texi (Forcing Redisplay): Add redisplay-preemption-period.

2006-06-10  Luc Teirlinck  <teirllm@auburn.edu>

	* tips.texi (Coding Conventions): Add `@end itemize'.

2006-06-10  Richard Stallman  <rms@gnu.org>

	* tips.texi (Coding Conventions): Explain use of coding systems
	to ensure one decoding for strings.

2006-06-09  Aidan Kehoe  <kehoea@parhasard.net>

	* objects.texi (Character Type): Describe the \uABCD and \U00ABCDEF
	syntax.

2006-06-07  Eli Zaretskii  <eliz@gnu.org>

	* display.texi (Font Selection): Remove description of
	clear-face-cache.

	* compile.texi (Eval During Compile): Fix a typo.  Add index
	entries for possible uses of eval-when-compile.

2006-06-04  Thien-Thi Nguyen  <ttn@gnu.org>

	* display.texi (Abstract Display): Fix typo.

2006-06-03  Eli Zaretskii  <eliz@gnu.org>

	* minibuf.texi (Minibuffer History) <history-add-new-input>:
	Reword variable's description.

2006-06-01  Richard Stallman  <rms@gnu.org>

	* windows.texi (Splitting Windows): Clarify splitting nonselected
	window.

2006-05-31  Juri Linkov  <juri@jurta.org>

	* minibuf.texi (Minibuffer History): Add history-add-new-input.

2006-05-30  Richard Stallman  <rms@gnu.org>

	* display.texi (Line Height): Fix errors in description of
	default line height and line-height property.

	* nonascii.texi (Default Coding Systems): Further clarification.

2006-05-29  Luc Teirlinck  <teirllm@auburn.edu>

	* internals.texi (Pure Storage): Mention that an overflow in pure
	space causes a memory leak.
	(Garbage Collection): If there was an overflow in pure space,
	`garbage-collect' returns nil.

2006-05-30  Eli Zaretskii  <eliz@gnu.org>

	* nonascii.texi (Default Coding Systems): Fix it some more.

2006-05-29  Eli Zaretskii  <eliz@gnu.org>

	* nonascii.texi (Default Coding Systems): Fix last change.

2006-05-29  Kenichi Handa  <handa@m17n.org>

	* nonascii.texi (find-operation-coding-system): Describe the new
	argument format (FILENAME . BUFFER).

2006-05-28  Richard Stallman  <rms@gnu.org>

	* tips.texi (Coding Conventions): Better explain reasons not to
	advise other packages or use `eval-after-load'.

2006-05-29  Kim F. Storm  <storm@cua.dk>

	* processes.texi (Bindat Functions): Rename `pos' and `raw-data' to
	`bindat-idx' and `bindat-raw' for clarity.

2006-05-27  Thien-Thi Nguyen  <ttn@gnu.org>

	* processes.texi (Bindat Spec): Expand on `repeat' handler.

	* display.texi (Display): Add "Abstract Display" to menu.
	(Abstract Display, Abstract Display Functions)
	(Abstract Display Example): New nodes.
	* elisp.texi (Top): Add "Abstract Display" to menu.

2006-05-27  Chong Yidong  <cyd@stupidchicken.com>

	* keymaps.texi (Key Sequences): Link to input events definition.
	(Format of Keymaps): Delete material duplicated in Keymap Basics.

	* files.texi (Changing Files): Document updated argument list for
	copy-file.

2006-05-27  Thien-Thi Nguyen  <ttn@gnu.org>

	* processes.texi (Bindat Functions): Explain term "total length".
	Use it in bindat-length and bindat-pack descriptions.

2006-05-26  Eli Zaretskii  <eliz@gnu.org>

	* tips.texi (Coding Conventions): Advise against using
	eval-after-load in packages.  Add an index entry.

2006-05-25  Juri Linkov  <juri@jurta.org>

	* minibuf.texi (Text from Minibuffer): Undocument keep-all.

	* modes.texi (%-Constructs): Add %e, %z, %Z.

2006-05-25  Richard Stallman  <rms@gnu.org>

	* elisp.texi (Top): Update subnode menu.

	* keymaps.texi (Keymap Basics): New node, split out of Key Sequences.
	(Keymaps): Update menu.

2006-05-25  Chong Yidong  <cyd@stupidchicken.com>

	* keymaps.texi (Key Sequences): Some clarifications.

2006-05-25  Thien-Thi Nguyen  <ttn@gnu.org>

	* processes.texi (Bindat Functions): Say "unibyte string"
	explicitly for bindat-unpack and bindat-pack descriptions.
	(Bindat Examples): Don't call `string-make-unibyte' in example.

2006-05-25  Chong Yidong  <cyd@stupidchicken.com>

	* keymaps.texi (Key Sequences): Rename from Keymap Terminology.
	Explain string and vector representations of key sequences.

	* keymaps.texi (Changing Key Bindings):
	* commands.texi (Interactive Codes):
	* help.texi (Describing Characters): Refer to it.

2006-05-23  Luc Teirlinck  <teirllm@auburn.edu>

	* frames.texi (Pointer Shape): @end table -> @end defvar.

2006-05-22  Richard Stallman  <rms@gnu.org>

	* elisp.texi (Top): Update subnode menus.

	* frames.texi (Pointer Shape): Node renamed from Pointer Shapes.
	Contents rewritten; material from old Pointer Shape node moved here.

	* display.texi (Pointer Shape): Node deleted.
	(Image Descriptors): Minor cleanup.

2006-05-21  Richard Stallman  <rms@gnu.org>

	* syntax.texi (Parsing Expressions): Update info on which STATE
	elements are ignored.

2006-05-19  Luc Teirlinck  <teirllm@auburn.edu>

	* hooks.texi (Standard Hooks): Correct typo.

	* gpl.texi (GPL): ifinfo -> ifnottex.

2006-05-19  Michael Ernst  <mernst@alum.mit.edu>  (tiny change)

	* searching.texi (Simple Match Data): Warn about match data being
	set anew by every search.

2006-05-17  Richard Stallman  <rms@gnu.org>

	* minibuf.texi (Minibuffer History): Clarify.

	* searching.texi (Regexp Special): Clarify nested regexp warning.

2006-05-16  Kim F. Storm  <storm@cua.dk>

	* minibuf.texi (Minibuffer History): Update add-to-history.

2006-05-15  Oliver Scholz  <epameinondas@gmx.de>  (tiny change)

	* nonascii.texi (Explicit Encoding):
	Fix typo (encoding<->decoding).

2006-05-14  Richard Stallman  <rms@gnu.org>

	* buffers.texi (Creating Buffers): Cleanup.

	* files.texi (Visiting Functions): Rewrite in find-file-noselect.

2006-05-13  Eli Zaretskii  <eliz@gnu.org>

	* buffers.texi (Current Buffer): Document that with-temp-buffer
	disables undo.

	* os.texi (Terminal-Specific): More accurate description of how
	Emacs searches for the terminal-specific libraries.

2006-05-12  Eli Zaretskii  <eliz@gnu.org>

	* hooks.texi (Standard Hooks) [iftex]: Convert @xref's to
	emacs-xtra to @inforef's.

	* text.texi (Undo): Document that undo is turned off in buffers
	whose names begin with a space.

	* buffers.texi (Buffer Names): Add index entries for buffers whose
	names begin with a space.
	(Creating Buffers): Document that undo is turned off in buffers
	whose names begin with a space.

	* files.texi (Visiting Functions, Reading from Files)
	(Saving Buffers): Mention code and EOL conversions by file I/O
	primitives and subroutines.

	* nonascii.texi (Lisp and Coding Systems):
	Document coding-system-eol-type.  Add index entries for eol conversion.

	* display.texi (Defining Faces): Mention `mac', and add an xref to
	where window-system is described.

2006-05-10  Richard Stallman  <rms@gnu.org>

	* internals.texi (Writing Emacs Primitives): Clarify GCPRO rules.

2006-05-10  Reiner Steib  <Reiner.Steib@gmx.de>

	* variables.texi (File Local Variables): Recommend to quote lambda
	expressions in safe-local-variable property.

2006-05-09  Richard Stallman  <rms@gnu.org>

	* variables.texi (File Local Variables):
	Document safe-local-eval-forms and safe-local-eval-function.

2006-05-07  Kim F. Storm  <storm@cua.dk>

	* minibuf.texi (Minibuffer History): Remove keep-dups arg
	from add-to-history.

2006-05-07  Romain Francoise  <romain@orebokech.com>

	* commands.texi (Event Input Misc):
	* compile.texi (Eval During Compile):
	* internals.texi (Buffer Internals):
	* minibuf.texi (Initial Input):
	* nonascii.texi (Scanning Charsets):
	* numbers.texi (Comparison of Numbers):
	* windows.texi (Textual Scrolling, Vertical Scrolling):
	Fix various typos.

2006-05-06  Eli Zaretskii  <eliz@gnu.org>

	* hooks.texi (Standard Hooks): Replace inforef to emacs-xtra by
	conditional xref's to either emacs or emacs-xtra, depending on
	@iftex/@ifnottex.

	* minibuf.texi (Minibuffer History): Document add-to-history.

2006-05-05  Eli Zaretskii  <eliz@gnu.org>

	* internals.texi (Pure Storage): Mention the pure overflow message
	at startup.

2006-05-05  Johan Bockgård  <bojohan@dd.chalmers.se>

	* keymaps.texi (Active Keymaps): Fix pseudo-Lisp syntax.
	(Searching Keymaps): Fix pseudo-Lisp description of keymap
	search.

2006-05-01  Richard Stallman  <rms@gnu.org>

	* intro.texi (nil and t): Clarify.

	* variables.texi (File Local Variables): Suggest using booleanp.

2006-05-01  Juanma Barranquero  <lekktu@gmail.com>

	* objects.texi (Type Predicates): Fix typos.

2006-05-01  Stefan Monnier  <monnier@iro.umontreal.ca>

	* intro.texi (nil and t): Add booleanp.

	* objects.texi (Type Predicates): Add links for booleanp and
	string-or-null-p.

2006-04-29  Richard Stallman  <rms@gnu.org>

	* modes.texi (Multiline Font Lock): Rename from
	Multi line Font Lock Elements.  Much clarification.
	(Font Lock Multiline, Region to Fontify): Much clarification.

2006-04-29  Stefan Monnier  <monnier@iro.umontreal.ca>

	* variables.texi (File Local Variables): Remove the special case t for
	safe-local-variable.

2006-04-26  Richard Stallman  <rms@gnu.org>

	* syntax.texi (Parsing Expressions): Minor cleanup.

2006-04-18  Richard Stallman  <rms@gnu.org>

	* tips.texi (Coding Conventions): Explain when the package's
	prefix should appear later on (not at the start of the name).

	* searching.texi (String Search): Clarify effect of NOERROR.

	* modes.texi (Imenu): Clarify what special items do.

	* hooks.texi (Standard Hooks): Delete text about old hook names.

2006-04-17  Romain Francoise  <romain@orebokech.com>

	* variables.texi (Local Variables): Update the default value of
	`max-specpdl-size'.

2006-04-15  Michael Olson  <mwolson@gnu.org>

	* processes.texi (Transaction Queues): Mention the new optional
	`delay-question' argument for `tq-enqueue'.

2006-04-13  Bill Wohler  <wohler@newt.com>

	* customize.texi (Common Keywords): Use dotted notation for
	:package-version value.  Specify its values.  Improve documentation
	for customize-package-emacs-version-alist.

2006-04-12  Bill Wohler  <wohler@newt.com>

	* customize.texi (Common Keywords): Move description of
	customize-package-emacs-version-alist to @defvar.

2006-04-10  Bill Wohler  <wohler@newt.com>

	* customize.texi (Common Keywords): Add :package-version.

2006-04-10  Kim F. Storm  <storm@cua.dk>

	* text.texi (Buffer Contents): Add NOPROPS arg to
	filter-buffer-substring.

2006-04-08  Kevin Ryde  <user42@zip.com.au>

	* os.texi (Command-Line Arguments): Update xref to emacs manual
	"Command Arguments" -> "Emacs Invocation", per change there.

2006-04-08  Thien-Thi Nguyen  <ttn@gnu.org>

	* display.texi (Other Display Specs): Arrange a @code{DOTTED-LIST} to
	be on one line to help makeinfo not render two spaces after the dot.

2006-04-07  Reiner Steib  <Reiner.Steib@gmx.de>

	* strings.texi (Predicates for Strings): Add string-or-null-p.

2006-03-28  Kim F. Storm  <storm@cua.dk>

	* processes.texi (Accepting Output): Remove obsolete (and incorrect)
	remarks about systems that don't support fractional seconds.

2006-03-25  Karl Berry  <karl@gnu.org>

	* elisp.texi: Use @copyright{} instead of (C), and do not indent
	the year list.

2006-03-21  Nick Roberts  <nickrob@snap.net.nz>

	* display.texi (Fringe Indicators): Fix typos.

2006-03-19  Luc Teirlinck  <teirllm@auburn.edu>

	* tips.texi (Documentation Tips): One can now also write `program'
	in front of a quoted symbol in a docstring to prevent making a
	hyperlink.

2006-03-19  Alan Mackenzie  <acm@muc.de>

	* text.texi (Special Properties): Clarify `fontified' property.

2006-03-16  Richard Stallman  <rms@gnu.org>

	* display.texi (Defining Images): Minor cleanup.

2006-03-16  Bill Wohler  <wohler@newt.com>

	* display.texi (Defining Images): In image-load-path-for-library,
	prefer user's images.

2006-03-15  Stefan Monnier  <monnier@iro.umontreal.ca>

	* modes.texi (Region to Fontify): Remove font-lock-lines-before.

2006-03-15  Bill Wohler  <wohler@newt.com>

	* display.texi (Defining Images): Fix example in
	image-load-path-for-library by not recommending that one binds
	image-load-path.  Just defvar it to placate compiler and only use
	it if previously defined.

2006-03-14  Bill Wohler  <wohler@newt.com>

	* display.texi (Defining Images): In image-load-path-for-library,
	always return list of directories.  Update example.

2006-03-14  Alan Mackenzie  <acm@muc.de>

	* modes.texi: New node, "Region to Fontify" (for Font Lock).
	This describes font-lock-extend-region-function.
	("Other Font Lock Variables"): Move "font-lock-lines-before" to
	the new node "Region to Fontify".

2006-03-13  Richard Stallman  <rms@gnu.org>

	* display.texi (Invisible Text): The impossible position is
	now before the invisible text, not after.
	(Defining Images): Clean up last change.

2006-03-11  Bill Wohler  <wohler@newt.com>

	* display.texi (Defining Images): Add image-load-path-for-library.

2006-03-11  Luc Teirlinck  <teirllm@auburn.edu>

	* text.texi (Adaptive Fill): Fix Texinfo usage.

	* strings.texi (Creating Strings): Fix Texinfo usage.

	* searching.texi (Regexp Special): Use @samp for regular
	expressions that are not in Lisp syntax.

2006-03-08  Luc Teirlinck  <teirllm@auburn.edu>

	* searching.texi (Regexp Special): Put remark between parentheses
	to avoid misreading.

2006-03-07  Luc Teirlinck  <teirllm@auburn.edu>

	* searching.texi (Syntax of Regexps): More accurately describe
	which characters are special in which situations.
	(Regexp Special): Recommend _not_ to quote `]' or `-' when they
	are not special.  Describe in detail when `[' and `]' are special.
	(Regexp Backslash): Plenty of regexps with unbalanced square
	brackets are valid, so reword that statement.

2006-03-02  Kim F. Storm  <storm@cua.dk>

	* keymaps.texi (Tool Bar): Add tool-bar-border.

2006-02-28  Luc Teirlinck  <teirllm@auburn.edu>

	* loading.texi (Load Suffixes): Rephrase last paragraph.  Fix typos.

2006-02-27  Luc Teirlinck  <teirllm@auburn.edu>

	* elisp.texi (Top): Include "Load Suffixes" in the detailed menu.

	* files.texi (Locating Files): Suggest additional values for the
	SUFFIXES arg of `locate-file'.  Update pxref.

	* loading.texi (Loading): Include new node "Load Suffixes" in menu.
	(How Programs Do Loading): Discuss the effects of Auto Compression
	mode on `load'.
	(Load Suffixes): New node.
	(Library Search): Delete description of `load-suffixes'; it was
	moved to "Load Suffixes".
	(Autoload, Named Features): Mention `load-suffixes'.

2006-02-21  Giorgos Keramidas  <keramida@ceid.upatras.gr>  (tiny change)

	* display.texi (Fringe Indicators, Fringe Cursors): Fix typos.

	* windows.texi (Window Tree): Fix typo.

2006-02-20  Kim F. Storm  <storm@cua.dk>

	* display.texi (Fringe Indicators): New section.
	Move indicate-empty-lines, indicate-buffer-boundaries, and
	default-indicate-buffer-boundaries here.
	Add fringe-indicator-alist and default-fringes-indicator-alist.
	Add list of logical fringe indicator symbols.
	Update list of standard bitmap names.
	(Fringe Cursors): New section.
	Move overflow-newline-into-fringe here.
	Add fringe-cursor-alist and default-fringes-cursor-alist.
	Add list of fringe cursor symbols.

2006-02-20  Juanma Barranquero  <lekktu@gmail.com>

	* commands.texi (Using Interactive): Fix reference to node
	"Minibuffers".

2006-02-19  Richard M. Stallman  <rms@gnu.org>

	* minibuf.texi (High-Level Completion):
	Add xref to read-input-method-name.

	* files.texi (Relative File Names): Move file-relative-name here.
	(File Name Expansion): From here.  Minor clarifications.

	* commands.texi (Using Interactive): Add xrefs about reading input.
	Clarify remarks about that moving point and mark.
	Put string case before list case.

2006-02-16  Johan Bockgård  <bojohan@dd.chalmers.se>

	* display.texi (Other Display Specs, Image Descriptors):
	Revert erroneous changes.  The previous description of
	image-descriptors as `(image . PROPS)' was correct.

2006-02-14  Richard M. Stallman  <rms@gnu.org>

	* variables.texi (File Local Variables): Clarifications.

2006-02-14  Juanma Barranquero  <lekktu@gmail.com>

	* variables.texi (File Local Variables): Use @code for a cons
	cell, not @var.

2006-02-13  Chong Yidong  <cyd@stupidchicken.com>

	* variables.texi (File Local Variables): Document new file local
	variable behavior.

2006-02-10  Kim F. Storm  <storm@cua.dk>

	* eval.texi (Function Indirection): Add NOERROR to indirect-function.

2006-02-08  Juanma Barranquero  <lekktu@gmail.com>

	* modes.texi (%-Constructs): Remove obsolete info about
	`global-mode-string'.

2006-02-07  Richard M. Stallman  <rms@gnu.org>

	* commands.texi (Prefix Command Arguments): Minor cleanup.

	* display.texi: "Graphical display", not window system.

	* functions.texi (What Is a Function): Fix xref.

	* keymaps.texi (Key Lookup): Clarify wrt commands vs other functions.
	(Changing Key Bindings): Clarify when remapping is better than
	substitute-key-definition.

2006-02-02  Richard M. Stallman  <rms@gnu.org>

	* minibuf.texi (Basic Completion): Completion alists are risky.

	* keymaps.texi (Active Keymaps): Clarifications.
	(Searching Keymaps): New node.
	(Keymaps): Update menu.

	* frames.texi (Layout Parameters): Minor clarification.
	(Drag and Drop): New node.
	(Frames): Update menu.

2006-01-29  Chong Yidong  <cyd@stupidchicken.com>

	* display.texi (Other Display Specs, Image Descriptors):
	Image description is a list, not a cons cell.

2006-01-28  Luc Teirlinck  <teirllm@auburn.edu>

	* lists.texi (Cons Cells): Minor correction (the cdr of a dotted
	list is not necessarily a list).

2006-01-27  Eli Zaretskii  <eliz@gnu.org>

	* frames.texi (Layout Parameters): border-width and
	internal-border-width belong to the frame, not the window.

2006-01-19  Richard M. Stallman  <rms@gnu.org>

	* nonascii.texi (Translation of Characters): Search cmds use
	translation-table-for-input.  Automatically made local.

	* markers.texi (Overview of Markers): Count insertion type
	as one of a marker's attributes.

	* keymaps.texi (Controlling Active Maps): New node, split out of
	Active Keymaps.
	(Keymaps): Menu updated.
	(Active Keymaps): Give pseudocode to explain how the active
	maps are searched.  current-active-maps and key-binding moved here.
	(Functions for Key Lookup): current-active-maps and key-binding moved.
	Clarifications.
	(Searching the Keymaps): New subnode.

	* elisp.texi (Top): Menu clarification.

	* display.texi (Other Display Specs): Delete duplicate entry for
	just a string as display spec.  Move text about recursive display
	specs on such a string.

	* commands.texi (Key Sequence Input): Clarify.
	Move num-nonmacro-input-events out.
	(Reading One Event): num-nonmacro-input-events moved here.

2006-01-14  Nick Roberts  <nickrob@snap.net.nz>

	* advice.texi (Simple Advice): Update example to fit argument
	change in previous-line.

2006-01-05  Richard M. Stallman  <rms@gnu.org>

	* markers.texi (The Mark): Fix in `mark'.

2006-01-04  Richard M. Stallman  <rms@gnu.org>

	* processes.texi (Misc Network, Make Network): Minor cleanups.

2006-01-04  Kim F. Storm  <storm@cua.dk>

	* processes.texi (Make Network): Add IPv6 addresses and handling.
	(Network Feature Testing): Mention (:family ipv6).
	(Misc Network): Add IPv6 formats to format-network-address.

2005-12-30  Richard M. Stallman  <rms@gnu.org>

	* text.texi (Changing Properties):
	Don't use return value of set-text-properties.

2005-12-29  Luc Teirlinck  <teirllm@auburn.edu>

	* modes.texi (Mode Line Format): Correct typo in menu.

2005-12-29  Richard M. Stallman  <rms@gnu.org>

	* modes.texi (Mode Line Top): New node.
	(Mode Line Data): Some text moved to new node.
	Explain the data structure more concretely.
	(Mode Line Basics): Clarifications.
	(Mode Line Variables): Clarify intro paragraph.
	(%-Constructs): Clarify intro paragraph.
	(Mode Line Format): Update menu.

2005-12-28  Luc Teirlinck  <teirllm@auburn.edu>

	* minibuf.texi (Basic Completion): Update lazy-completion-table
	examples for removal of ARGS argument.

2005-12-23  Richard M. Stallman  <rms@gnu.org>

	* text.texi (Undo): Restore some explanation from the version
	that was deleted.

2005-12-23  Eli Zaretskii  <eliz@gnu.org>

	* text.texi (Undo): Remove duplicate descriptions of `apply
	funname' and `apply delta' elements of the undo list.

2005-12-20  Richard M. Stallman  <rms@gnu.org>

	* help.texi (Help Functions): Update documentation of `apropos'.

2005-12-20  Luc Teirlinck  <teirllm@auburn.edu>

	* customize.texi (Type Keywords): Delete xref to "Text help-echo",
	because it is confusing.  If the :help-echo keyword is a function,
	it is not directly used as the :help-echo overlay property, as the
	xref seems to suggest (it does not take the appropriate args).

2005-12-19  Luc Teirlinck  <teirllm@auburn.edu>

	* customize.texi (Common Keywords): Fix Texinfo usage.
	(Group Definitions, Variable Definitions): Update for new
	conventions for using `*' in docstrings.

	* tips.texi (Documentation Tips): Update for new conventions for
	using `*' in docstrings.

2005-12-16  Richard M. Stallman  <rms@gnu.org>

	* minibuf.texi (Minibuffer Contents): Minor cleanup.

2005-12-16  Juri Linkov  <juri@jurta.org>

	* minibuf.texi (Minibuffer Contents): Add minibuffer-completion-contents.

2005-12-14  Romain Francoise  <romain@orebokech.com>

	* modes.texi (Customizing Keywords): Rename `append' to `how'.
	Fix typo.

2005-12-11  Juri Linkov  <juri@jurta.org>

	* minibuf.texi (Completion Commands): Add mention of read-file-name
	for filename completion keymaps.
	(Reading File Names): Add mention of filename completion keymaps
	for read-file-name and xref to `Completion Commands'.

2005-12-10  Richard M. Stallman  <rms@gnu.org>

	* customize.texi (Common Keywords): State caveats for use of :tag.

2005-12-08  Richard M. Stallman  <rms@gnu.org>

	* minibuf.texi (Intro to Minibuffers): Replace list of local maps
	with xrefs and better explanation.
	(Completion Commands): Add the filename completion maps.

	* objects.texi (Character Type): Clarify that \s is not space
	if a dash follows.

2005-12-05  Richard M. Stallman  <rms@gnu.org>

	* windows.texi (Resizing Windows): Delete preserve-before args.

2005-12-05  Stefan Monnier  <monnier@iro.umontreal.ca>

	* keymaps.texi (Format of Keymaps): Remove mention of a quirk
	in full keymaps, since the quirk has been fixed.

2005-12-03  Eli Zaretskii  <eliz@gnu.org>

	* hooks.texi (Standard Hooks): Add index entries.
	Mention `compilation-finish-functions'.

2005-11-27  Richard M. Stallman  <rms@gnu.org>

	* windows.texi (Resizing Windows): Add adjust-window-trailing-edge.

2005-11-21  Juri Linkov  <juri@jurta.org>

	* customize.texi (Common Keywords): Update links types
	custom-manual and url-link.  Add link types emacs-library-link,
	file-link, function-link, variable-link, custom-group-link.

2005-11-20  Chong Yidong  <cyd@stupidchicken.com>

	* display.texi: Revert 2005-11-20 change.

2005-11-20  Thien-Thi Nguyen  <ttn@gnu.org>

	* processes.texi (Bindat Functions):
	Say "third" to refer to zero-based index "2".

2005-11-18  Luc Teirlinck  <teirllm@auburn.edu>

	* loading.texi (Library Search): Update the default value of
	`load-suffixes'.

2005-11-17  Chong Yidong  <cyd@stupidchicken.com>

	* display.texi (Attribute Functions): Mention :ignore-defface.

2005-11-16  Stefan Monnier  <monnier@iro.umontreal.ca>

	* modes.texi (Minor Mode Conventions): Use custom-set-minor-mode.
	(Minor Mode Conventions): Mention the use of a hook.

2005-11-06  Richard M. Stallman  <rms@gnu.org>

	* files.texi (Magic File Names): find-file-name-handler checks the
	`operations' property of the handler.

2005-11-03  Richard M. Stallman  <rms@gnu.org>

	* variables.texi (Frame-Local Variables): Small clarification.

2005-10-29  Chong Yidong  <cyd@stupidchicken.com>

	* os.texi (Init File): Document ~/.emacs.d/init.el.

2005-10-29  Richard M. Stallman  <rms@gnu.org>

	* internals.texi (Garbage Collection): Document memory-full.

2005-10-28  Bill Wohler  <wohler@newt.com>

	* tips.texi (Documentation Tips): Help mode now creates hyperlinks
	for URLs.

2005-10-28  Richard M. Stallman  <rms@gnu.org>

	* minibuf.texi (Completion Commands): Clean up prev change.

2005-10-26  Kevin Ryde  <user42@zip.com.au>

	* compile.texi (Eval During Compile): Explain recommended uses
	of eval-when-compile and eval-and-compile.

2005-10-27  Masatake YAMATO  <jet@gyve.org>

	* minibuf.texi (Completion Commands):
	Write about new optional argument for `display-completion-list'.

2005-10-23  Richard M. Stallman  <rms@gnu.org>

	* display.texi (Overlay Arrow): Clarify about local bindings of
	overlay-arrow-position.

2005-10-22  Eli Zaretskii  <eliz@gnu.org>

	* internals.texi (Building Emacs): Fix last change.

2005-10-22  Richard M. Stallman  <rms@gnu.org>

	* internals.texi (Building Emacs): Document eval-at-startup.

2005-10-21  Richard M. Stallman  <rms@gnu.org>

	* loading.texi (Where Defined): load-history contains abs file names.
	symbol-file returns abs file names.

2005-10-19  Kim F. Storm  <storm@cua.dk>

	* display.texi (Showing Images): Add max-image-size integer value.

2005-10-18  Chong Yidong  <cyd@stupidchicken.com>

	* display.texi (Showing Images): Document max-image-size.

2005-10-17  Richard M. Stallman  <rms@gnu.org>

	* commands.texi (Quitting): Minor clarification.

	* processes.texi (Sentinels): Clarify about output and quitting.
	(Filter Functions): Mention with-local-quit.

2005-10-17  Juri Linkov  <juri@jurta.org>

	* buffers.texi (Current Buffer):
	* commands.texi (Event Input Misc):
	* compile.texi (Eval During Compile, Compiler Errors):
	* customize.texi (Group Definitions):
	* display.texi (Progress, Defining Faces):
	* files.texi (Writing to Files):
	* modes.texi (Mode Hooks, Defining Minor Modes):
	* streams.texi (Output Functions):
	* syntax.texi (Syntax Table Functions):
	* text.texi (Change Hooks):
	Replace `...' with `@dots{}' in `@defmac' and `@defspec'.

	* commands.texi (Quitting): Replace arg `forms' with `body' in
	`with-local-quit'.

	* positions.texi (Excursions): Replace arg `forms' with `body' in
	`save-excursion'.

2005-10-08  Kim F. Storm  <storm@cua.dk>

	* windows.texi (Window Tree): Rename window-split-tree to window-tree.
	Rename manual section accordingly.

2005-10-04  Kim F. Storm  <storm@cua.dk>

	* windows.texi (Window Split Tree): New section describing
	new function window-split-tree function.

2005-10-03  Nick Roberts  <nickrob@snap.net.nz>

	* display.texi (Fringe Size/Pos): Simplify and add detail.

2005-09-30  Romain Francoise  <romain@orebokech.com>

	* minibuf.texi (High-Level Completion): Explain that the prompt
	given to `read-buffer' should end with a colon and a space.
	Update usage examples.

2005-09-29  Juri Linkov  <juri@jurta.org>

	* display.texi (Displaying Messages): Rename argument name
	`string' to `format-string' in functions `message', `message-box',
	`message-or-box'.

2005-09-26  Chong Yidong  <cyd@stupidchicken.com>

	* errors.texi (Standard Errors): Correct xrefs.

2005-09-18  Chong Yidong  <cyd@stupidchicken.com>

	* display.texi (Defining Images): Update documentation for
	`image-load-path'.

2005-09-17  Richard M. Stallman  <rms@gnu.org>

	* display.texi (Defining Images): Clean up previous change.

2005-09-16  Romain Francoise  <romain@orebokech.com>

	* elisp.texi: Specify GFDL version 1.2.

	* doclicense.texi (GNU Free Documentation License): Update to
	version 1.2.

2005-09-15  Chong Yidong  <cyd@stupidchicken.com>

	* display.texi (Defining Images): Document `image-load-path'.

2005-09-15  Richard M. Stallman  <rms@gnu.org>

	* objects.texi (Printed Representation): Minor cleanup.
	(Box Diagrams): Minor fix.
	(Cons Cell Type): Move (...) index item here.
	(Box Diagrams): From here.
	(Array Type): Minor fix.
	(Type Predicates): Delete index "predicates".
	(Hash Table Type): Clarify xref.
	(Dotted Pair Notation): Minor fix.

2005-09-10  Chong Yidong  <cyd@stupidchicken.com>

	* files.texi (Saving Buffers): Fix typo.

2005-09-08  Richard M. Stallman  <rms@gnu.org>

	* tips.texi (Programming Tips): Correct the "default" prompt spec.

2005-09-08  Chong Yidong  <cyd@stupidchicken.com>

	* locals.texi (Standard Buffer-Local Variables): Don't include
	mode variables for minor modes.
	Fix xrefs for buffer-display-count, buffer-display-table,
	buffer-offer-save, buffer-saved-size, cache-long-line-scans,
	enable-multibyte-characters, fill-column, header-line-format,
	left-fringe-width, left-margin, and right-fringe-width.

	* hooks.texi (Standard Hooks): All hooks should conform to the
	standard naming convention now.
	Fix xref for `echo-area-clear-hook'.

	* display.texi (Usual Display): Note that indicate-empty-lines and
	tab-width are buffer-local.

	* files.texi (Saving Buffers): Add xref to `Killing Buffers'.

	* modes.texi (Mode Help): Note that major-mode is buffer-local.

	* nonascii.texi (Encoding and I/O): Note that
	buffer-file-coding-system is buffer-local.

	* positions.texi (List Motion): Note that defun-prompt-regexp is
	buffer-local.

	* text.texi (Auto Filling): Note that auto-fill-function is
	buffer-local.
	(Undo): Note that buffer-undo-list is buffer-local.

	* windows.texi (Buffers and Windows):
	Document buffer-display-count.

2005-09-06  Richard M. Stallman  <rms@gnu.org>

	* tips.texi (Coding Conventions): Sometimes it is ok to put the
	package prefix elsewhere than at the start of the name.

2005-09-03  Richard M. Stallman  <rms@gnu.org>

	* tips.texi (Programming Tips): Add conventions for minibuffer
	questions and prompts.

2005-09-03  Joshua Varner  <jlvarner@gmail.com>  (tiny change)

	* intro.texi (nil and t): Minor cleanup.
	Delete spurious mention of keyword symbols.
	(Evaluation Notation): Add index entry.
	(A Sample Function Description): Minor cleanup.
	(A Sample Variable Description): Not all vars can be set.

2005-09-03  Thien-Thi Nguyen  <ttn@gnu.org>

	* text.texi (Buffer Contents): Use "\n" in examples' result strings.

	(Insertion): Document precise type of `insert-char' arg COUNT.

2005-09-02  Stefan Monnier  <monnier@iro.umontreal.ca>

	* modes.texi (Other Font Lock Variables): Sync the default of
	font-lock-lines-before.

2005-08-31  Michael Albinus  <michael.albinus@gmx.de>

	* files.texi (Magic File Names): Add `make-auto-save-file-name'.

2005-08-29  Richard M. Stallman  <rms@gnu.org>

	* elisp.texi (Top): Update subnode menu.

	* searching.texi (Searching and Matching): Move node.
	Rearrange contents and add overall explanation.
	(Searching and Case): Move node.
	(Searching and Matching): Update menu.

2005-08-27  Eli Zaretskii  <eliz@gnu.org>

	* os.texi (Startup Summary): Fix the description of the initial
	startup message display.

2005-08-25  Richard M. Stallman  <rms@gnu.org>

	* searching.texi (Search and Replace): Add replace-regexp-in-string.

2005-08-25  Emilio C. Lopes  <eclig@gmx.net>

	* display.texi (Finding Overlays): Fix `find-overlay-prop' in
	`next-overlay-change' example.

2005-08-22  Juri Linkov  <juri@jurta.org>

	* display.texi (Attribute Functions): Add set-face-inverse-video-p.
	Fix invert-face.  Fix args of face-background.

	* display.texi (Standard Faces): Delete node.
	(Faces): Add xref to `(emacs)Standard Faces'.
	(Displaying Faces): Fix xref to `Standard Faces'.

	* modes.texi (Mode Line Data): Fix xref to Standard Faces.

2005-08-20  Alan Mackenzie  <acm@muc.de>

	* buffers.texi (The Buffer List): Clarify the manipulation of the
	buffer list.

2005-08-14  Richard M. Stallman  <rms@gnu.org>

	* modes.texi (Auto Major Mode): interpreter-mode-alist key is not
	a regexp.

2005-08-11  Richard M. Stallman  <rms@gnu.org>

	* elisp.texi (Top): Update subnode lists.

	* display.texi (Inverse Video): Node deleted.

	* tips.texi (Key Binding Conventions, Programming Tips, Warning Tips):
	New nodes split out of Coding Conventions.

	* searching.texi (Regular Expressions): Document re-builder.

	* os.texi (Time Parsing): New node split out of Time Conversion.

	* processes.texi (Misc Network, Network Feature Testing)
	(Network Options, Make Network): New nodes split out of
	Low-Level Network.

2005-08-09  Richard M. Stallman  <rms@gnu.org>

	* frames.texi (Geometry): New node, split from Size and Position.
	(Frame Parameters): Refer to Geometry.

	* buffers.texi (The Buffer List): Fix xrefs.

	* windows.texi (Splitting Windows): Fix xref.

	* frames.texi (Layout Parameters): Add xref.

	* display.texi (Line Height, Scroll Bars): Fix xrefs.

	* keymaps.texi (Menu Bar): Fix xref.

	* locals.texi (Standard Buffer-Local Variables): Fix xref.

	* modes.texi (%-Constructs): Fix xref.

	* frames.texi (Window Frame Parameters): Node split up.
	(Basic Parameters, Position Parameters, Size Parameters)
	(Layout Parameters, Buffer Parameters, Management Parameters)
	(Cursor Parameters, Color Parameters): New subnodes.

2005-08-09  Luc Teirlinck  <teirllm@auburn.edu>

	* positions.texi (Screen Lines): Update xref for previous change
	in minibuf.texi.

	* minibuf.texi (Intro to Minibuffers): Update pxref for previous
	change in minibuf.texi.

2005-08-09  Richard M. Stallman  <rms@gnu.org>

	* tips.texi (Coding Conventions): Minor cleanup.

	* modes.texi (Defining Minor Modes): Explain when init-value
	can be non-nil.

	* elisp.texi (Top): Update submenu for Minibuffer.

	* minibuf.texi (Minibuffer Misc): Node split up.
	(Minibuffer Commands, Minibuffer Windows, Minibuffer Contents)
	(Recursive Mini): New nodes split out from Minibuffer Misc.
	(Minibuffer Misc): Document max-mini-window-height.

	* hash.texi (Defining Hash): Delete stray paren in example.

	* display.texi (Echo Area Customization): Don't define
	max-mini-window-height here; xref instead.

	* commands.texi (Event Input Misc): Update while-no-input.

	* advice.texi (Advising Functions): Explain when to use advice
	and when to use a hook.

2005-07-30  Eli Zaretskii  <eliz@gnu.org>

	* makefile.w32-in (info): Don't run install-info.
	($(infodir)/dir): New target, produced by running install-info.

2005-07-27  Luc Teirlinck  <teirllm@auburn.edu>

	* modes.texi (Defining Minor Modes): The keyword for the initial
	value is :init-value, not :initial-value.

2005-07-23  Eli Zaretskii  <eliz@gnu.org>

	* loading.texi (Autoload): Make the `doctor' example be consistent
	with what's in current loaddefs.el.  Describe the "fn" magic in
	the usage portion of the doc string.

2005-07-22  Richard M. Stallman  <rms@gnu.org>

	* internals.texi (Garbage Collection): Clarify previous change.

2005-07-21  Stefan Monnier  <monnier@iro.umontreal.ca>

	* internals.texi (Garbage Collection): Add gc-cons-percentage.

2005-07-18  Juri Linkov  <juri@jurta.org>

	* commands.texi (Accessing Events):
	* frames.texi (Text Terminal Colors, Resources):
	* markers.texi (The Mark):
	* modes.texi (Defining Minor Modes):
	Delete duplicate duplicate words.

2005-07-16  Richard M. Stallman  <rms@gnu.org>

	* display.texi (Managing Overlays): Clarify make-overlay
	args for insertion types.

2005-07-13  Luc Teirlinck  <teirllm@auburn.edu>

	* customize.texi (Variable Definitions):
	Add `custom-initialize-safe-set' and `custom-initialize-safe-default'.
	`standard-value' is a list too.
	(Defining New Types): Use @key{RET} instead of @key{ret}.

2005-07-13  Francis Litterio  <franl@world.std.com>  (tiny change)

	* os.texi (Translating Input): Fix typo.

2005-07-08  Richard M. Stallman  <rms@gnu.org>

	* README: Update edition number and size estimate.

	* elisp.texi (VERSION): Set to 2.9.

2005-07-07  Richard M. Stallman  <rms@gnu.org>

	* book-spine.texinfo: Update Emacs version.

	* display.texi (Inverse Video): Delete mode-line-inverse-video.

2005-07-06  Richard M. Stallman  <rms@gnu.org>

	* searching.texi (Regexp Search): Clarify what re-search-forward
	does when the search fails.

2005-07-05  Lute Kamstra  <lute@gnu.org>

	* Update FSF's address in GPL notices.

	* doclicense.texi (GNU Free Documentation License):
	* gpl.texi (GPL):
	* tips.texi (Coding Conventions, Library Headers):
	* vol1.texi:
	* vol2.texi: Update FSF's address.

2005-07-04  Richard M. Stallman  <rms@gnu.org>

	* hooks.texi (Standard Hooks): Add occur-hook.

2005-07-03  Luc Teirlinck  <teirllm@auburn.edu>

	* display.texi (The Echo Area): Correct menu.

2005-07-03  Richard M. Stallman  <rms@gnu.org>

	* elisp.texi (Top): Update subnode menu for Display.

	* display.texi (Displaying Messages): New node, with most
	of what was in The Echo Area.
	(Progress): Move under The Echo Area.
	(Logging Messages): New node with new text.
	(Echo Area Customization): New node, the rest of what was
	in The Echo Area.  Document message-truncate-lines with @defvar.
	(Display): Update menu.

	* windows.texi (Textual Scrolling): Doc 3 values for
	scroll-preserve-screen-position.

	* text.texi (Special Properties): Change hook functions
	should bind inhibit-modification-hooks around altering buffer text.

	* keymaps.texi (Key Binding Commands): Call binding BINDING
	rather than DEFINITION.

2005-06-29  Juanma Barranquero  <lekktu@gmail.com>

	* variables.texi (Defining Variables): `user-variable-p' returns t
	for aliases of user options, nil for alias loops.

2005-06-28  Richard M. Stallman  <rms@gnu.org>

	* keymaps.texi (Creating Keymaps): Put make-sparse-keymap before
	make-keymap.

2005-06-27  Luc Teirlinck  <teirllm@auburn.edu>

	* variables.texi (Setting Variables): Correct and clarify
	description of `add-to-ordered-list'.

2005-06-26  Richard M. Stallman  <rms@gnu.org>

	* display.texi (Faces): Minor cleanup.

2005-06-25  Luc Teirlinck  <teirllm@auburn.edu>

	* display.texi (Faces): `facep' returns t for strings that are
	face names.

2005-06-25  Richard M. Stallman  <rms@gnu.org>

	* objects.texi (Equality Predicates): Clarify meaning of equal.

	* windows.texi (Selecting Windows): save-selected-window
	and with-selected-window save and restore the current buffer.

2005-06-24  Richard M. Stallman  <rms@gnu.org>

	* numbers.texi (Float Basics): Explain how to test for NaN,
	and printing the sign of NaNs.

2005-06-24  Eli Zaretskii  <eliz@gnu.org>

	* makefile.w32-in (MAKEINFO): Use --force.

2005-06-23  Richard M. Stallman  <rms@gnu.org>

	* display.texi (Face Functions): Correct Texinfo usage.

2005-06-23  Luc Teirlinck  <teirllm@auburn.edu>

	* lists.texi (Rings): `ring-elements' now returns the elements of
	RING in order.

2005-06-23  Juanma Barranquero  <lekktu@gmail.com>

	* markers.texi (The Mark): Texinfo usage fix.

2005-06-23  Kim F. Storm  <storm@cua.dk>

	* searching.texi (Entire Match Data): Remove evaporate option for
	match-data.  Do not mention evaporate option for set-match-data.

2005-06-22  Glenn Morris  <gmorris@ast.cam.ac.uk>

	* display.texi (Face Functions): Mention face aliases.

2005-06-21  Richard M. Stallman  <rms@gnu.org>

	* anti.texi (Antinews): Texinfo usage fix.

2005-06-21  Karl Berry  <karl@gnu.org>

	* elisp.texi: Use @copying.

	* elisp.texi: Put @summarycontents and @contents before the Top
	node, instead of the end of the file, so that the contents appear
	in the right place in the dvi/pdf output.

2005-06-21  Juri Linkov  <juri@jurta.org>

	* display.texi (Defining Faces): Add `customized-face'.

2005-06-20  Kim F. Storm  <storm@cua.dk>

	* variables.texi (Setting Variables): Any type of element can be
	given order in add-to-ordered-list.  Compare elements with eq.

	* lists.texi (Rearrangement): Sort predicate may just return non-nil.

2005-06-20  Karl Berry  <karl@gnu.org>

	* syntax.texi (Syntax Flags): Make last column very slightly wider
	to avoid "generic comment" breaking on two lines and causing an
	underfull box.

2005-06-19  Luc Teirlinck  <teirllm@auburn.edu>

	* lists.texi (Rings): Various minor clarifications and corrections.

2005-06-18  Richard M. Stallman  <rms@gnu.org>

	* functions.texi (Obsolete Functions): Simplify.

	* variables.texi (Variable Aliases): Simplify.

	* anti.texi, backups.texi, compile.texi, customize.texi:
	* debugging.texi, display.texi, edebug.texi, errors.texi, frames.texi:
	* functions.texi, help.texi, keymaps.texi, modes.texi, nonascii.texi:
	* os.texi, processes.texi, searching.texi, strings.texi, text.texi:
	* variables.texi: Fix formatting ugliness.

	* elisp.texi: Add links to Rings and Byte Packing.
	Update version and copyright years.

	* minibuf.texi: Fix formatting ugliness.
	(Completion Commands): Move keymap vars to the end
	and vars completing-read binds to the top.

2005-06-17  Luc Teirlinck  <teirllm@auburn.edu>

	* processes.texi: Fix typos.
	(Bindat Spec): Correct Texinfo error.
	(Byte Packing): Fix ungrammatical sentence.

2005-06-17  Thien-Thi Nguyen  <ttn@gnu.org>

	* lists.texi (Rings): New node.
	(Lists): Add it to menu.

	* processes.texi (Byte Packing): New node.
	(Processes): Add it to menu.

2005-06-17  Richard M. Stallman  <rms@gnu.org>

	* syntax.texi (Parsing Expressions): Fix texinfo usage.

	* help.texi (Documentation Basics): Explain the xref to
	Documentation Tips.

	* debugging.texi (Debugger Commands): Minor fix.

2005-06-16  Luc Teirlinck  <teirllm@auburn.edu>

	* edebug.texi (Instrumenting): Eliminate duplicate link.
	(Specification List): Replace references to "below", referring to
	a later node, with one @ref to that node.

	* os.texi (Timers): Timers should save and restore the match data
	if they change it.

	* debugging.texi (Debugger Commands): Mention that the Lisp
	debugger can not step through primitive functions.

2005-06-16  Juanma Barranquero  <lekktu@gmail.com>

	* functions.texi (Obsolete Functions): Update argument names of
	`make-obsolete' and `define-obsolete-function-alias'.

	* variables.texi (Variable Aliases): Update argument names of
	`defvaralias', `make-obsolete-variable' and
	`define-obsolete-variable-alias'.

2005-06-15  Kim F. Storm  <storm@cua.dk>

	* searching.texi (Entire Match Data): Rephrase warnings about
	evaporate arg to match-data and set-match-data.

2005-06-14  Luc Teirlinck  <teirllm@auburn.edu>

	* elisp.texi (Top): Update detailed menu.

	* edebug.texi (Edebug): Update menu.
	(Instrumenting): Update xrefs.
	(Edebug Execution Modes): Correct xref.
	(Jumping): Clarify description of `h' command.
	Eliminate redundant @ref.
	(Breaks): New node.
	(Breakpoints): Is now a subsubsection.
	(Global Break Condition): Mention `C-x X X'.
	(Edebug Views): Clarify `v' and `p'.  Mention `C-x X w'.
	(Trace Buffer): Clarify STRING arg of `edebug-tracing'.
	(Edebug Display Update): Correct pxref.
	(Edebug and Macros): New node.
	(Instrumenting Macro Calls): Is now a subsubsection.
	Neither arg of `def-edebug-spec' is evaluated.
	(Instrumenting Macro Calls): Mention `edebug-eval-macro-args'.
	(Specification Examples): Fix typo.

2005-06-14  Lute Kamstra  <lute@gnu.org>

	* debugging.texi (Function Debugging): Primitives can break on
	entry too.

2005-06-14  Kim F. Storm  <storm@cua.dk>

	* variables.texi (Setting Variables): Add add-to-ordered-list.

2005-06-13  Stefan Monnier  <monnier@iro.umontreal.ca>

	* syntax.texi (Parsing Expressions): Document aux functions and vars of
	syntax-ppss: syntax-ppss-flush-cache and syntax-begin-function.

2005-06-13  Lute Kamstra  <lute@gnu.org>

	* text.texi (Special Properties): Fix cross reference.

2005-06-11  Luc Teirlinck  <teirllm@auburn.edu>

	* debugging.texi (Function Debugging): Delete mention of empty
	string argument to `cancel-debug-on-entry'.  Delete inaccurate
	description of the return value of that command.

2005-06-11  Alan Mackenzie  <acm@muc.de>

	* text.texi (Adaptive Fill): Amplify the description of
	fill-context-prefix.

2005-06-10  Luc Teirlinck  <teirllm@auburn.edu>

	* syntax.texi (Parsing Expressions): Fix Texinfo error.

2005-06-10  Stefan Monnier  <monnier@iro.umontreal.ca>

	* syntax.texi (Parsing Expressions): Document syntax-ppss.

2005-06-10  Luc Teirlinck  <teirllm@auburn.edu>

	* debugging.texi (Error Debugging): Minor rewording.
	(Function Debugging): FUNCTION-NAME arg to `cancel-debug-on-entry'
	is optional.

2005-06-10  Lute Kamstra  <lute@gnu.org>

	* elisp.texi: Use EMACSVER to refer to the current version of Emacs.
	(Top): Give it a title.  Correct version number.  Give the
	detailed node listing a more prominent header.
	* intro.texi: Don't set VERSION here a second time.
	Mention Emacs's version too.
	* anti.texi (Antinews): Use EMACSVER to refer to the current
	version of Emacs.

2005-06-09  Kim F. Storm  <storm@cua.dk>

	* searching.texi (Entire Match Data): Explain new `reseat' argument to
	match-data and set-match-data.

2005-06-08  Richard M. Stallman  <rms@gnu.org>

	* searching.texi (Entire Match Data): Clarify when match-data
	returns markers and when integers.

	* display.texi (Defining Faces): Explain that face name should not
	end in `-face'.

	* modes.texi (Mode Line Data): Minor cleanup.
	(Customizing Keywords): Node split out of Search-based Fontification.
	Add example of using font-lock-add-keywords from a hook.
	Clarify when MODE should be non-nil, and when nil.

2005-06-06  Richard M. Stallman  <rms@gnu.org>

	* modes.texi (Mode Line Data): Explain what happens when the car
	of a list is a void symbol.
	(Search-based Fontification): Explain MODE arg to
	font-lock-add-keywords and warn about calls from major modes.

2005-06-08  Juri Linkov  <juri@jurta.org>

	* display.texi (Standard Faces): Add `shadow' face.

2005-05-29  Luc Teirlinck  <teirllm@auburn.edu>

	* modes.texi (Major Mode Conventions): A derived mode only needs
	to put the call to the parent mode inside `delay-mode-hooks'.

2005-05-29  Richard M. Stallman  <rms@gnu.org>

	* modes.texi (Mode Hooks): Explain that after-change-major-mode-hook is
	new, and what that implies.  Clarify.

	* files.texi (Locating Files): Clean up the text.

	* frames.texi (Window Frame Parameters): Document user-size.
	Shorten entry for top by referring to left.

2005-05-26  Richard M. Stallman  <rms@gnu.org>

	* modes.texi (Mode Hooks): Explain that after-change-major-mode-hook
	is new, and what the implications are.  Other clarifications.

2005-05-24  Richard M. Stallman  <rms@gnu.org>

	* frames.texi (Dialog Boxes): Minor fixes.

2005-05-25  Masatake YAMATO  <jet@gyve.org>

	* display.texi (Standard Faces): Write about `mode-line-highlight'.

2005-05-24  Luc Teirlinck  <teirllm@auburn.edu>

	* frames.texi (Dialog Boxes): HEADER argument to `x-popup-dialog'
	is optional.

2005-05-24  Nick Roberts  <nickrob@snap.net.nz>

	* frames.texi (Dialog Boxes): Describe new optional argument.

2005-05-23  Lute Kamstra  <lute@gnu.org>

	* modes.texi (Font Lock Basics, Syntactic Font Lock): Recommend
	syntax-begin-function over font-lock-beginning-of-syntax-function.

2005-05-21  Luc Teirlinck  <teirllm@auburn.edu>

	* minibuf.texi (Reading File Names): Update description of
	`read-directory-name'.

	* modes.texi (Derived Modes): Clarify :group keyword.

2005-05-21  Eli Zaretskii  <eliz@gnu.org>

	* files.texi (Locating Files): New subsection.
	Describe locate-file and executable-find.

2005-05-21  Kevin Ryde  <user42@zip.com.au>

	* frames.texi (Initial Parameters): Update cross reference to
	"Emacs Invocation".

2005-05-19  Luc Teirlinck  <teirllm@auburn.edu>

	* keymaps.texi (Active Keymaps): Add anchor.

	* modes.texi (Hooks): Delete confusing and unnecessary sentence.
	(Major Mode Conventions): Refer to `Auto Major Mode' in more
	appropriate place.
	(Derived Modes): Small clarifications.
	(Minor Mode Conventions, Keymaps and Minor Modes):
	Replace references to nodes with references to anchors.
	(Mode Line Data): Warn that `(:eval FORM)' should not load any files.
	Clarify description of lists whose first element is an integer.
	(Mode Line Variables): Add anchor.
	(%-Constructs): Clarify description of integer after %.
	(Emulating Mode Line): Describe nil value for FACE.

2005-05-18  Luc Teirlinck  <teirllm@auburn.edu>

	* modes.texi (Derived Modes): Correct references to non-existing
	variable standard-syntax-table.

2005-05-17  Lute Kamstra  <lute@gnu.org>

	* modes.texi (Defining Minor Modes): Mention the mode hook.

2005-05-15  Kim F. Storm  <storm@cua.dk>

	* processes.texi (Network): Remove open-network-stream-nowait.
	(Network Servers): Remove open-network-stream-server.

2005-05-15  Luc Teirlinck  <teirllm@auburn.edu>

	* elisp.texi (Top): Update detailed menu.

	* variables.texi: Reorder nodes.
	(Variables): Update menu.
	(File Local Variables): Do not refer to the `-*-' line as
	a "local variables list".  Add pxref.

2005-05-14  Luc Teirlinck  <teirllm@auburn.edu>

	* elisp.texi (Top): Update detailed menu for node changes.

	* modes.texi (Modes): Update Menu.
	(Hooks): Move to beginning of chapter.
	Most minor modes run mode hooks too.
	`add-hook' can handle void hooks or hooks whose value is a single
	function.
	(Major Modes): Update Menu.
	(Major Mode Basics): New node, split off from `Major Modes'.
	(Major Mode Conventions): Correct xref.  Explain how to handle
	auto-mode-alist if the major mode command has an autoload cookie.
	(Auto Major Mode): Major update.  Add magic-mode-alist.
	(Derived Modes): Major update.
	(Mode Line Format): Update Menu.
	(Mode Line Basics): New node, split off from `Mode Line Format'.

	* loading.texi (Autoload): Mention `autoload cookie' as synonym
	for `magic autoload comment'.  Add index entries and anchor.

2005-05-14  Richard M. Stallman  <rms@gnu.org>

	* tips.texi (Coding Conventions): Explain how important it is
	that just loading certain files not change Emacs behavior.

	* modes.texi (Defining Minor Modes): Define define-global-minor-mode.

2005-05-12  Lute Kamstra  <lute@gnu.org>

	* modes.texi (Generic Modes): Update.
	(Major Modes): Refer to node "Generic Modes".

	* elisp.texi (Top): Update to the current structure of the manual.
	* processes.texi (Processes): Add menu description.
	* customize.texi (Customization): Add menu descriptions.

2005-05-11  Thien-Thi Nguyen  <ttn@gnu.org>

	* processes.texi (Signals to Processes)
	(Low-Level Network): Fix typos.

2005-05-11  Lute Kamstra  <lute@gnu.org>

	* elisp.texi (Top): Add some nodes from the chapter "Major and
	Minor Modes" to the detailed node listing.

2005-05-10  Richard M. Stallman  <rms@gnu.org>

	* keymaps.texi (Extended Menu Items): Menu item filter functions
	can be called at any time.

2005-05-08  Luc Teirlinck  <teirllm@auburn.edu>

	* variables.texi (File Local Variables): `(hack-local-variables t)'
	now also checks whether a mode is specified in the local variables
	list.

2005-05-05  Kevin Ryde  <user42@zip.com.au>

	* display.texi (The Echo Area): Correct format function cross
	reference.

2005-05-05  Luc Teirlinck  <teirllm@auburn.edu>

	* variables.texi (Variable Aliases): Change description of
	`define-obsolete-variable-alias'.

	* functions.texi (Functions): Add "Obsolete Functions" to menu.
	(Defining Functions): Add xref.
	(Obsolete Functions): New node.
	(Function Safety): Standardize capitalization of section title.

	* frames.texi (Pop-Up Menus): Complete description of `x-popup-menu'.
	(Dialog Boxes): Complete description of `x-popup-dialog'.

2005-05-04  Richard M. Stallman  <rms@gnu.org>

	* commands.texi (Interactive Codes): Fix Texinfo usage.
	Document U more clearly.

2005-05-01  Luc Teirlinck  <teirllm@auburn.edu>

	* variables.texi (Variable Aliases): `make-obsolete-variable' is a
	function and not a macro.

	* frames.texi (Pop-Up Menus): Correct and clarify description of
	`x-popup-menu'.
	(Dialog Boxes): Clarify description of `x-popup-dialog'.

2005-05-01  Richard M. Stallman  <rms@gnu.org>

	* edebug.texi (Checking Whether to Stop): Fix previous change.

2005-05-01  Luc Teirlinck  <teirllm@auburn.edu>

	* display.texi: Fix typos and Texinfo usage.

	* edebug.texi (Checking Whether to Stop): executing-macro ->
	executing-kbd-macro.

2005-05-01  Richard M. Stallman  <rms@gnu.org>

	* display.texi (Invisible Text): Correct add-to-invisibility-spec.

2005-04-30  Richard M. Stallman  <rms@gnu.org>

	* files.texi (Magic File Names): Document `operations' property.

2005-04-29  Lute Kamstra  <lute@gnu.org>

	* modes.texi (Generic Modes): New node.
	(Major Modes): Add it to the menu.
	(Derived Modes): Add "derived mode" to concept index.

2005-04-28  Lute Kamstra  <lute@gnu.org>

	* modes.texi (Defining Minor Modes): Fix previous change.
	(Font Lock Mode): Simplify.
	(Font Lock Basics): Say that font-lock-defaults is buffer-local
	when set and that some parts are optional.  Add cross references.
	(Search-based Fontification): Say how to specify font-lock-keywords.
	Add cross references.  Add font-lock-multiline to index.
	Move font-lock-keywords-case-fold-search here from node "Other Font
	Lock Variables".  Document font-lock-add-keywords and
	font-lock-remove-keywords.
	(Other Font Lock Variables): Move font-lock-keywords-only,
	font-lock-syntax-table, font-lock-beginning-of-syntax-function,
	and font-lock-syntactic-face-function to node "Syntactic Font
	Lock".  Move font-lock-keywords-case-fold-search to node
	"Search-based Fontification".  Document font-lock-inhibit-thing-lock
	and font-lock-{,un}fontify-{buffer,region}-function.
	(Precalculated Fontification): Remove reference to deleted variable
	font-lock-core-only.
	(Faces for Font Lock): Add font-lock-comment-delimiter-face.
	(Syntactic Font Lock): Add intro.  Move font-lock-keywords-only,
	font-lock-syntax-table, font-lock-beginning-of-syntax-function,
	and font-lock-syntactic-face-function here from node "Other Font
	Lock Variables".  Move font-lock-syntactic-keywords to "Setting
	Syntax Properties".  Add cross references.
	(Setting Syntax Properties): New node.
	Move font-lock-syntactic-keywords here from "Syntactic Font Lock".
	* syntax.texi (Syntax Properties): Add cross reference.
	* hooks.texi (Standard Hooks): Add Font-Lock hooks.

2005-04-26  Richard M. Stallman  <rms@gnu.org>

	* display.texi (Defining Faces):
	Document `default' elements of defface spec.

	* modes.texi (Major Mode Conventions): Explain customizing ElDoc mode.

	* variables.texi (Variable Aliases): Clarify text.

2005-04-25  Chong Yidong  <cyd@stupidchicken.com>

	* windows.texi (Window Hooks): Remove reference to obsolete Lazy Lock.

2005-04-25  Luc Teirlinck  <teirllm@auburn.edu>

	* hooks.texi (Standard Hooks): Most minor modes have mode hooks too.

2005-04-24  Eli Zaretskii  <eliz@gnu.org>

	* syntax.texi (Syntax Table Internals): Elaborate documentation of
	syntax-after and syntax-class.

	* files.texi (Changing Files): Fix last change's cross-reference.
	(Unique File Names): Don't mention "numbers" in the documentation
	of make-temp-file and make-temp-name.

2005-04-23  Richard M. Stallman  <rms@gnu.org>

	* files.texi (Changing Files): Document MUSTBENEW arg in copy-file.

2005-04-22  Nick Roberts  <nickrob@snap.net.nz>

	* windows.texi (Cyclic Window Ordering): Clarify window-list.

2005-04-22  Nick Roberts  <nickrob@snap.net.nz>

	* variables.texi (Variable Aliases): Describe make-obsolete-variable
	and define-obsolete-variable-alias.

2005-04-22  Kim F. Storm  <storm@cua.dk>

	* symbols.texi (Symbol Plists): Remove safe-get, as get is now safe.
	(Other Plists): Remove safe-plist-get, as plist-get is now safe.

2005-04-21  Lute Kamstra  <lute@gnu.org>

	* lists.texi (Association Lists): Document rassq-delete-all.

2005-04-19  Richard M. Stallman  <rms@gnu.org>

	* modes.texi (Search-based Fontification): Explain that
	facespec is an expression to be evaluated.

2005-04-19  Kevin Ryde  <user42@zip.com.au>

	* streams.texi (Output Functions): Fix xref.
	* strings.texi (String Conversion): Fix xref.

2005-04-19  Kim F. Storm  <storm@cua.dk>

	* symbols.texi (Symbol Plists): Add safe-get.
	Mention that `get' may signal an error.

2005-04-18  Nick Roberts  <nickrob@snap.net.nz>

	* customize.texi (Variable Definitions): Replace tooltip-mode
	example with save-place.

2005-04-17  Richard M. Stallman  <rms@gnu.org>

	* buffers.texi (Indirect Buffers): Clarify.

	* positions.texi (Positions): Clarify converting marker to integer.

	* strings.texi (String Basics): Mention string-match; clarify.

2005-04-08  Lute Kamstra  <lute@gnu.org>

	* modes.texi (Search-based Fontification): Fix cross references.
	Use consistent terminology.  Document anchored highlighting.

2005-04-05  Lute Kamstra  <lute@gnu.org>

	* modes.texi (Defining Minor Modes): Document :group keyword
	argument and its default value.

2005-04-03  Lute Kamstra  <lute@gnu.org>

	* hooks.texi (Standard Hooks): Add some hooks.  Add cross
	references and/or descriptions.  Delete major mode hooks; mention
	them as a category instead.  Rename or delete obsolete hooks.

2005-04-02  Richard M. Stallman  <rms@gnu.org>

	* nonascii.texi (Coding System Basics): Another wording cleanup.

2005-04-01  Richard M. Stallman  <rms@gnu.org>

	* nonascii.texi (Coding System Basics): Clarify previous change.

2005-04-01  Kenichi Handa  <handa@m17n.org>

	* nonascii.texi (Coding System Basics): Describe about roundtrip
	identity of coding systems.

2005-03-29  Chong Yidong  <cyd@stupidchicken.com>

	* text.texi (Buffer Contents): Add filter-buffer-substring and
	buffer-substring-filters.

2005-03-26  Chong Yidong  <cyd@stupidchicken.com>

	* anti.texi (Antinews): Mention `G' interactive code.

	* tips.texi (Compilation Tips): Mention benchmark.el.

2005-03-27  Luc Teirlinck  <teirllm@auburn.edu>

	* modes.texi (Other Font Lock Variables): `font-lock-fontify-block'
	is now bound to M-o M-o.

	* keymaps.texi (Prefix Keys): `facemenu-keymap' is now on M-o.

2005-03-26  Glenn Morris  <gmorris@ast.cam.ac.uk>

	* calendar.texi: Delete file (and move contents to emacs-xtra.texi
	in the Emacs Manual).
	* Makefile.in (srcs): Remove calendar.texi.
	* makefile.w32-in (srcs): Remove calendar.texi.
	* display.texi (Display): Change name of next node.
	* os.texi (System In): Change name of previous node.
	* elisp.texi (Top): Remove Calendar references.
	* vol1.texi (Top): Remove Calendar references.
	* vol2.texi (Top): Remove Calendar references.

2005-03-25  Richard M. Stallman  <rms@gnu.org>

	* display.texi (Standard Faces, Fringe Bitmaps, Customizing Bitmaps):
	Cleanup previous change.

2005-03-25  Chong Yidong  <cyd@stupidchicken.com>

	* display.texi (Face Attributes): Faces earlier in an :inherit
	list take precedence.
	(Scroll Bars): Fix description of vertical-scroll-bars.
	Document frame-current-scroll-bars and window-current-scroll-bars.

	* markers.texi (The Mark): Document temporary Transient Mark mode.

	* minibuf.texi (Reading File Names):
	Document read-file-name-completion-ignore-case.

	* positions.texi (Screen Lines): Document nil for width argument
	to compute-motion.

2005-03-23  Kim F. Storm  <storm@cua.dk>

	* display.texi (Standard Faces): Other faces used in the fringe
	implicitly inherits from the fringe face.
	(Fringe Bitmaps): FACE in right-fringe and left-fringe display
	properties implicitly inherits from fringe face.
	(Customizing Bitmaps): Likewise for set-fringe-bitmap-face.

2005-03-20  Chong Yidong  <cyd@stupidchicken.com>

	* display.texi (Invisible Text): State default value of
	line-move-ignore-invisible.
	(Managing Overlays): Document remove-overlays.
	(Standard Faces): Document escape-glyph face.

	* minibuf.texi (Reading File Names): Document read-file-name-function.

	* modes.texi (Other Font Lock Variables):
	Document font-lock-lines-before.

	* positions.texi (Skipping Characters): skip-chars-forward allows
	character classes.

2005-03-18  Lute Kamstra  <lute@gnu.org>

	* edebug.texi (Instrumenting Macro Calls): Fix another typo.

2005-03-17  Richard M. Stallman  <rms@gnu.org>

	* text.texi (Undo): Document extensible undo entries.

	* searching.texi (String Search, Regexp Search): Cleanups.

	* nonascii.texi (Character Codes): Minor fix.

	* display.texi (Display Property): Explain the significance
	of having text properties that are eq.
	(Other Display Specs): Explain string as display spec.

	* commands.texi (Interactive Codes): Document G option.

2005-03-17  Chong Yidong  <cyd@stupidchicken.com>

	* text.texi (Filling): Add sentence-end-without-period and
	sentence-end-without-space.
	(Changing Properties): Minor fix.

	* anti.texi: Total rewrite.

2005-03-15  Lute Kamstra  <lute@gnu.org>

	* edebug.texi (Instrumenting Macro Calls): Fix typos.

2005-03-08  Kim F. Storm  <storm@cua.dk>

	* display.texi (Specified Space): Property :width is support on
	non-graphic terminals, :height is not.

2005-03-07  Richard M. Stallman  <rms@gnu.org>

	* display.texi (Overlay Arrow, Fringe Bitmaps, Customizing Bitmaps):
	Now subnodes of Fringes.
	(Overlay Arrow): Document overlay-arrow-variable-list.
	(Fringe Size/Pos): New node, broken out of Fringes.
	(Display): Explain clearing vs redisplay better.
	(Truncation): Clarify use of bitmaps.
	(The Echo Area): Clarify the uses of the echo area.
	Add max-mini-window-height.
	(Progress): Clarify.
	(Invisible Text): Explain that main loop moves point out.
	(Selective Display): Say "hidden", not "invisible".
	(Managing Overlays): Move up.  Describe relation to Undo here.
	(Overlay Properties): Clarify intro.
	(Finding Overlays): Explain return values when nothing found.
	(Width): truncate-string-to-width has added arg.
	(Displaying Faces): Clarify and update mode line face handling.
	(Face Functions): Minor cleanup.
	(Conditional Display): Merge into Other Display Specs.
	(Pixel Specification, Other Display Specs): Minor cleanups.
	(Images, Image Descriptors): Minor cleanups.
	(GIF Images): Patents have expired.
	(Showing Images): Explain default text for insert-image.
	(Manipulating Button Types): Merge into Manipulating Buttons.
	(Making Buttons): Explain return values.
	(Button Buffer Commands): Add xref.
	(Inverse Video): Update mode-line-inverse-video.
	(Display Table Format): Clarify.
	(Active Display Table): Give defaults for window-display-table.

	* calendar.texi (Calendar Customizing): calendar-holiday-marker
	and calendar-today-marker are strings, not chars.
	(Holiday Customizing): Minor fix.

	* internals.texi (Writing Emacs Primitives): Update `or' example.
	Update limit on # args of subr.

	* edebug.texi (Using Edebug): Arrow is in fringe.
	(Instrumenting): Arg to eval-defun works without loading edebug.
	(Edebug Execution Modes): Add xref.

	* customize.texi (Common Keywords): Clarify :require.
	Mention :version here.
	(Variable Definitions, Group Definitions): Not here.
	(Variable Definitions): Clarify symbol arg to :initialize and :set fns.

2005-03-07  Chong Yidong  <cyd@stupidchicken.com>
	* nonascii.texi (Text Representations): Clarify position-bytes.
	(Character Sets): Add list-charset-chars.
	(Scanning Charsets): Add charset-after.
	(Encoding and I/O): Minor fix.

2005-03-06  Richard M. Stallman  <rms@gnu.org>

	* windows.texi (Vertical Scrolling): Get rid of "Emacs 21".
	(Resizing Windows): Likewise.

	* text.texi (Change Hooks): Get rid of "Emacs 21".

	* strings.texi (Formatting Strings): Get rid of "Emacs 21".

	* streams.texi (Output Variables): Get rid of "Emacs 21".

	* searching.texi (Regexp Special, Char Classes): Get rid of "Emacs 21".

	* os.texi (Translating Input): Replace flow-control example
	with a less obsolete example that uses `keyboard-translate'.

	* objects.texi (Hash Table Type, Circular Objects):
	Get rid of "Emacs 21".

	* modes.texi (Mode Line Format): Get rid of "Emacs 21".
	(Mode Line Data, Properties in Mode, Header Lines): Likewise.

	* minibuf.texi (Minibuffer Misc): Get rid of "Emacs 21".

	* lists.texi (List Elements, Building Lists): Get rid of "Emacs 21".

	* keymaps.texi (Menu Separators, Tool Bar): Get rid of "Emacs 21".
	(Menu Bar): Fix when menu-bar-update-hook is called.

	* hash.texi (Hash Tables): Get rid of "Emacs 21".

	* frames.texi (Text Terminal Colors): Get rid of "Emacs 21",
	and make it read better.

	* files.texi (Writing to Files): Get rid of "Emacs 21".
	(Unique File Names): Likewise.

	* elisp.texi: Update Emacs version to 22.

	* display.texi (Forcing Redisplay): Get rid of "Emacs 21".
	(Overlay Properties, Face Attributes): Likewise.
	(Managing Overlays): Fix punctuation.
	(Attribute Functions): Clarify set-face-font; get rid of
	info about old Emacs versions.
	(Auto Faces, Font Lookup, Display Property, Images):
	Get rid of "Emacs 21".

	* calendar.texi (Calendar Customizing): Get rid of "Emacs 21".

2005-03-05  Richard M. Stallman  <rms@gnu.org>

	* debugging.texi (Error Debugging): Remove stack-trace-on-error.

2005-03-04  Lute Kamstra  <lute@gnu.org>

	* debugging.texi (Error Debugging): Document stack-trace-on-error.

2005-03-03  Lute Kamstra  <lute@gnu.org>

	* edebug.texi (Instrumenting Macro Calls): Fix typo.

2005-03-01  Lute Kamstra  <lute@gnu.org>

	* debugging.texi (Debugger Commands): Update `j'.

2005-02-28  Lute Kamstra  <lute@gnu.org>

	* debugging.texi (Debugging): Fix typo.
	(Error Debugging): Document eval-expression-debug-on-error.
	(Function Debugging): Update example.
	(Using Debugger): Mention starred stack frames.
	(Debugger Commands): Document `j' and `l'.
	(Invoking the Debugger): `d' and `j' exit recursive edit too.
	Update the messages that the debugger displays.
	(Internals of Debugger): Add cross reference.  Update example.
	(Excess Open): Minor improvement.
	(Excess Close): Minor improvement.

2005-02-26  Richard M. Stallman  <rms@gnu.org>

	* tips.texi (Coding Conventions): Clarify.
	Put all the major mode key reservations together.
	Mention the Mouse-1 => Mouse-2 conventions.

	* syntax.texi (Syntax Class Table): Clarify.
	(Syntax Table Functions): syntax-after moved from here.
	(Syntax Table Internals): syntax-after moved to here.
	(Parsing Expressions): Update info on number of values
	and what's meaningful in the STATE argument.
	(Categories): Fix typo.

	* sequences.texi (Arrays): Cleanup.
	(Char-Tables): Clarify.

	* processes.texi (Deleting Processes): Cleanups, add xref.
	(Subprocess Creation): Explain nil in exec-path.  Cleanup.
	(Process Information): set-process-coding-system, some args optional.
	(Input to Processes): Explain various types for PROCESS args.
	Rename them from PROCESS-NAME to PROCESS.
	(Signals to Processes): Likewise.
	(Decoding Output): Cleanup.
	(Query Before Exit): Clarify.

	* os.texi (Startup Summary): Correct the options; add missing ones.
	(Terminal Output, Batch Mode): Clarify.
	(Flow Control): Node deleted.

	* markers.texi (The Mark): Clarify.

	* macros.texi (Expansion): Cleanup.
	(Indenting Macros): indent-spec allows ints, not floats.

	* keymaps.texi (Keymaps): Clarify.
	(Format of Keymaps): Update lisp-mode-map example.
	(Active Keymaps, Key Lookup): Clarify.
	(Changing Key Bindings): Add xref to `kbd'.
	(Key Binding Commands, Simple Menu Items): Clarify.
	(Mouse Menus, Menu Bar): Clarify.
	(Menu Example): Replace print example with menu-bar-replace-menu.

	* help.texi (Documentation Basics): Add function-documentation prop.

	* elisp.texi (Top): Don't refer to Flow Control node.

	* commands.texi (Command Overview): Improve xrefs.
	(Adjusting Point): Adjusting point applies to intangible and invis.
	(Key Sequence Input): Doc extra read-key-sequence args.
	Likewise for read-key-sequence-vector.

	* backups.texi (Rename or Copy): Minor fix.
	(Numbered Backups): For version-control, say the default.
	(Auto-Saving): make-auto-save-file-name example is simplified.

	* advice.texi (Advising Functions): Don't imply one part of Emacs
	should advise another part.  Markup changes.
	(Defining Advice): Move transitional para.
	(Activation of Advice): Cleanup.
	Explain if COMPILE is nil or negative.

	* abbrevs.texi (Abbrev Expansion): Clarify, fix typo.

2005-02-24  Lute Kamstra  <lute@gnu.org>

	* modes.texi (Defining Minor Modes): Explain that INIT-VALUE,
	LIGHTER, and KEYMAP can be omitted when KEYWORD-ARGS are used.

2005-02-23  Lute Kamstra  <lute@gnu.org>

	* modes.texi (Defining Minor Modes): define-minor-mode can be used
	to define global minor modes as well.

	* display.texi (Managing Overlays): overlay-buffer returns nil for
	deleted overlays.

2005-02-22  Kim F. Storm  <storm@cua.dk>

	* minibuf.texi (Basic Completion): Allow symbols in addition to
	strings in try-completion and all-completions.

2005-02-14  Lute Kamstra  <lute@gnu.org>

	* elisp.texi (Top): Remove reference to deleted node.

	* lists.texi (Lists): Remove reference to deleted node.
	(Cons Cells): Fix typo.

	* loading.texi (Where Defined): Fix typo.

2005-02-14  Richard M. Stallman  <rms@gnu.org>

	* variables.texi (Creating Buffer-Local): change-major-mode-hook
	is useful for discarding some minor modes.

	* symbols.texi (Symbol Components): Reorder examples.

	* streams.texi (Input Functions): State standard-input default.
	(Output Variables): State standard-output default.

	* objects.texi (Printed Representation): Clarify read syntax vs print.
	(Floating Point Type): Explain meaning better.
	(Symbol Type): Explain uniqueness better.
	(Cons Cell Type): Explain empty list sooner.  CAR and CDR later.
	List examples sooner.
	(Box Diagrams): New subnode broken out.
	Some examples moved from old Lists as Boxes node.
	(Dotted Pair Notation): Clarify intro.
	(Array Type): Clarify.
	(Type Predicates): Add hash-table-p.

	* numbers.texi (Integer Basics): Clarify radix explanation.
	(Predicates on Numbers): Minor clarification.
	(Comparison of Numbers): Minor clarification.  Clarify eql.
	Typos in min, max.
	(Math Functions): Clarify overflow in expt.

	* minibuf.texi (Text from Minibuffer): Minor clarification.
	Mention arrow keys.

	* loading.texi (Autoload): defun's doc string overrides autoload's
	doc string.
	(Repeated Loading): Modernize "add to list" examples.
	(Where Defined): Finish updating table of load-history elts.

	* lists.texi (List-related Predicates): Minor wording improvement.
	(Lists as Boxes): Node deleted.
	(Building Lists): Explain trivial cases of number-sequence.

	* hash.texi (Hash Tables): Add desc to menu items.
	(Creating Hash): Explain "full" means "make larger".
	(Hash Access): Any object can be a key.
	State value of maphash.

	* functions.texi (What Is a Function): Wording cleanup.
	(Function Documentation): Minor cleanup.
	Explain purpose of calling convention at end of doc string.
	(Function Names): Wording cleanup.
	(Calling Functions): Wording cleanup.
	Explain better how funcall calls the function.
	(Function Cells): Delete example of saving and redefining function.

	* control.texi (Combining Conditions): Wording cleanup.
	(Iteration): dolist and dotimes bind VAR locally.
	(Cleanups): Xref to Atomic Changes.

	* compile.texi (Byte Compilation): Delete 19.29 info.
	(Compilation Functions): Macros' difficulties don't affect defsubst.
	(Docs and Compilation): Delete 19.29 info.

2005-02-10  Richard M. Stallman  <rms@gnu.org>

	* objects.texi (Symbol Type): Minor correction.

2005-02-06  Lute Kamstra  <lute@gnu.org>

	* modes.texi (Example Major Modes): Fix typos.

2005-02-06  Richard M. Stallman  <rms@gnu.org>

	* text.texi (Margins): fill-nobreak-predicate can be one function.

	* strings.texi (Modifying Strings): clear-string can make unibyte.
	(Formatting Strings): format gives error if values missing.

	* positions.texi (Character Motion): Mention default arg
	for forward-char.  backward-char refers to forward-char.
	(Word Motion): Mention default arg for forward-word.
	(Buffer End Motion): Mention default arg for beginning-of-buffer.
	Simplify end-of-buffer.
	(Text Lines): Mention default arg for forward-line.
	(List Motion): Mention default arg for beginning/end-of-defun.
	(Skipping Characters): Minor fixes in explaining character-set.

	* modes.texi (Major Mode Conventions): Mention "system abbrevs".
	Mode inheritance applies only when default-major-mode is nil.
	Clarifications.
	(Example Major Modes): Update Text mode and Lisp mode examples.
	(Minor Mode Conventions): Mention define-minor-mode at top.
	(Defining Minor Modes): In Hungry example, don't define C-M-DEL.
	(Mode Line Format): Update mode line face display info.
	(Properties in Mode): Mention effect of risky vars.
	(Imenu): Define imenu-add-to-menubar.
	(Font Lock Mode): Add descriptions to menu lines.
	(Faces for Font Lock): Add font-lock-doc-face.

2005-02-05  Lute Kamstra  <lute@gnu.org>

	* text.texi (Maintaining Undo): Remove obsolete function.

2005-02-05  Eli Zaretskii  <eliz@gnu.org>

	* frames.texi (Color Names): Add pointer to the X docs about RGB
	color specifications.  Improve indexing.
	(Text Terminal Colors): Replace the description of RGB values by
	an xref to "Color Names".

2005-02-03  Richard M. Stallman  <rms@gnu.org>

	* windows.texi (Basic Windows): Add cursor-in-non-selected-windows.
	Clarify.
	(Selecting Windows): Clarify save-selected-window.
	(Cyclic Window Ordering): Clarify walk-windows.
	(Window Point): Clarify.
	(Window Start): Add comment to example.
	(Resizing Windows): Add `interactive' specs in examples.
	Document fit-window-to-buffer.

	* text.texi (User-Level Deletion): just-one-space takes numeric arg.
	(Undo, Maintaining Undo): Clarify last change.
	(Sorting): In sort-numeric-fields, explain about octal and hex.
	Mention sort-numeric-base.
	(Format Properties): Add xref for hard newlines.

	* frames.texi (Window Frame Parameters): Explain pixel=char on tty.
	(Pop-Up Menus): Fix typo.
	(Color Names): Explain all types of color names.
	Explain color-values on B&W terminal.
	(Text Terminal Colors): Explain "rgb values" are lists.  Fix arg names.

	* files.texi (File Locks): Not supported on MS systems.
	(Testing Accessibility): Clarify.

	* edebug.texi (Printing in Edebug): Fix edebug-print-circle.
	(Coverage Testing): Fix typo.

	* commands.texi (Misc Events): Remove stray space.

	* buffers.texi (Buffer Names): Clarify generate-new-buffer-name.
	(Modification Time): Clarify when visited-file-modtime returns 0.
	(The Buffer List): Clarify bury-buffer.
	(Killing Buffers): Clarify.
	(Indirect Buffers): Add clone-indirect-buffer.

2005-02-02  Matt Hodges  <MPHodges@member.fsf.org>

	* edebug.texi (Printing in Edebug): Fix default value of
	edebug-print-circle.
	(Coverage Testing): Fix displayed frequency count data.

2005-02-02  Luc Teirlinck  <teirllm@auburn.edu>

	* text.texi (Maintaining Undo): Add `undo-outer-limit'.

2005-02-02  Kim F. Storm  <storm@cua.dk>

	* text.texi (Undo) <buffer-undo-list>: Describe `apply' elements.

2005-01-29  Eli Zaretskii  <eliz@gnu.org>

	* commands.texi (Misc Events): Describe the help-echo event.

	* text.texi (Special Properties) <help-echo>: Use `pos'
	consistently in description of the help-echo property.
	Use @code{nil} instead of @var{nil}.

	* display.texi (Overlay Properties): Fix the index entry for
	help-echo overlay property.

	* customize.texi (Type Keywords): Uncomment the xref to the
	help-echo property documentation.

2005-01-23  Kim F. Storm  <storm@cua.dk>

	* windows.texi (Window Start): Fix `pos-visible-in-window-p'
	return value.  Third element FULLY replaced by PARTIAL which
	specifies number of invisible pixels if row is only partially visible.
	(Textual Scrolling): Mention auto-window-vscroll.
	(Vertical Scrolling): New defvar auto-window-vscroll.

2005-01-16  Luc Teirlinck  <teirllm@auburn.edu>

	* keymaps.texi (Changing Key Bindings): `suppress-keymap' now uses
	command remapping.

2005-01-15  Richard M. Stallman  <rms@gnu.org>

	* display.texi (Defining Images): Mention DATA-P arg of create-image.

2005-01-14  Kim F. Storm  <storm@cua.dk>

	* commands.texi (Accessing Events): Add WHOLE arg to posn-at-x-y.

	* text.texi (Links and Mouse-1): Fix string and vector item.

2005-01-13  Richard M. Stallman  <rms@gnu.org>

	* keymaps.texi (Active Keymaps): Rewrite the text, and update the
	descriptions of overriding-local-map and overriding-terminal-local-map.

	* text.texi (Links and Mouse-1): Clarify text.

2005-01-13  Kim F. Storm  <storm@cua.dk>

	* modes.texi (Emulating Mode Line): Update format-mode-line entry.

2005-01-13  Francis Litterio  <franl@world.std.com>  (tiny change)

	* keymaps.texi (Active Keymaps): Fix overriding-local-map description.

2005-01-12  Kim F. Storm  <storm@cua.dk>

	* text.texi (Links and Mouse-1): Rename section from Enabling
	Mouse-1 to Following Links.  Change xrefs.
	Add examples for define-button-type and define-widget.

	* display.texi (Button Properties, Button Buffer Commands):
	Clarify mouse-1 and follow-link functionality.

2005-01-12  Richard M. Stallman  <rms@gnu.org>

	* text.texi (Enabling Mouse-1 to Follow Links): Redo prev. change.

	* display.texi (Beeping): Fix Texinfo usage.

	* modes.texi (Emulating Mode Line): Doc FACE arg in format-header-line.

2005-01-11  Kim F. Storm  <storm@cua.dk>

	* display.texi (Button Properties, Button Buffer Commands):
	Mention mouse-1 binding.  Add follow-link keyword.

	* text.texi (Text Properties): Add "Enable Mouse-1" to submenu.
	(Enabling Mouse-1 to Follow Links): New subsection.

2005-01-06  Richard M. Stallman  <rms@gnu.org>

	* text.texi (Special Properties): Minor change.

	* os.texi (Timers): Clarify previous change.

	* modes.texi (Emulating Mode Line): format-mode-line requires 1 arg.

2005-01-01  Luc Teirlinck  <teirllm@auburn.edu>

	* display.texi (Face Attributes): Correct xref to renamed node.

2005-01-01  Richard M. Stallman  <rms@gnu.org>

	* display.texi (Face Attributes): Describe hex color specs.

2004-12-31  Richard M. Stallman  <rms@gnu.org>

	* os.texi (Timers): Update previous change.

2004-12-30  Kim F. Storm  <storm@cua.dk>

	* display.texi (Line Height): Total line-height is now specified
	in line-height property of form (HEIGHT TOTAL).  Swap (FACE . RATIO)
	in cons cells.  (nil . RATIO) is relative to actual line height.
	Use line-height `t' instead of `0' to get minimum height.

2004-12-29  Richard M. Stallman  <rms@gnu.org>

	* os.texi (Timers): Discuss timers vs editing the buffer and undo.

2004-12-28  Richard M. Stallman  <rms@gnu.org>

	* commands.texi (Quitting): Clarify value of with-local-quit.

	* elisp.texi (Top): Fix previous change.

	* loading.texi (Loading): Fix previous change.

2004-12-27  Richard M. Stallman  <rms@gnu.org>

	* Makefile.in (MAKEINFO): Specify --force.

	* buffers.texi (Killing Buffers): Add buffer-save-without-query.

	* modes.texi (Emulating Mode Line): Document format's BUFFER arg.

	* display.texi (Line Height): Further clarify.

	* elisp.texi (Top): Update Loading submenu.

	* loading.texi (Where Defined): New node.
	(Unloading): load-history moved to Where Defined.

2004-12-21  Richard M. Stallman  <rms@gnu.org>

	* commands.texi (Event Input Misc): Add while-no-input.

2004-12-11  Richard M. Stallman  <rms@gnu.org>

	* display.texi (Line Height): Rewrite text for clarity.

2004-12-11  Kim F. Storm  <storm@cua.dk>

	* display.texi (Display): Add node "Line Height" to menu.
	(Line Height): New node.  Move full description of line-spacing
	and line-height text properties here from text.texi.
	(Scroll Bars): Add vertical-scroll-bar variable.

	* frames.texi (Window Frame Parameters): Remove line-height defvar.

	* locals.texi (Standard Buffer-Local Variables): Fix xref for
	line-spacing and vertical-scroll-bar.

	* text.texi (Special Properties): Just mention line-spacing and
	line-height here, add xref to new "Line Height" node.

2004-12-09  Thien-Thi Nguyen  <ttn@gnu.org>

	* frames.texi (Window Frame Parameters): New @defvar for `line-spacing'.

	* locals.texi (Standard Buffer-Local Variables):
	Add @xref for `line-spacing'.

2004-12-05  Richard M. Stallman  <rms@gnu.org>

	* Makefile.in (maintainer-clean): Remove the info files
	in $(infodir) where they are created.

2004-12-03  Richard M. Stallman  <rms@gnu.org>

	* windows.texi (Selecting Windows): get-lru-window and
	get-largest-window don't consider dedicated windows.

	* text.texi (Undo): Document undo-in-progress.

2004-11-26  Richard M. Stallman  <rms@gnu.org>

	* locals.texi (Standard Buffer-Local Variables): Undo prev change.
	Remove a few vars that are not always buffer-local.

2004-11-24  Luc Teirlinck  <teirllm@auburn.edu>

	* locals.texi (Standard Buffer-Local Variables): Comment out
	xref's to non-existent node `Yet to be written'.

2004-11-24  Richard M. Stallman  <rms@gnu.org>

	* processes.texi (Synchronous Processes): Grammar fix.

	* numbers.texi (Comparison of Numbers): Add eql.

	* locals.texi (Standard Buffer-Local Variables): Add many vars.

	* intro.texi (Printing Notation): Fix previous change.

	* display.texi (Customizing Bitmaps): Move indicate-buffer-boundaries
	and default-indicate-buffer-boundaries from here.
	(Usual Display): To here.
	(Scroll Bars): Add scroll-bar-mode and scroll-bar-width.
	(Usual Display): Move tab-width up.

	* customize.texi (Variable Definitions):
	Replace show-paren-mode example with tooltip-mode.
	(Simple Types, Composite Types, Defining New Types):
	Minor cleanups.

2004-11-21  Jesper Harder  <harder@ifa.au.dk>

	* processes.texi (Synchronous Processes, Output from Processes):
	Markup fix.

2004-11-20  Richard M. Stallman  <rms@gnu.org>

	* positions.texi (Skipping Characters): skip-chars-forward
	now handles char classes.

	* intro.texi (Printing Notation): Avoid confusion of `print'
	when explaining @print.

	* macros.texi (Argument Evaluation): Fix 1st `for' expansion example.

	* display.texi (Display Table Format): Minor fix.

	* streams.texi (Output Functions): Fix print example.

	* Makefile.in (elisp): New target.
	(dist): Depend on $(infodir)/elisp, not elisp.
	Copy the info files from $(infodir).

	* minibuf.texi (Text from Minibuffer): Document KEEP-ALL arg in
	read-from-minibuffer.

	* searching.texi (Regexp Search): Rename that to search-spaces-regexp.

2004-11-19  Richard M. Stallman  <rms@gnu.org>

	* searching.texi (Regexp Search): Add search-whitespace-regexp.

2004-11-19  CHENG Gao  <chenggao@gmail.com>  (tiny change)

	* tips.texi (Coding Conventions): Fix typo.

2004-11-16  Richard M. Stallman  <rms@gnu.org>

	* tips.texi (Coding Conventions): Separate defvar and require
	methods to avoid warnings.  Use require only when there are many
	functions and variables from that package.

	* minibuf.texi (Minibuffer Completion): When ignoring case,
	predicate must not be case-sensitive.

	* debugging.texi (Function Debugging, Explicit Debug): Clarified.
	(Test Coverage): Don't talk about "splotches".  Clarified.

2004-11-16  Thien-Thi Nguyen  <ttn@gnu.org>

	* frames.texi (Window Frame Parameters): Fix typo.

2004-11-15  Kim F. Storm  <storm@cua.dk>

	* symbols.texi (Other Plists): Note that plist-get may signal error.
	Add safe-plist-get.

2004-11-15  Thien-Thi Nguyen  <ttn@gnu.org>

	* modes.texi (Font Lock Basics): Fix typo.

2004-11-08  Richard M. Stallman  <rms@gnu.org>

	* syntax.texi (Syntax Table Functions): Add syntax-after.

2004-11-06  Lars Brinkhoff  <lars@nocrew.org>

	* os.texi (Processor Run Time): New section documenting
	get-internal-run-time.

2004-11-06  Eli Zaretskii  <eliz@gnu.org>

	* Makefile.in (install, maintainer-clean): Don't use "elisp-*" as
	it nukes elisp-cover.texi.
	(dist): Change elisp-[0-9] to elisp-[1-9], as there could be no
	elisp-0 etc.

2004-11-05  Luc Teirlinck  <teirllm@auburn.edu>

	* commands.texi (Keyboard Macros): Document `append' return value
	of `defining-kbd-macro'.

2004-11-01  Richard M. Stallman  <rms@gnu.org>

	* commands.texi (Interactive Call): Add called-interactively-p.

2004-10-29  Simon Josefsson  <jas@extundo.com>

	* minibuf.texi (Reading a Password): Revert.

2004-10-28  Richard M. Stallman  <rms@gnu.org>

	* frames.texi (Display Feature Testing): Explain about "vendor".

2004-10-27  Richard M. Stallman  <rms@gnu.org>

	* commands.texi (Interactive Codes): `N' uses numeric prefix,
	not raw.  Clarify `n'.
	(Interactive Call): Rewrite interactive-p, focusing on when
	and how to use it.
	(Misc Events): Clarify previous change.

	* advice.texi (Simple Advice): Clarify what job the example does.
	(Around-Advice): Clarify ad-do-it.
	(Activation of Advice): An option of ad-default-compilation-action
	is `never', not `nil'.

2004-10-26  Kim F. Storm  <storm@cua.dk>

	* commands.texi (Interactive Codes): Add U code letter.

2004-10-25  Simon Josefsson  <jas@extundo.com>

	* minibuf.texi (Reading a Password): Add.

2004-10-24  Jason Rumney  <jasonr@gnu.org>

	* commands.texi (Misc Events): Remove mouse-wheel.  Add wheel-up
	and wheel-down.

2004-10-24  Kai Grossjohann  <kai.grossjohann@gmx.net>

	* processes.texi (Synchronous Processes): Document process-file.

2004-10-22  Kenichi Handa  <handa@m17n.org>

	* text.texi (translate-region): Document that it accepts also a
	char-table.

2004-10-22  David Ponce  <david@dponce.com>

	* windows.texi (Resizing Windows): Document the `preserve-before'
	argument of the functions `enlarge-window' and `shrink-window'.

2004-10-19  Jason Rumney  <jasonr@gnu.org>

	* makefile.w32-in (elisp): Change order of arguments to makeinfo.

2004-10-09  Luc Teirlinck  <teirllm@auburn.edu>

	* text.texi (Filling): Add anchor for definition of
	`sentence-end-double-space'.

	* searching.texi (Regexp Example): Update description of how
	Emacs currently recognizes the end of a sentence.
	(Standard Regexps): Update definition of the variable
	`sentence-end'.  Add definition of the function `sentence-end'.

2004-10-08  Paul Pogonyshev  <pogonyshev@gmx.net>

	* display.texi (Progress): New node.

2004-10-05  Kim F. Storm  <storm@cua.dk>

	* display.texi (Fringe Bitmaps): Update fringe-bitmaps-at-pos.

2004-09-29  Kim F. Storm  <storm@cua.dk>

	* display.texi (Fringe Bitmaps): Use symbols rather than numbers
	to identify bitmaps.  Remove -fringe-bitmap suffix for standard
	fringe bitmap symbols, as they now have their own namespace.
	(Customizing Bitmaps) <define-fringe-bitmap>: Clarify bit ordering
	vs. pixels.  Signal error if no free bitmap slots.
	(Pixel Specification): Change IMAGE to @var{image}.

2004-09-28  Richard M. Stallman  <rms@gnu.org>

	* text.texi (Special Properties): Clarify line-spacing and line-height.

	* searching.texi (Regexp Search): Add looking-back.

2004-09-25  Luc Teirlinck  <teirllm@auburn.edu>

	* display.texi: Correct typos.
	(Image Descriptors): Correct xref's.

2004-09-25  Richard M. Stallman  <rms@gnu.org>

	* text.texi (Special Properties): Cleanups in `cursor'.
	Rewrites in `line-height' and `line-spacing'; exchange them.

	* display.texi (Fringes): Rewrite previous change.
	(Fringe Bitmaps): Merge text from Display Fringe Bitmaps.  Rewrite.
	(Display Fringe Bitmaps): Node deleted, text moved.
	(Customizing Bitmaps): Split off from Fringe Bitmaps.  Rewrite.
	(Scroll Bars): Clarify set-window-scroll-bars.
	(Pointer Shape): Rewrite.
	(Specified Space): Clarify :align-to, etc.
	(Pixel Specification): Use @var.  Clarify new text.
	(Other Display Specs): Clarify `slice'.
	(Image Descriptors): Cleanups.
	(Showing Images): Cleanups.

2004-09-24  Luc Teirlinck  <teirllm@auburn.edu>

	* hooks.texi (Standard Hooks): Add `after-change-major-mode-hook'.

	* modes.texi: Various minor changes in addition to:
	(Major Mode Conventions): Final call to `run-mode-hooks' should
	not be inside the `delay-mode-hooks' form.
	(Mode Hooks): New node.
	(Hooks): Delete obsolete example.
	Move definitions of `run-mode-hooks' and `delay-mode-hooks' to new
	node "Mode Hooks".

2004-09-22  Luc Teirlinck  <teirllm@auburn.edu>

	* display.texi: Correct various typos.
	(Display): Rename node "Pointer Shapes" to "Pointer
	Shape".  (There is already a node called "Pointer Shapes" in
	frames.texi.)
	(Images): Remove non-existent node "Image Slices" from menu.

2004-09-23  Kim F. Storm  <storm@cua.dk>

	* text.texi (Special Properties): Add `cursor', `pointer',
	`line-height', and `line-spacing' properties.

	* display.texi (Display): Add 'Fringe Bitmaps' and 'Pointer
	Shapes' to menu.
	(Standard Faces): Doc fix for fringe face.
	(Fringes): Add `overflow-newline-into-fringe' and
	'indicate-buffer-boundaries'.
	(Fringe Bitmaps, Pointer Shapes): New nodes.
	(Display Property): Add 'Pixel Specification' and 'Display Fringe
	Bitmaps' to menu.
	(Specified Space): Describe pixel width and height.
	(Pixel Specification): New node.
	(Other Display Specs): Add `slice' property.
	(Display Fringe Bitmaps): New node.
	(Images): Add 'Image Slices' to menu.
	(Image Descriptors): Add `:pointer' and `:map' properties.
	(Showing Images): Add slice arg to `insert-image'.
	Add 'insert-sliced-image'.

2004-09-20  Richard M. Stallman  <rms@gnu.org>

	* commands.texi (Key Sequence Input):
	Clarify downcasing in read-key-sequence.

2004-09-08  Juri Linkov  <juri@jurta.org>

	* minibuf.texi (Minibuffer History): Add `history-delete-duplicates'.

2004-09-07  Luc Teirlinck  <teirllm@auburn.edu>

	* locals.texi (Standard Buffer-Local Variables):
	Add `buffer-auto-save-file-format'.
	* internals.texi (Buffer Internals): Describe new
	auto_save_file_format field of the buffer structure.
	* files.texi (Format Conversion): `auto-save-file-format' has been
	renamed `buffer-auto-save-file-format'.

2004-08-27  Luc Teirlinck  <teirllm@auburn.edu>

	* abbrevs.texi (Abbrev Expansion): `abbrev-start-location' can be
	an integer or a marker.
	(Abbrev Expansion): Replace example for `pre-abbrev-expand-hook'.

2004-08-22  Richard M. Stallman  <rms@gnu.org>

	* modes.texi (Major Mode Conventions): Discuss rebinding of
	standard key bindings.

2004-08-18  Kim F. Storm  <storm@cua.dk>

	* processes.texi (Accepting Output): Add `just-this-one' arg to
	`accept-process-output'.
	(Output from Processes): New var `process-adaptive-read-buffering'.

2004-08-10  Luc Teirlinck  <teirllm@auburn.edu>

	* keymaps.texi: Various changes in addition to:
	(Keymap Terminology): `kbd' uses same syntax as Edit Macro mode.
	Give more varied examples for `kbd'.
	(Creating Keymaps): Char tables have slots for all characters
	without modifiers.
	(Active Keymaps): `overriding-local-map' and
	`overriding-terminal-local-map' also override text property and
	overlay keymaps.
	(Functions for Key Lookup): Mention OLP arg to `current-active-maps'.
	(Scanning Keymaps): `accessible-keymaps' uses `[]' instead of `""'
	to denote a prefix of no events.
	`map-keymap' includes parent's bindings _recursively_.
	Clarify and correct description of `where-is-internal'.
	Mention BUFFER-OR-NAME arg to `describe-bindings'.
	(Menu Example): For menus intended for use with the keyboard, the
	menu items should be bound to characters or real function keys.

2004-08-08  Luc Teirlinck  <teirllm@auburn.edu>

	* objects.texi (Character Type): Reposition `@anchor' to prevent
	double space inside sentence in Info.

	* hooks.texi (Standard Hooks): `disabled-command-hook' has been
	renamed to `disabled-command-function'.
	* commands.texi (Key Sequence Input): Remove unnecessary anchor.
	(Command Loop Info): Replace reference to it.
	(Disabling Commands): `disabled-command-hook' has been renamed to
	`disabled-command-function'.

2004-08-07  Luc Teirlinck  <teirllm@auburn.edu>

	* os.texi (Translating Input): Only non-prefix bindings in
	`key-translation-map' override actual key bindings.  Warn about
	possible indirect effect of actual key bindings on non-prefix
	bindings in `key-translation-map'.

2004-08-06  Luc Teirlinck  <teirllm@auburn.edu>

	* minibuf.texi (High-Level Completion): Add anchor for definition
	of `read-variable'.

	* commands.texi: Various changes in addition to:
	(Using Interactive): Clarify description of `interactive-form'.
	(Interactive Call): Mention default for KEYS argument to
	`call-interactively'.
	(Command Loop Info): Clarify description of `this-command-keys'.
	Mention KEEP-RECORD argument to `clear-this-command-keys'.
	Value of `last-event-frame' can be `macro'.
	(Repeat Events): `double-click-fuzz' is also used to distinguish
	clicks and drags.
	(Classifying Events): Clarify descriptions of `event-modifiers'
	`event-basic-type' and `event-convert-list'.
	(Accessing Events): `posn-timestamp' takes POSITION argument.
	(Quoted Character Input): Clarify description of
	`read-quoted-char' and fix example.
	(Quitting): Add `with-local-quit'.
	(Disabling Commands): Correct and clarify descriptions of
	`enable-command' and `disable-command'.
	Mention what happens if `disabled-command-hook' is nil.
	(Keyboard Macros): Mention LOOPFUNC arg to `execute-kbd-macro'.
	Describe `executing-kbd-macro' instead of obsolete `executing-macro'.

2004-07-24  Luc Teirlinck  <teirllm@auburn.edu>

	* frames.texi: Various changes in addition to:
	(Creating Frames): Expand and clarify description of `make-frame'.
	(Window Frame Parameters): Either none or both of the `icon-left'
	and `icon-top' parameters must be specified.  Put descriptions of
	`menu-bar-lines' and `toolbar-lines' closer together and change
	them accordingly.
	(Frame Titles): `multiple-frames' is not guaranteed to be accurate
	except while processing `frame-title-format' or `icon-title-format'.
	(Deleting Frames): Correct description of `delete-frame'.
	Non-nil return values of `frame-live-p' are like those of `framep'.
	(Frames and Windows): Mention return value of
	`set-frame-selected-window'.
	(Visibility of Frames): Mention `force' argument to
	`make-frame-invisible'.  `frame-visible-p' returns t for all
	frames on text-only terminals.
	(Frame Configurations): Restoring a frame configuration does not
	restore deleted frames.
	(Window System Selections): `x-set-selection' returns DATA.
	(Resources): Add example.
	(Display Feature Testing): Clarify descriptions of
	`display-pixel-height', `display-pixel-width', `x-server-version'
	and `x-server-vendor'.

	* windows.texi (Choosing Window): Add anchor.
	* minibuf.texi (Minibuffer Misc): Add anchor.

2004-07-23  John Paul Wallington  <jpw@gnu.org>

	* macros.texi (Defining Macros): Declaration keyword for setting
	Edebug spec is `debug' not `edebug'.

2004-07-19  Luc Teirlinck  <teirllm@auburn.edu>

	* windows.texi: Various small changes in addition to:
	(Window Point): Mention return value of `set-window-point'.
	(Window Start): `pos-visible-in-window-p' disregards horizontal
	scrolling.  Explain return value if PARTIALLY is non-nil.
	(Vertical Scrolling): Mention PIXELS-P argument to `window-vscroll'
	and `set-window-vscroll'.
	(Size of Window): The argument WINDOW to `window-inside-edges',
	`window-pixel-edges' and `window-inside-pixel-edges' is optional.
	(Resizing Windows): Explain return value of
	`shrink-window-if-larger-than-buffer'.
	`window-size-fixed' automatically becomes buffer local when set.
	(Window Configurations): Explain return value of
	`set-window-configuration'.

	* minibuf.texi (Minibuffer Misc): Add anchor for
	`minibuffer-scroll-window'.

	* positions.texi (Text Lines): Add anchor for `count-lines'.

2004-07-17  Richard M. Stallman  <rms@gnu.org>

	* display.texi (Overlay Properties): Adding `evaporate' prop
	deletes empty overlay immediately.

	* abbrevs.texi (Abbrev Expansion): Clarify pre-abbrev-expand-hook,
	fix example.

2004-07-16  Jim Blandy  <jimb@redhat.com>

	* searching.texi (Regexp Backslash): Document new \_< and \_>
	operators.

2004-07-16  Juanma Barranquero  <lektu@terra.es>

	* display.texi (Images): Fix Texinfo usage.

2004-07-14  Luc Teirlinck  <teirllm@auburn.edu>

	* buffers.texi (Modification Time): `visited-file-modtime' now
	returns a list of two integers, instead of a cons.

2004-07-13  Luc Teirlinck  <teirllm@auburn.edu>

	* windows.texi: Various changes in addition to:
	(Splitting Windows): Add `split-window-keep-point'.

2004-07-09  Richard M. Stallman  <rms@gnu.org>

	* frames.texi (Input Focus): Minor fix.

2004-07-07  Luc Teirlinck  <teirllm@auburn.edu>

	* frames.texi (Input Focus): Clarify descriptions of
	`select-frame-set-input-focus' and `select-frame'.

2004-07-06  Luc Teirlinck  <teirllm@auburn.edu>

	* os.texi: Various small changes in addition to:
	(Killing Emacs): Expand and clarify description of
	`kill-emacs-query-functions' and `kill-emacs-hook'.
	(System Environment): Expand and clarify description of `getenv'
	and `setenv'.
	(Timers): Clarify description of `run-at-time'.
	(Translating Input): Correct description of
	`extra-keyboard-modifiers'.
	(Flow Control): Correct description of `enable-flow-control'.

2004-07-06  Thien-Thi Nguyen  <ttn@gnu.org>

	* os.texi: Update copyright.
	(Session Management): Grammar fix.
	Clarify which Emacs does the restarting.
	Use @samp for *scratch* buffer.

2004-07-04  Alan Mackenzie  <acm@muc.de>

	* frames.texi (Input Focus): Add documentation for
	`select-frame-set-input-focus'.  Replace refs to non-existent
	`switch-frame' with `select-frame'.  Minor corrections and tidying
	up of text-only terminal stuff.

2004-07-02  Richard M. Stallman  <rms@gnu.org>

	* files.texi (Saving Buffers): Cleanup write-contents-function.
	(Magic File Names): Cleanup file-remote-p.

2004-07-02  Kai Großjohann  <kai@emptydomain.de>

	* files.texi (Magic File Names): `file-remote-p' returns an
	identifier of the remote system, not just t.

2004-07-02  David Kastrup  <dak@gnu.org>

	* searching.texi (Entire Match Data): Add explanation about new
	match-data behavior when @var{integers} is non-nil.

2004-06-24  Richard M. Stallman  <rms@gnu.org>

	* commands.texi (Misc Events): Describe usr1-signal, usr2-signal event.

	* customize.texi (Variable Definitions): Note about doc strings
	and :set.

	* keymaps.texi (Keymap Terminology): Document `kbd'.
	(Changing Key Bindings, Key Binding Commands): Use kbd in examples.

	* display.texi (Invisible Text): Setting buffer-invisibility-spec
	makes it buffer-local.

	* files.texi (Saving Buffers): Correct previous change.

	* commands.texi (Accessing Events):
	Clarify posn-col-row and posn-actual-col-row.

2004-06-24  David Ponce  <david.ponce@wanadoo.fr>

	* commands.texi (Accessing Events): New functions
	posn-at-point and posn-at-x-y.  Add example to posn-x-y.

2004-06-23  Luc Teirlinck  <teirllm@auburn.edu>

	* lists.texi, files.texi, processes.texi, macros.texi, hash.texi:
	* frames.texi, buffers.texi, backups.texi, variables.texi:
	* loading.texi, eval.texi, functions.texi, control.texi:
	* symbols.texi, minibuf.texi: Reposition @anchor's.

	* help.texi: Various small changes in addition to the following.
	(Describing Characters): Describe PREFIX argument to
	`key-description'.  Correct and clarify definition of
	`text-char-description'.  Describe NEED-VECTOR argument to
	`read-kbd-macro'.
	(Help Functions): Clarify definition of `apropos'.

2004-06-23  Lars Hansen  <larsh@math.ku.dk>

	* files.texi (Saving Buffers): Correct description of
	`write-contents-functions'.

2004-06-21  Juanma Barranquero  <lektu@terra.es>

	* display.texi (Images): Remove redundant @vindex directives.
	Rewrite `image-library-alist' doc in active voice.

2004-06-14  Juanma Barranquero  <lektu@terra.es>

	* display.texi (Images): Document new delayed library loading,
	variable `image-library-alist' and (existing but undocumented)
	function `image-type-available-p'.

2004-06-05  Richard M. Stallman  <rms@gnu.org>

	* minibuf.texi (Minibuffer Completion): For INITIAL arg,
	refer the user to the Initial Input node.
	(Text from Minibuffer): Likewise.
	(Initial Input): New node.  Document this feature
	and say it is mostly deprecated.

2004-05-30  Richard M. Stallman  <rms@gnu.org>

	* loading.texi (Named Features): Clarify return value
	and meaning of NOERROR.

	* variables.texi (File Local Variables): Minor cleanup.

2004-05-30  Michael Albinus  <michael.albinus@gmx.de>

	* files.texi (Magic File Names): Add `file-remote-p' as operation
	of file name handlers.

2004-05-29  Richard M. Stallman  <rms@gnu.org>

	* modes.texi (Minor Mode Conventions): (-) has no special meaning
	as arg to a minor mode command.

2004-05-22  Richard M. Stallman  <rms@gnu.org>

	* syntax.texi (Syntax Class Table): Word syntax not just for English.

	* streams.texi (Output Variables): Doc float-output-format.

	* searching.texi (Regexp Special): Nested repetition can be infloop.

	* eval.texi (Eval): Increasing max-lisp-eval-depth can cause
	real stack overflow.

	* compile.texi: Minor cleanups.

2004-05-22  Luc Teirlinck  <teirllm@dms.auburn.edu>

	* lists.texi (Cons Cells): Explain dotted lists, true lists,
	circular lists.
	(List Elements): Explain handling of circular and dotted lists.

2004-05-19  Thien-Thi Nguyen  <ttn@gnu.org>

	* modes.texi (Search-based Fontification): Fix typo.

2004-05-10  Juanma Barranquero  <lektu@terra.es>

	* modes.texi (Mode Line Variables): Fix description of
	global-mode-string, which is now after which-func-mode, not the
	buffer name.

2004-05-07  Lars Hansen  <larsh@math.ku.dk>

	* modes.texi (Desktop Save Mode): Add.
	(Modes): Add menu entry Desktop Save Mode.

	* hooks.texi: Add desktop-after-read-hook,
	desktop-no-desktop-file-hook and desktop-save-hook.

	* locals.texi: Add desktop-save-buffer.

2004-04-30  Jesper Harder  <harder@ifa.au.dk>

	* display.texi: emacs -> Emacs.

2004-04-27  Matthew Mundell  <matt@mundell.ukfsn.org>

	* files.texi (Changing Files): Document set-file-times.

2004-04-23  Juanma Barranquero  <lektu@terra.es>

	* makefile.w32-in: Add "-*- makefile -*-" mode tag.

2004-04-18  Jesper Harder  <harder@ifa.au.dk>

	* tips.texi (Coding Conventions): defopt -> defcustom.

2004-04-16  Luc Teirlinck  <teirllm@auburn.edu>

	* sequences.texi: Various clarifications.

2004-04-14  Luc Teirlinck  <teirllm@auburn.edu>

	* buffers.texi (Read Only Buffers): Mention optional ARG to
	`toggle-read-only'.

2004-04-14  Nick Roberts  <nick@nick.uklinux.net>

	* windows.texi (Selecting Windows): Note that get-lru-window
	returns a full-width window if possible.

2004-04-13  Luc Teirlinck  <teirllm@auburn.edu>

	* buffers.texi: Various changes in addition to:
	(Buffer File Name): Add `find-buffer-visiting'.
	(Buffer Modification): Mention optional ARG to `not-modified'.
	(Indirect Buffers): Mention optional CLONE argument to
	`make-indirect-buffer'.

	* files.texi: Various changes in addition to:
	(Visiting Functions): `find-file-hook' is now a normal hook.
	(File Name Expansion): Explain difference between the way that
	`expand-file-name' and `file-truename' treat `..'.
	(Contents of Directories): Mention optional ID-FORMAT argument to
	`directory-files-and-attributes'.
	(Format Conversion): Mention new optional CONFIRM argument to
	`format-write-file'.

2004-04-12  Miles Bader  <miles@gnu.org>

	* macros.texi (Expansion): Add description of `macroexpand-all'.

2004-04-05  Jesper Harder  <harder@ifa.au.dk>

	* variables.texi (Variable Aliases):
	Mention cyclic-variable-indirection.

	* errors.texi (Standard Errors): Ditto.

2004-04-04  Luc Teirlinck  <teirllm@auburn.edu>

	* backups.texi: Various small changes in addition to:
	(Making Backups): Mention return value of `backup-buffer'.
	(Auto-Saving): Mention optional FORCE argument to
	`delete-auto-save-file-if-necessary'.
	(Reverting): Mention optional PRESERVE-MODES argument to
	`revert-buffer'.  Correct description of `revert-buffer-function'.

2004-03-22  Juri Linkov  <juri@jurta.org>

	* sequences.texi (Sequence Functions): Replace xref to `Vectors'
	with `Vector Functions'.

	* text.texi (Sorting): Add missing quote.

2004-03-14  Luc Teirlinck  <teirllm@auburn.edu>

	* intro.texi (Lisp History): Replace xref to `cl' manual with
	inforef.

2004-03-12  Richard M. Stallman  <rms@gnu.org>

	* intro.texi (Version Info): Add arg to emacs-version.
	(Lisp History): Change xref to CL manual.

2004-03-09  Luc Teirlinck  <teirllm@auburn.edu>

	* minibuf.texi (Completion Commands): Add xref to Emacs manual
	for Partial Completion mode.

2004-03-07  Thien-Thi Nguyen  <ttn@gnu.org>

	* customize.texi: Fix typo.  Remove eol whitespace.

2004-03-04  Richard M. Stallman  <rms@gnu.org>

	* processes.texi: Fix typos.

	* lists.texi (Building Lists): Minor clarification.

	* hash.texi (Creating Hash): Correct the meaning of t for WEAK
	in make-hash-table.

2004-02-29  Juanma Barranquero  <lektu@terra.es>

	* makefile.w32-in (clean, maintainer-clean): Use $(DEL) instead of
	rm, and ignore exit code.

2004-02-27  Dan Nicolaescu  <dann@ics.uci.edu>

	* display.texi (Defining Faces): Add description for min-colors.
	Update example.

2004-02-23  Luc Teirlinck  <teirllm@auburn.edu>

	* abbrevs.texi: Various corrections and clarifications in addition
	to the following:
	(Abbrev Tables): Delete add-abbrev (as suggested by RMS).

2004-02-22  Matthew Mundell  <matt@mundell.ukfsn.org>  (tiny change)

	* calendar.texi (Holiday Customizing): Quote arg of holiday-sexp.

2004-02-21  Luc Teirlinck  <teirllm@auburn.edu>

	* text.texi: Various small changes in addition to the following:
	(User-Level Deletion): Mention optional BACKWARD-ONLY argument
	to delete-horizontal-space.
	(Kill Functions, Yanking, Low-Level Kill Ring): Clarify and correct
	description of yank-handler text property at various places.

	* frames.texi (Window System Selections): Add anchor.

	* syntax.texi (Syntax Table Functions): Clarify and correct
	descriptions of make-syntax-table and copy-syntax-table.
	(Motion and Syntax): Clarify SYNTAXES argument to
	skip-syntax-forward.
	(Parsing Expressions): Mention that the return value of
	parse-partial-sexp is currently a list of ten rather than nine
	elements.
	(Categories): Various corrections and clarifications.

2004-02-17  Luc Teirlinck  <teirllm@auburn.edu>

	* markers.texi (Marker Insertion Types): Minor change.

	* locals.texi (Standard Buffer-Local Variables):
	* commands.texi (Interactive Codes, Using Interactive):
	* functions.texi (Related Topics): Fix xrefs.

2004-02-16  Luc Teirlinck  <teirllm@auburn.edu>

	* lists.texi (Sets And Lists): Update description of delete-dups.

2004-02-16  Jesper Harder  <harder@ifa.au.dk>  (tiny change)

	* keymaps.texi (Tool Bar): tool-bar-item => tool-bar-button.

2004-02-16  Jan Djärv  <jan.h.d@swipnet.se>

	* frames.texi (Parameter Access): frame-parameters arg is optional.
	modify-frame-parameters handles nil for FRAME.
	(Window Frame Parameters): menu-bar-lines and tool-bar-lines
	are all-or-nothing for certain toolkits.
	Mention parameter wait-for-wm.
	(Frames and Windows): In frame-first-window and frame-selected-window
	the arg is optional.
	(Input Focus): In redirect-frame-focus the second arg is optional.
	(Window System Selections): Mention selection type CLIPBOARD.
	Mention data-type UTF8_STRING.
	Mention numbering of cut buffers.
	(Resources): Describe x-resource-name.

2004-02-16  Richard M. Stallman  <rms@gnu.org>

	* windows.texi (Buffers and Windows): Delete false table
	about all-frames.

	* syntax.texi (Parsing Expressions): Delete old caveat
	about parse-sexp-ignore-comments.

	* streams.texi (Output Variables): Add print-quoted.

	* lists.texi (Building Lists): Minor cleanup.

	* hash.texi (Creating Hash): Correct and clarify doc of WEAK values.

	* display.texi (Overlays): Explain overlays use markers.
	(Managing Overlays): Explain front-advance and rear-advance
	in more detail.

	* loading.texi (Unloading): Document unload-feature-special-hooks.
	Get rid of fns-NNN.el file.

2004-02-16  Matthew Mundell  <matt@mundell.ukfsn.org>  (tiny change)

	* help.texi (Describing Characters): Fix text-char-description
	example output.

	* edebug.texi (Using Edebug): Fix example.

	* debugging.texi (Internals of Debugger): Fix return value.

	* files.texi (Changing Files): Fix argname.

	* calendar.texi: Fix parens, and default values.

	* display.texi, frames.texi, internals.texi, modes.texi: Minor fixes.
	* nonascii.texi, objects.texi, os.texi: Minor fixes.
	* searching.texi, text.texi, tips.texi, windows.texi: Minor fixes.

	* positions.texi (Text Lines): Don't add -1 in current-line.

2004-02-16  Richard M. Stallman  <rms@gnu.org>

	* compile.texi (Compiler Errors): if-boundp feature applies to cond.

2004-02-16  Jesper Harder  <harder@ifa.au.dk>  (tiny change)

	* processes.texi (Low-Level Network): Fix a typo.

2004-02-12  Kim F. Storm  <storm@cua.dk>

	* display.texi (Fringes): Use consistent wording.
	Note that window-fringe's window arg is optional.
	(Scroll Bars): Use consistent wording.

2004-02-11  Luc Teirlinck  <teirllm@auburn.edu>

	* tips.texi (Comment Tips): Document the new conventions for
	commenting out code.

2004-02-07  Jan Djärv  <jan.h.d@swipnet.se>

	* positions.texi (Text Lines): Add missing end defun.

2004-02-07  Kim F. Storm  <storm@cua.dk>

	* positions.texi (Text Lines): Add line-number-at-pos.

2004-02-06  John Paul Wallington  <jpw@gnu.org>

	* display.texi (Button Properties, Button Buffer Commands):
	mouse-2 invokes button, not down-mouse-1.

2004-02-04  Jason Rumney  <jasonr@gnu.org>

	* makefile.w32-in: Sync with Makefile.in changes.

2004-02-03  Luc Teirlinck  <teirllm@auburn.edu>

	* minibuf.texi (Text from Minibuffer): Various corrections and
	clarifications.
	(Object from Minibuffer): Correct Lisp description of
	read-minibuffer.
	(Minibuffer History): Clarify description of cons values for
	HISTORY arguments.
	(Basic Completion): Various corrections and clarifications.
	Add completion-regexp-list.
	(Minibuffer Completion): Correct and clarify description of
	completing-read.
	(Completion Commands): Mention Partial Completion mode.
	Various other minor changes.
	(High-Level Completion): Various corrections and clarifications.
	(Reading File Names): Ditto.
	(Minibuffer Misc): Ditto.

2004-01-26  Luc Teirlinck  <teirllm@auburn.edu>

	* strings.texi (Text Comparison): assoc-string also matches
	elements of alists that are strings instead of conses.
	(Formatting Strings): Standardize Texinfo usage.  Update index
	entries.

2004-01-20  Luc Teirlinck  <teirllm@auburn.edu>

	* lists.texi (Sets And Lists): Add delete-dups.

2004-01-15  Luc Teirlinck  <teirllm@auburn.edu>

	* edebug.texi (Instrumenting Macro Calls): `declare' is not a
	special form.
	* macros.texi (Defining Macros): Update description of `declare',
	which now is a macro.
	(Wrong Time): Fix typos.

2004-01-14  Luc Teirlinck  <teirllm@auburn.edu>

	* compile.texi (Compilation Functions): Expand descriptions of
	`compile-defun', `byte-compile-file', `byte-recompile-directory'
	and `batch-byte-compile'.  In particular, mention and describe
	all optional arguments.
	(Disassembly): Correct and clarify the description of `disassemble'.

2004-01-11  Luc Teirlinck  <teirllm@auburn.edu>

	* searching.texi: Various small changes in addition to the
	following.
	(Regexp Example): Adapt to new value of `sentence-end'.
	(Regexp Functions): The PAREN argument to `regexp-opt' can be
	`words'.
	(Search and Replace): Add usage note for `perform-replace'.
	(Entire Match Data): Mention INTEGERS and REUSE arguments to
	`match-data'.
	(Standard Regexps): Update for new values of `paragraph-start'
	and `sentence-end'.

2004-01-07  Luc Teirlinck  <teirllm@auburn.edu>

	* files.texi (Saving Buffers): Clarify descriptions of
	`write-contents-functions' and `before-save-hook'.
	Make the defvar's for `before-save-hook' and `after-save-hook'
	into defopt's.

2004-01-07  Kim F. Storm  <storm@cua.dk>

	* commands.texi (Click Events): Describe new image and
	width/height elements of click events.
	(Accessing Events): Add posn-string, posn-image, and
	posn-object-width-height.  Change posn-object to return either
	image or string object.

2004-01-01  Simon Josefsson  <jas@extundo.com>

	* hooks.texi (Standard Hooks): Add before-save-hook.
	* files.texi (Saving Buffers): Likewise.

2004-01-03  Richard M. Stallman  <rms@gnu.org>

	* frames.texi (Frames and Windows): Delete frame-root-window.

2004-01-03  Luc Teirlinck  <teirllm@auburn.edu>

	* eval.texi, hash.texi, help.texi, symbols.texi: Add anchors.

	* functions.texi: Various small changes in addition to the
	following.
	(What Is a Function): `functionp' returns nil for macros.
	Clarify behavior of this and following functions for symbol arguments.
	(Function Documentation): Add `\' in front of (fn @var{arglist})
	and explain why.
	(Defining Functions): Mention DOCSTRING argument to `defalias'.
	Add anchor.
	(Mapping Functions): Add anchor.  Unquote nil in mapcar* example.

2004-01-01  Miles Bader  <miles@gnu.org>

	* display.texi (Buttons): New section.

2003-12-31  Andreas Schwab  <schwab@suse.de>

	* numbers.texi (Math Functions): sqrt reports a domain-error
	error.
	(Float Basics): Use `(/ 0.0 0.0)' instead of `(sqrt -1.0)'.

2003-12-30  Luc Teirlinck  <teirllm@auburn.edu>

	* tips.texi (Documentation Tips): Update item on hyperlinks in
	documentation strings.

	* errors.texi (Standard Errors): Various small corrections and
	additions.

	* control.texi: Various small changes in addition to the
	following.
	(Signaling Errors): Provide some more details on how `signal'
	constructs the error message.  Add anchor to the definition of
	`signal'.
	(Error Symbols): Describe special treatment of `quit'.
	(Cleanups): Rename BODY argument of `unwind-protect' to BODY-FORM
	to emphasize that it has to be a single form.

	* buffers.texi: Add anchor.

2003-12-29  Richard M. Stallman  <rms@gnu.org>

	* windows.texi (Choosing Window): Add same-window-p, special-display-p.
	(Window Configurations): Add window-configuration-frame.

	* variables.texi (Creating Buffer-Local): Add local-variable-if-set-p.

	* text.texi (Examining Properties): Add get-char-property-and-overlay.
	Change arg name in get-char-property.
	(Special Properties): Update handling of keymap property.

	* strings.texi (Modifying Strings): Add clear-string.
	(Text Comparison): Add assoc-string and remove
	assoc-ignore-case, assoc-ignore-representation.

	* os.texi (Time of Day): Add set-time-zone-rule.

	* numbers.texi (Math Functions): asin, acos, log, log10
	report domain-error errors.

	* nonascii.texi (Converting Representations):
	Add multibyte-char-to-unibyte and unibyte-char-to-multibyte.
	(Encoding and I/O): Add file-name-coding-system.

	* modes.texi (Search-based Fontification): Explain that
	face specs are symbols with face names as values.

	* minibuf.texi (Minibuffer Misc): Add set-minibuffer-window.

	* lists.texi (Building Lists): remq moved elsewhere.
	(Sets And Lists): remq moved here.
	(Association Lists): Refer to assoc-string.

	* internals.texi (Garbage Collection): Add memory-use-counts.

	* frames.texi (Frames and Windows): Add set-frame-selected-window
	and frame-root-window.

	* files.texi (Contents of Directories):
	Add directory-files-and-attributes.

	* display.texi (Refresh Screen): Add force-window-update.
	(Invisible Text): Explain about moving point out of invis text.
	(Overlay Properties): Add overlay-properties.
	(Managing Overlays): Add overlayp.
	(GIF Images): Invalid image number displays a hollow box.

	* buffers.texi (Buffer Modification): Add restore-buffer-modified-p.
	(Killing Buffers): Add buffer-live-p.

2003-12-25  Markus Rost  <rost@mathematik.uni-bielefeld.de>

	* display.texi (Fringes): Fix typo "set-buffer-window".

2003-12-24  Luc Teirlinck  <teirllm@auburn.edu>

	* display.texi, eval.texi, help.texi, internals.texi, loading.texi:
	* nonascii.texi, processes.texi, tips.texi, variables.texi:
	Add or change various xrefs and anchors.

	* commands.texi: Replace all occurrences of @acronym{CAR} with
	@sc{car}, for consistency with the rest of the Elisp manual.
	`car' and `cdr' are historically acronyms, but are no longer
	widely thought of as such.

	* internals.texi (Pure Storage): Mention that `purecopy' does not
	copy text properties.
	(Object Internals): Now 29 bits are used (in most implementations)
	to address Lisp objects.

	* variables.texi (Variables with Restricted Values): New node.

	* objects.texi (Lisp Data Types): Mention that certain variables
	can only take on a restricted set of values and add an xref to
	the new node "Variables with Restricted Values".

	* eval.texi (Function Indirection): Describe the errors that
	`indirect-function' can signal.
	(Eval): Clarify the descriptions of `eval-region' and `values'.
	Describe `eval-buffer' instead of `eval-current-buffer' and
	mention `eval-current-buffer' as an alias for `current-buffer'.
	Correct the description and mention all optional arguments.

	* nonascii.texi: Various small changes in addition to the
	following.
	(Converting Representations): Clarify behavior of
	`string-make-multibyte' and `string-to-multibyte' for unibyte all
	ASCII arguments.
	(Character Sets): Document the variable `charset-list' and adapt
	the definition of the function `charset-list' accordingly.
	(Translation of Characters): Clarify use of generic characters in
	`make-translation-table'.  Clarify and correct the description of
	the use of translation tables in encoding and decoding.
	(User-Chosen Coding Systems): Correct and clarify the description
	of `select-safe-coding-system'.
	(Default Coding Systems): Clarify description of
	`file-coding-system-alist'.

2003-11-30  Luc Teirlinck  <teirllm@auburn.edu>

	* strings.texi (Text Comparison): Correctly describe when two
	strings are `equal'.  Combine and clarify descriptions of
	`assoc-ignore-case' and `assoc-ignore-representation'.

	* objects.texi (Non-ASCII in Strings): Clarify description of
	when a string is unibyte or multibyte.
	(Bool-Vector Type): Update examples.
	(Equality Predicates): Correctly describe when two strings are
	`equal'.

2003-11-29  Luc Teirlinck  <teirllm@auburn.edu>

	* lists.texi (Building Lists): `append' no longer accepts integer
	arguments.  Update the description of `number-sequence' to reflect
	recent changes.
	(Sets And Lists): Describe `member-ignore-case' after `member'.

2003-11-27  Kim F. Storm  <storm@cua.dk>

	* commands.texi (Click Events): Click object may be an images.
	Describe (dx . dy) element of click positions.
	(Accessing Events): Remove duplicate posn-timestamp.
	New functions posn-object and posn-object-x-y.

2003-11-23  Kim F. Storm  <storm@cua.dk>

	* commands.texi (Click Events): Describe enhancements to event
	position lists, including new text-pos and (col . row) items.
	Mention left-fringe and right-fringe area events.
	(Accessing Events): New functions posn-area and
	posn-actual-col-row.  Mention posn-timestamp.  Mention that
	posn-point in non-text area still returns buffer position.
	Clarify posn-col-row.

2003-11-21  Lars Hansen  <larsh@math.ku.dk>

	* files.texi (File Attributes): Describe new parameter ID-FORMAT.
	* anti.texi (File Attributes): Describe removed parameter
	ID-FORMAT.

2003-11-20  Luc Teirlinck  <teirllm@auburn.edu>

	* positions.texi (Positions): Mention that, if a marker is used as
	a position, its buffer is ignored.

	* markers.texi (Overview of Markers): Mention it here too.

2003-11-12  Luc Teirlinck  <teirllm@auburn.edu>

	* numbers.texi (Numeric Conversions): Not just `floor', but also
	`truncate', `ceiling' and `round' accept optional argument DIVISOR.

2003-11-10  Luc Teirlinck  <teirllm@auburn.edu>

	* markers.texi (Creating Markers): Specify insertion type of
	created markers.  Add xref to `Marker Insertion Types'.
	Second argument to `copy-marker' is optional.
	(Marker Insertion Types): Mention that most markers are created
	with insertion type nil.
	(The Mark): Correctly describe when `mark' signals an error.
	(The Region): Correctly describe when `region-beginning' and
	`region-end' signal an error.

2003-11-08  Luc Teirlinck  <teirllm@auburn.edu>

	* hash.texi (Creating Hash): Clarify description of `eql'.
	`makehash' is obsolete.
	(Hash Access): Add Common Lisp notes for `remhash' and `clrhash'.

	* positions.texi (Point): Change description of `buffer-end', so
	that it is also correct for floating point arguments.
	(List Motion): Correct argument lists of `beginning-of-defun' and
	`end-of-defun'.
	(Excursions): Add xref to `Marker Insertion Types'.
	(Narrowing): Argument to `narrow-to-page' is optional.

2003-11-06  Luc Teirlinck  <teirllm@auburn.edu>

	* streams.texi (Output Streams): Clarify behavior of point for
	marker output streams.

2003-11-04  Luc Teirlinck  <teirllm@auburn.edu>

	* variables.texi (Defining Variables): Second argument to
	`defconst' is not optional.
	(Setting Variables): Mention optional argument APPEND to
	`add-to-list'.
	(Creating Buffer-Local): Expand description of
	`make-variable-buffer-local'.
	(Frame-Local Variables): Expand description of
	`make-variable-frame-local'.
	(Variable Aliases): Correct description of optional argument
	DOCSTRING to `defvaralias'.  Mention return value of
	`defvaralias'.
	(File Local Variables): Add xref to `File variables' in Emacs
	Manual.  Correct description of `hack-local-variables'.  Mention
	`safe-local-variable' property.  Mention optional second argument
	to `risky-local-variable-p'.

2003-11-03  Luc Teirlinck  <teirllm@auburn.edu>

	* symbols.texi (Symbol Plists): Mention return value of `setplist'.

2003-11-02  Jesper Harder  <harder@ifa.au.dk>  (tiny change)

	* anti.texi, backups.texi, commands.texi, customize.texi:
	* display.texi, files.texi, internals.texi, keymaps.texi:
	* loading.texi, modes.texi, nonascii.texi, numbers.texi:
	* objects.texi, os.texi, positions.texi, processes.texi:
	* searching.texi, sequences.texi, streams.texi, strings.texi:
	* syntax.texi, text.texi: Replace @sc{foo} with @acronym{FOO}.

2003-10-27  Luc Teirlinck  <teirllm@auburn.edu>

	* strings.texi (Creating Strings): Argument START to `substring'
	can not be `nil'.  Expand description of
	`substring-no-properties'.  Correct description of `split-string',
	especially with respect to empty matches.  Prevent very bad line
	break in definition of `split-string-default-separators'.
	(Text Comparison): `string=' and `string<' also accept symbols as
	arguments.
	(String Conversion): More completely describe argument BASE in
	`string-to-number'.
	(Formatting Strings): `%s' and `%S' in `format' do require
	corresponding object.  Clarify behavior of numeric prefix after
	`%' in `format'.
	(Case Conversion): The argument to `upcase-initials' can be a
	character.

2003-10-27  Kenichi Handa  <handa@m17n.org>

	* display.texi (Fontsets): Fix texinfo usage.

2003-10-25  Kenichi Handa  <handa@m17n.org>

	* display.texi (Fontsets): Add description of the function
	set-fontset-font.

2003-10-23  Luc Teirlinck  <teirllm@auburn.edu>

	* display.texi (Temporary Displays): Add xref to `Documentation
	Tips'.

	* functions.texi (Function Safety): Use inforef instead of pxref
	for SES.

2003-10-23  Andreas Schwab  <schwab@suse.de>

	* Makefile.in (TEX, texinputdir): Don't define.
	(TEXI2DVI): Define.
	(srcs): Remove $(srcdir)/index.perm and $(srcdir)/index.unperm,
	add $(srcdir)/index.texi.
	($(infodir)/elisp): Remove index.texi dependency.
	(elisp.dvi): Likewise.  Use $(TEXI2DVI).
	(index.texi): Remove target.
	(dist): Don't link $(srcdir)/permute-index.
	(clean): Don't remove index.texi.

	* permute-index, index.perm: Remove.
	* index.texi: Rename from index.unperm.

2003-10-22  Luc Teirlinck  <teirllm@auburn.edu>

	* tips.texi (Documentation Tips): Document new behavior for face
	and variable hyperlinks in Help mode.

2003-10-21  Luc Teirlinck  <teirllm@auburn.edu>

	* objects.texi (Integer Type): Update for extra bit of integer range.
	(Character Type): Ditto.

2003-10-16  Eli Zaretskii  <eliz@gnu.org>

	* numbers.texi (Integer Basics): Add index entries for reading
	numbers in hex, octal, and binary.

2003-10-16  Lute Kamstra  <lute@gnu.org>

	* modes.texi (Mode Line Format): Mention force-mode-line-update's
	argument.

2003-10-13  Luc Teirlinck  <teirllm@auburn.edu>

	* windows.texi (Choosing Window): Fix typo.
	* edebug.texi (Edebug Execution Modes): Fix typo.

2003-10-13  Richard M. Stallman  <rms@gnu.org>

	* windows.texi (Basic Windows): A window has fringe settings,
	display margins and scroll-bar settings.
	(Splitting Windows): Doc split-window return value.
	Clean up one-window-p.
	(Selecting Windows): Fix typo.
	(Cyclic Window Ordering): Explain frame as ALL-FRAMES in next-window.
	(Buffers and Windows): In set-window-buffer, explain effect
	on fringe settings and scroll bar settings.
	(Displaying Buffers): In pop-to-buffer, explain nil as buffer arg.
	(Choosing Window): Use defopt for pop-up-frame-function.
	For special-display-buffer-names, explain same-window and same-frame.
	Clarify window-dedicated-p return value.
	(Textual Scrolling): scroll-up and scroll-down can get an error.
	(Horizontal Scrolling): Clarify auto-hscroll-mode.
	Clarify set-window-hscroll.
	(Size of Window): Don't mention tool bar in window-height.
	(Coordinates and Windows): Explain what coordinates-in-window-p
	returns for fringes and display margins.
	(Window Configurations): Explain saving fringes, etc.

	* tips.texi (Library Headers): Clean up Documentation.

	* syntax.texi (Parsing Expressions): Clean up forward-comment
	and parse-sexp-lookup-properties.

	* sequences.texi (Sequence Functions): sequencep accepts bool-vectors.

	* os.texi (System Environment): Clean up text for load-average errors.

	* modes.texi (Hooks): Don't explain local hook details at front.
	Clarify run-hooks and run-hook-with-args a little.
	Clean up add-hook and remove-hook.

	* edebug.texi (Edebug Execution Modes): Clarify t.
	Document edebug-sit-for-seconds.
	(Coverage Testing): Document C-x X = and =.
	(Instrumenting Macro Calls): Fix typo.
	(Specification List): Don't index the specification keywords.

2003-10-10  Kim F. Storm  <storm@cua.dk>

	* processes.texi (Network): Introduce make-network-process.

2003-10-09  Luc Teirlinck  <teirllm@auburn.edu>

	* tips.texi (Library Headers): Fix typo.

2003-10-07  Juri Linkov  <juri@jurta.org>

	* modes.texi (Imenu): Mention imenu-create-index-function's
	default value.  Explain submenus better.

2003-10-07  Lute Kamstra  <lute@gnu.org>

	* modes.texi (Faces for Font Lock): Fix typo.
	(Hooks): Explain how buffer-local hook variables can refer to
	global hook variables.
	Various minor clarifications.

2003-10-06  Lute Kamstra  <lute@gnu.org>

	* tips.texi (Coding Conventions): Mention naming conventions for
	hooks.

2003-10-05  Luc Teirlinck  <teirllm@auburn.edu>

	* loading.texi (Library Search): Correct default value of
	load-suffixes.
	(Named Features): Fix typo.

2003-10-05  Richard M. Stallman  <rms@gnu.org>

	* loading.texi (Named Features): In `provide',
	say how to test for subfeatures.
	(Unloading): In unload-feature, use new var name
	unload-feature-special-hooks.

2003-10-03  Lute Kamstra  <lute@gnu.org>

	* modes.texi (Major Mode Conventions): Mention third way to set up
	Imenu.
	(Imenu): A number of small fixes.
	Delete documentation of internal variable imenu--index-alist.
	Document the return value format of imenu-create-index-function
	functions.

2003-09-30  Richard M. Stallman  <rms@gnu.org>

	* processes.texi (Network): Say what stopped datagram connections do.

	* lists.texi (Association Lists): Clarify `assq-delete-all'.

	* display.texi (Overlay Properties): Clarify `evaporate' property.

2003-09-29  Lute Kamstra  <lute@gnu.org>

	* modes.texi (Mode Line Data): Explain when symbols in mode-line
	constructs should be marked as risky.
	Change cons cell into proper list.
	(Mode Line Variables): Change cons cell into proper list.

2003-09-26  Lute Kamstra  <lute@gnu.org>

	* modes.texi (Mode Line Data): Document the :propertize construct.
	(Mode Line Variables): Reorder the descriptions of the variables
	to match their order in the default mode-line-format.
	Describe the new variables mode-line-position and mode-line-modes.
	Update the default values of mode-line-frame-identification,
	minor-mode-alist, and default-mode-line-format.
	(Properties in Mode): Mention the :propertize construct.

2003-09-26  Richard M. Stallman  <rms@gnu.org>

	* buffers.texi, commands.texi, debugging.texi, eval.texi:
	* loading.texi, minibuf.texi, text.texi, variables.texi:
	Avoid @strong{Note:}.

2003-09-26  Richard M. Stallman  <rms@gnu.org>

	* keymaps.texi (Remapping Commands): Fix typo.

2003-09-23  Luc Teirlinck  <teirllm@mail.auburn.edu>

	* processes.texi (Low-Level Network): Fix typo.

2003-09-23  Kim F. Storm  <storm@cua.dk>

	* processes.texi (Network, Network Servers): Fix typos.
	(Low-Level Network): Add timeout value for :server keyword.
	Add new option keywords to make-network-process.
	Add set-network-process-options.
	Explain how to test availability of network options.

2003-09-19  Richard M. Stallman  <rms@gnu.org>

	* text.texi (Motion by Indent): Arg to
	backward-to-indentation and forward-to-indentation is optional.

	* strings.texi (Creating Strings): Add substring-no-properties.

	* processes.texi
	(Process Information): Add list-processes arg QUERY-ONLY.
	Delete process-contact from here.
	Add new status values for process-status.
	Add process-get, process-put, process-plist, set-process-plist.
	(Synchronous Processes): Add call-process-shell-command.
	(Signals to Processes): signal-process allows process objects.
	(Network): Complete rewrite.
	(Network Servers, Datagrams, Low-Level Network): New nodes.

	* positions.texi (Word Motion): forward-word, backward-word
	arg is optional.  Reword.

	* abbrevs.texi (Defining Abbrevs): Index no-self-insert.

	* variables.texi (Creating Buffer-Local):
	Delete duplicate definition of buffer-local-value.
	(File Local Variables): Explain about discarding text props.

2003-09-11  Richard M. Stallman  <rms@gnu.org>

	* minibuf.texi (Intro to Minibuffers): Explain that the minibuffer
	changes variables that record input events.
	(Minibuffer Misc): Add minibuffer-selected-window.

	* lists.texi (Building Lists): Add copy-tree.

	* display.texi (Fontsets): Add char-displayable-p.
	(Scroll Bars): New node.

2003-09-08  Lute Kamstra  <lute@gnu.org>

	* modes.texi (%-Constructs): Document new `%i' and `%I'
	constructs.

2003-09-03  Peter Runestig  <peter@runestig.com>

	* makefile.w32-in: New file.

2003-08-29  Richard M. Stallman  <rms@gnu.org>

	* display.texi (Overlay Properties): Clarify how priorities
	affect use of the properties.

2003-08-19  Luc Teirlinck  <teirllm@mail.auburn.edu>

	* customize.texi (Type Keywords): Correct the description of
	`:help-echo' in the case where `motion-doc' is a function.

2003-08-14  John Paul Wallington  <jpw@gnu.org>

	* modes.texi (Emulating Mode Line): Subsection, not section.

2003-08-13  Richard M. Stallman  <rms@gnu.org>

	* elisp.texi (Top): Update subnode lists in menu.

	* text.texi (Insertion): Add insert-buffer-substring-no-properties.
	(Kill Functions): kill-region has new arg yank-handler.
	(Yanking): New node.
	(Yank Commands): Add yank-undo-function.
	(Low-Level Kill Ring):
	kill-new and kill-append have new arg yank-handler.
	(Changing Properties): Add remove-list-of-text-properties.
	(Atomic Changes): New node.

	* symbols.texi (Other Plists): Add lax-plist-get, lax-plist-put.

	* streams.texi (Output Variables): Add eval-expression-print-length
	and eval-expression-print-level.

	* os.texi (Time Conversion): For encode-time, explain limits on year.

	* objects.texi (Character Type): Define anchor "modifier bits".

	* modes.texi (Emulating Mode Line): New node.
	(Search-based Fontification): Font Lock uses font-lock-face property.
	(Other Font Lock Variables): Likewise.

	* keymaps.texi (Format of Keymaps): Keymaps contain char tables,
	not vectors.
	(Active Keymaps): Add emulation-mode-map-alists.
	(Functions for Key Lookup): key-binding has new arg no-remap.
	(Remapping Commands): New node.
	(Scanning Keymaps): where-is-internal has new arg no-remap.
	(Tool Bar): Add tool-bar-local-item-from-menu.
	Clarify when to use tool-bar-add-item-from-menu.

	* commands.texi (Interactive Call): commandp has new arg.
	(Command Loop Info): Add this-original-command.

2003-08-06  John Paul Wallington  <jpw@gnu.org>

	* compile.texi (Compiler Errors): Say `@end defmac' after `@defmac'.

	* display.texi (Warning Basics): Fix typo.
	(Fringes): Add closing curly bracket and fix typo.

	* elisp.texi (Top): Fix typo.

2003-08-05  Richard M. Stallman  <rms@gnu.org>

	* elisp.texi: Update lists of subnodes.

	* windows.texi (Buffers and Windows): set-window-buffer has new arg.

	* variables.texi (Local Variables): Use lc for example variable names.

	* tips.texi (Library Headers): Explain where to put -*-.

	* strings.texi (Creating Strings): Fix xref for vconcat.

	* sequences.texi (Vector Functions):
	vconcat no longer allows integer args.

	* minibuf.texi (Reading File Names): read-file-name has new
	arg PREDICATE.  New function read-directory-name.

	* macros.texi (Defining Macros): Give definition of `declare'.
	(Indenting Macros): New node.

	* frames.texi (Parameter Access): Add modify-all-frames-parameters.
	(Window Frame Parameters): Make separate table of parameters
	that are coupled with specific face attributes.
	(Deleting Frames): delete-frame-hooks renamed to
	delete-frame-functions.

	* files.texi (Magic File Names): Add file-remote-p.
	Clarify file-local-copy.

	* edebug.texi (Instrumenting Macro Calls): Don't define `declare'
	here; instead xref Defining Macros.

	* display.texi (Warnings): New node, and subnodes.
	(Fringes): New node.

	* debugging.texi (Test Coverage): New node.

	* compile.texi (Compiler Errors): Explain with-no-warnings
	and other ways to suppress warnings.

	* commands.texi (Interactive Call): Minor clarification.

	* buffers.texi (Buffer File Name): set-visited-file-name
	renames the buffer too.

	* abbrevs.texi (Abbrev Tables): Add copy-abbrev-table.

2003-07-24  Markus Rost  <rost@math.ohio-state.edu>

	* abbrevs.texi (Abbrev Expansion): Use \s syntax in example.

2003-07-22  Markus Rost  <rost@math.ohio-state.edu>

	* internals.texi (Garbage Collection): Fix previous change.

2003-07-22  Richard M. Stallman  <rms@gnu.org>

	* files.texi (Truenames): Add LIMIT arg to file-chase-links.

	* display.texi (Width): Use \s syntax in example.
	(Font Selection): Add face-font-rescale-alist.

	* modes.texi (Imenu): Add xref to Emacs Manual node on Imenu.
	Remove spurious indent in example.

	* lists.texi (Building Lists): Add number-sequence.

	* internals.texi (Garbage Collection): Add gcs-done, gc-elapsed.

	* functions.texi (Function Documentation): Explain how to
	show calling convention explicitly in the doc string.

	* windows.texi (Selecting Windows): save-selected-window saves
	selected window of each frame.
	(Window Configurations): Minor change.

	* syntax.texi (Syntax Table Functions): Use \s syntax in examples.

	* streams.texi (Output Variables): Add print-continuous-numbering
	and print-number-table.

	* processes.texi (Decoding Output): New node.

	* os.texi (Time Conversion): decode-time arg is optional.

	* objects.texi (Character Type): Don't use space as example for \.
	Make list of char names and \-sequences correspond.
	Explain that \s is not used in strings.  `\ ' needs space after.

	* nonascii.texi (Converting Representations): Add string-to-multibyte.
	(Translation of Characters): Add translation-table-for-input.
	(Default Coding Systems): Add auto-coding-functions.
	(Explicit Encoding): Add decode-coding-inserted-region.
	(Locales): Add locale-info.

	* minibuf.texi (Basic Completion): Describe test-completion.
	Collections can be lists of strings.
	Clean up lazy-completion-table.
	(Programmed Completion): Mention test-completion.
	Clarify why lambda expressions are not accepted.
	(Minibuffer Misc): Describe minibufferp.

2003-07-14  Richard M. Stallman  <rms@gnu.org>

	* buffers.texi (Killing Buffers): kill-buffer-hook is perm local.

	* windows.texi (Selecting Windows): New arg to select-window.
	(Selecting Windows): Add with-selected-window.
	(Size of Window): Add window-inside-edges, etc.

	* internals.texi (Garbage Collection): Add post-gc-hook.

	* processes.texi (Subprocess Creation): Add exec-suffixes.

	* keymaps.texi (Functions for Key Lookup): Add current-active-maps.
	(Scanning Keymaps): Add map-keymaps.
	(Defining Menus): Add keymap-prompt.

	* numbers.texi (Integer Basics): Add most-positive-fixnum,
	most-negative-fixnum.

	* compile.texi (Byte Compilation): Explain no-byte-compile.
	(Compiler Errors): New node.

	* os.texi (User Identification): user-uid, user-real-uid
	can return float.

	* modes.texi (Major Mode Conventions): Explain about run-mode-hooks
	and about derived modes.
	(Minor Modes): Add minor-mode-list.
	(Defining Minor Modes): Keyword args for define-minor-mode.
	(Search-based Fontification): Explain managing other properties.
	(Other Font Lock Variables): Add font-lock-extra-managed-props.
	(Faces for Font Lock): Add font-lock-preprocessor-face.
	(Hooks): Add run-mode-hooks and delay-mode-hooks.

	* variables.texi (Creating Buffer-Local): Add buffer-local-value.
	(Variable Aliases): Clarify defvaralias.

	* loading.texi (Library Search): Add load-suffixes.

	* minibuf.texi (Basic Completion): Add lazy-completion-table.
	(Programmed Completion): Add dynamic-completion-table.

	* files.texi (Changing Files): copy-file allows dir as NEWNAME.
	(Magic File Names): Specify precedence order of handlers.

	* commands.texi (Command Overview): Emacs server runs pre-command-hook
	and post-command-hook.
	(Waiting): New calling convention for sit-for.

	* text.texi (Special Properties): local-map and keymap properties
	apply based on their stickiness.

2003-07-07  Richard M. Stallman  <rms@gnu.org>

	* modes.texi (Minor Mode Conventions): Specify only some kinds
	of list values as args to minor modes.

	* files.texi (File Name Expansion): Warn about iterative use
	of substitute-in-file-name.

	* advice.texi (Activation of Advice): Clean up previous change.

2003-07-06  Markus Rost  <rost@math.ohio-state.edu>

	* advice.texi (Activation of Advice): Note that ad-start-advice is
	turned on by default.

2003-06-30  Richard M. Stallman  <rms@gnu.org>

	* text.texi (Buffer Contents): Document current-word.
	(Change Hooks): Not called for *Messages*.

	* functions.texi (Defining Functions): Explain about redefining
	primitives.
	(Function Safety): Rename.  Minor changes.
	Comment out the detailed criteria for what is safe.

2003-06-22  Andreas Schwab  <schwab@suse.de>

	* objects.texi (Symbol Type): Fix description of examples.

2003-06-16  Andreas Schwab  <schwab@suse.de>

	* hash.texi (Creating Hash): Fix description of :weakness.

2003-06-13  Kai Großjohann  <kai.grossjohann@gmx.net>

	* files.texi (Changing Files): copy-file copies file modes, too.

2003-05-28  Richard M. Stallman  <rms@gnu.org>

	* strings.texi (Creating Strings): Clarify split-string.

2003-05-22  Stephen J. Turnbull  <stephen@xemacs.org>

	* strings.texi (Creating Strings): Update split-string specification
	and examples.

2003-05-19  Richard M. Stallman  <rms@gnu.org>

	* elisp.texi: Correct invariant section names.

2003-04-20  Richard M. Stallman  <rms@gnu.org>

	* os.texi (Timers): Explain about timers and quitting.

2003-04-19  Richard M. Stallman  <rms@gnu.org>

	* internals.texi (Writing Emacs Primitives): Strings are
	no longer special for GCPROs.  Mention GCPRO5, GCPRO6.
	Explain GCPRO convention for varargs function args.

2003-04-16  Richard M. Stallman  <rms@gnu.org>

	* minibuf.texi (Minibuffer Misc): Document fn minibuffer-message.

2003-04-08  Richard M. Stallman  <rms@gnu.org>

	* files.texi (Kinds of Files): Correct return value of file-symlink-p.

2003-02-13  Kim F. Storm  <storm@cua.dk>

	* objects.texi (Character Type): New \s escape for space.

2003-01-31  Joe Buehler  <jhpb@draco.hekimian.com>

	* os.texi (System Environment): Add cygwin system-type.

2003-01-25  Richard M. Stallman  <rms@gnu.org>

	* keymaps.texi: Document that a symbol can act as a keymap.

2003-01-13  Richard M. Stallman  <rms@gnu.org>

	* text.texi (Changing Properties): Say string indices are origin-0.

	* positions.texi (Screen Lines) <compute-motion>:
	Correct order of elts in return value.

	* keymaps.texi (Changing Key Bindings) <define-key>: Mention
	how to define a default binding.

2002-12-07  Markus Rost  <rost@math.ohio-state.edu>

	* loading.texi (Unloading): Fix recent change for load-history.

	* customize.texi (Simple Types): Clarify description of custom
	type 'number.  Describe new custom type 'float.

2002-12-04  Markus Rost  <rost@math.ohio-state.edu>

	* variables.texi (File Local Variables): Fix typo.

2002-10-23  Kai Großjohann  <kai.grossjohann@uni-duisburg.de>

	From Michael Albinus <Michael.Albinus@alcatel.de>.

	* README: Target for Info file is `make info'.

	* files.texi (File Name Components): Fix typos in
	`file-name-sans-extension'.
	(Magic File Names): Complete list of operations for magic file
	name handlers.

2002-09-16  Jonathan Yavner  <jyavner@engineer.com>

	* variables.texi (File Local Variables): New function
	risky-local-variable-p.

2002-09-15  Jonathan Yavner  <jyavner@engineer.com>

	* functions.texi (Function safety): New node about unsafep.

2002-08-05  Per Abrahamsen  <abraham@dina.kvl.dk>

	* customize.texi (Splicing into Lists): Fix example.
	Reported by Fabrice Bauzac <fabrice.bauzac@wanadoo.fr>.

2002-06-17  Juanma Barranquero  <lektu@terra.es>

	* frames.texi (Display Feature Testing): Fix typo.

2002-06-12  Andreas Schwab  <schwab@suse.de>

	* frames.texi (Initial Parameters, Resources): Fix references to
	the Emacs manual.

2002-05-13  Kim F. Storm  <storm@cua.dk>

	* variables.texi (Intro to Buffer-Local): Update warning and
	example relating to changing buffer inside let.

2002-03-10  Jan Djärv  <jan.h.d@swipnet.se>

	* os.texi (Session Management): New node about X Session management.

2002-01-18  Eli Zaretskii  <eliz@is.elta.co.il>

	* elisp.texi (VERSION): Set to 2.9.  Update the version of Emacs
	to which the manual corresponds, and the copyright years.

	* Makefile.in (VERSION): Set to 2.9.

2001-11-29  Eli Zaretskii  <eliz@is.elta.co.il>

	* elisp.texi: Change the category in @dircategory to "Emacs", to
	make it consistent with info/dir.

2001-11-25  Miles Bader  <miles@gnu.org>

	* text.texi (Fields): Describe new `limit' arg in
	field-beginning/field-end.

2001-11-17  Eli Zaretskii  <eliz@is.elta.co.il>

	* permute-index: Don't depend on csh-specific features.
	Replace the interpreter name with /bin/sh.

	* two-volume-cross-refs.txt: New file.
	* two.el: New file.
	* spellfile: New file.

2001-11-16  Eli Zaretskii  <eliz@is.elta.co.il>

	* permute-index: New file.

	* vol1.texi, vol2.texi: Renamed from elisp-vol1.texi and
	elisp-vol2.texi, respectively, to avoid file-name clashes in DOS
	8+3 restricted namespace.

	* Makefile.in (infodir): Define relative to $(srcdir).
	($(infodir)/elisp): Don't chdir into $(srcdir), but add it to the
	include directories list via -I switch to makeinfo.
	(index.texi): Use cp if both hard and symbolic links fail.

2001-11-10  Eli Zaretskii  <eliz@is.elta.co.il>

	* Makefile.in (distclean): Add.

	The following changes make ELisp manual part of the Emacs
	distribution:

	* Makefile.in: Add Copyright notice.
	(prefix): Remove.
	(infodir): Change value to "../info".
	(VPATH): New variable.
	(MAKE): Don't define.
	(texmacrodir): Don't define.
	(texinputdir): Append the existing value of TEXINPUTS.
	($(infodir)/elisp): Instead of just "elisp".  Reformat the
	command to be compatible with man/Makefile.in, and to put the
	output into ../info.
	(info): Add target.
	(installall): Target removed.

2001-10-31  Pavel Janík  <Pavel@Janik.cz>

	* tips.texi (Coding Conventions): Fix typo.

2001-10-23  Gerd Moellmann  <gerd@gnu.org>

	* Makefile.in (srcs): Add gpl.texi and doclicense.texi.

2001-10-22  Eli Zaretskii  <eliz@is.elta.co.il>

	* files.texi (File Name Components): Update the description of
	file-name-sans-extension and file-name-extension, as they now
	ignore leading dots.

2001-10-20  Gerd Moellmann  <gerd@gnu.org>

	* (Version 21.1 released.)

2001-10-19  Miles Bader  <miles@gnu.org>

	* positions.texi (Text Lines): Describe behavior of
	`beginning-of-line'/`end-of-line' in the presence of field properties.

2001-10-17  Gerd Moellmann  <gerd@gnu.org>

	* Makefile.in (VERSION): Set to 2.8.
	(manual): Use `manual-21'.

	* elisp.texi (VERSION): Add and use it where the version
	number was used.  Set it to 2.8.

	* intro.texi: Likewise.

2001-10-13  Eli Zaretskii  <eliz@is.elta.co.il>

	* files.texi (File Name Completion): Document the significance of
	a trailing slash in elements of completion-ignored-extensions.

2001-10-06  Miles Bader  <miles@gnu.org>

	* variables.texi (Variable Aliases): It's `@defmac', not `@defmacro'.

2001-10-04  Gerd Moellmann  <gerd@gnu.org>

	* variables.texi (Variable Aliases): New node.

2001-10-04  Gerd Moellmann  <gerd@gnu.org>

	* Branch for 21.1.

2001-10-02  Miles Bader  <miles@gnu.org>

	* minibuf.texi (Minibuffer Misc): Add entries for
	`minibuffer-contents', `minibuffer-contents-no-properties', and
	`delete-minibuffer-contents'.
	Correct description for `minibuffer-prompt-end'.

	* text.texi (Property Search): Correct descriptions of
	`next-char-property-change' and `previous-char-property-change'.
	Add entries for `next-single-char-property-change' and
	`previous-single-char-property-change'.
	Make operand names a bit more consistent.

2001-09-30  Eli Zaretskii  <eliz@is.elta.co.il>

	* frames.texi (Finding All Frames): Document that next-frame and
	previous-frame are local to current terminal.

2001-09-26  Eli Zaretskii  <eliz@is.elta.co.il>

	* keymaps.texi (Creating Keymaps): Fix the description of the
	result of make-keymap.

2001-09-23  Eli Zaretskii  <eliz@is.elta.co.il>

	* display.texi (Font Lookup, Attribute Functions)
	(Image Descriptors): Add cross-references to the definition of
	selected frame.

	* buffers.texi (The Buffer List): Add cross-references to the
	definition of selected frame.

	* frames.texi (Input Focus): Clarify which frame is _the_ selected
	frame at any given time.
	(Multiple Displays, Size and Position): Add a cross-reference to
	the definition of the selected frame.

2001-09-08  Eli Zaretskii  <eliz@is.elta.co.il>

	* strings.texi (String Conversion) <string-to-number>: Document
	that a float is returned for integers that are too large.

	* frames.texi (Mouse Position): Document mouse-position-function.
	(Display Feature Testing): Document display-images-p.
	(Window Frame Parameters): Document the cursor-type variable.

	* numbers.texi (Integer Basics): Document CL style read syntax for
	integers in bases other than 10.

	* positions.texi (List Motion):
	Document open-paren-in-column-0-is-defun-start.

	* lists.texi (Sets And Lists): Document member-ignore-case.

	* internals.texi (Garbage Collection): Document the used and free
	strings report.
	(Memory Usage): Document strings-consed.

	* os.texi (Time of Day): Document float-time.
	(Recording Input): Document that clear-this-command-keys clears
	the vector to be returned by recent-keys.

	* keymaps.texi (Scanning Keymaps) <where-is-internal>:
	The argument keymap can be a list.

	* nonascii.texi (User-Chosen Coding Systems)
	<select-safe-coding-system>: Document the new argument
	accept-default-p and the variable
	select-safe-coding-system-accept-default-p.  Tell what happens if
	buffer-file-coding-system is undecided.
	(Default Coding Systems): Document auto-coding-regexp-alist.

	* display.texi (The Echo Area) <message>: Document
	message-truncate-lines.
	(Glyphs): Document that the glyph table is unused on windowed
	displays.

	* help.texi (Describing Characters) <single-key-description>:
	Document the new argument no-angles.
	(Accessing Documentation) <documentation-property>: Document that
	a non-string property is evaluated.
	<documentation>: Document that the function-documentation property
	is looked for.

	* windows.texi (Selecting Windows): Document some-window.

	* text.texi (MD5 Checksum): New node, documents the md5 primitive.

	* hooks.texi (Standard Hooks): Add kbd-macro-termination-hook and
	apropos-mode-hook.

	* commands.texi (Using Interactive): Document interactive-form.
	(Keyboard Macros): Document kbd-macro-termination-hook.
	(Command Loop Info): Document that clear-this-command-keys clears
	the vector to be returned by recent-keys.

2001-09-04  Werner LEMBERG  <wl@gnu.org>

	* Makefile.in (srcdir, texinputdir): New variables.
	(srcs, index.texi, install): Use $(srcdir).
	(.PHONY): Remove elisp.dvi.
	(elisp): Use -I switch for makeinfo.
	(elisp.dvi): Use $(srcdir) and $(texinputdir).
	(installall, dist): Use $(srcdir).
	Fix path to texinfo.tex.
	(maintainer-clean): Add elisp.dvi and elisp.oaux.

2001-08-30  Gerd Moellmann  <gerd@gnu.org>

	* display.texi (Conditional Display): Adjust to API change.

	* configure: New file.

2001-07-30  Gerd Moellmann  <gerd@gnu.org>

	* commands.texi (Repeat Events): Add description of
	double-click-fuzz.

2001-05-08  Stefan Monnier  <monnier@cs.yale.edu>

	* syntax.texi (Syntax Class Table): Add the missing designator for
	comment and string fences.
	(Syntax Properties): Add a xref to syntax table internals.
	(Syntax Table Internals): Document string-to-syntax.

2001-05-07  Gerd Moellmann  <gerd@gnu.org>

	* Makefile.in (install): Use install-info command line options
	like in Emacs' Makefile.in.

2000-12-09  Miles Bader  <miles@gnu.org>

	* windows.texi (Window Start): Update documentation for
	`pos-visible-in-window-p'.

2000-11-12  Stefan Monnier  <monnier@cs.yale.edu>

	* lists.texi (Building Lists): Add footnote to explain how to add
	to the end of a list.

2000-10-25  Gerd Moellmann  <gerd@gnu.org>

	* files.texi (Visiting Functions): Typos.

2000-10-25  Kenichi Handa  <handa@etl.go.jp>

	* files.texi (Visiting Functions): Return value of
	find-file-noselect may be a list of buffers if wildcards are used.

2000-10-24  Miles Bader  <miles@lsi.nec.co.jp>

	* display.texi (Defining Faces): Document `graphic' display type
	in face specs.

2000-10-18  Kai Großjohann  <Kai.Grossjohann@CS.Uni-Dortmund.DE>

	* hooks.texi (Standard Hooks): Replace obsolete
	`after-make-frame-hook' with `after-make-frame-functions'.

	* frames.texi (Creating Frames): Ditto.

	* variables.texi (Future Local Variables): Ditto.

2000-10-16  Gerd Moellmann  <gerd@gnu.org>

	* display.texi (Other Image Types): Add description of :foreground
	and :background properties of mono PBM images.

2000-08-17  Werner LEMBERG  <wl@gnu.org>

	* .cvsignore: New file.

2000-01-05  Gerd Moellmann  <gerd@gnu.org>

	* tindex.pl: New script.

1999-12-03  Dave Love  <fx@gnu.org>

	* Makefile.in (MAKEINFO): New parameter.

1999-09-17  Richard Stallman  <rms@gnu.org>

	* Makefile.in (srcs): Add hash.texi.
	(VERSION): Update to 20.6.

1999-09-13  Richard Stallman  <rms@gnu.org>

	* Makefile.in (index.texi): If cannot make a symlink, make a hard link.

1998-08-29  Karl Heuer  <kwzh@gnu.org>

	* configure.in: New file.
	* Makefile.in: Renamed from Makefile.
	(prefix, infodir): Use value obtained from configure.
	(emacslibdir): Obsolete variable deleted.
	(dist): Distribute configure.in, configure, Makefile.in.

1998-06-12  Richard Stallman  <rms@psilocin.ai.mit.edu>

	* Makefile (INSTALL_INFO): New variable.
	(install): Run install-info.

1998-05-09  Richard Stallman  <rms@psilocin.ai.mit.edu>

	* Makefile (elisp.dvi): Add missing backslash.

1998-05-02  Richard Stallman  <rms@psilocin.gnu.org>

	* Makefile (elisp.dvi): Don't depend on texindex or on elisp.tps.
	Run texindex without `./'.  Always run texindex on elisp.tp.
	(elisp.tps): Target deleted.

1998-04-05  Richard Stallman  <rms@psilocin.gnu.org>

	* Makefile (srcs): Add nonascii.texi and customize.texi.
	(dist): Start by deleting `temp'.

1998-02-17  Richard Stallman  <rms@psilocin.gnu.org>

	* Makefile (makeinfo, texindex): Targets deleted.
	(makeinfo.o, texindex.o): Targets deleted.
	(clean, dist): Don't do anything with them or with getopt*.

1998-01-30  Richard Stallman  <rms@psilocin.gnu.org>

	* Makefile (SHELL): Defined.

1998-01-27  Richard Stallman  <rms@psilocin.gnu.org>

	* Makefile (elisp.tps): New target.
	(elisp.dvi): Depend on elisp.tps.

1996-04-03  Karl Heuer  <kwzh@gnu.ai.mit.edu>

	* README: Update phone number.

	* Makefile (elisp): Make this be the default target.
	Depend on makeinfo.c instead of makeinfo.
	(install): Don't depend on elisp.dvi, since we don't install that.
	Use mkinstalldirs.
	(dist): Add mkinstalldirs.

1995-06-19  Richard Stallman  <rms@mole.gnu.ai.mit.edu>

	* Makefile (VERSION): Update version number.
	(maintainer-clean): Rename from realclean.

1995-06-07  Karl Heuer  <kwzh@nutrimat.gnu.ai.mit.edu>

	* Makefile (realclean): New target.
	(elisp): Remove any old elisp-* files first.

1993-11-23  Noah Friedman  (friedman@nutrimat.gnu.ai.mit.edu)

	* Makefile (VERSION): New variable.
	(dist): Make packaged directory name `elisp-manual-19-$(VERSION)'.
	Compressed file suffix should be `.gz', not `.z'.

1993-11-22  Richard Stallman  (rms@mole.gnu.ai.mit.edu)

	* Makefile (elisp): Depend on makeinfo.

1993-11-19  Noah Friedman  (friedman@gnu.ai.mit.edu)

	* Makefile (srcs): Add anti.texi.

1993-05-28  Richard Stallman  (rms@mole.gnu.ai.mit.edu)

	* Makefile (infodir, prefix): New vars.
	(install): Use infodir.
	(emacsinfodir): Delete.

1993-05-27  Richard Stallman  (rms@mole.gnu.ai.mit.edu)

	* Makefile (srcs): Add calendar.texi.

	* Makefile (dist): Copy texindex.c and makeinfo.c.
	Limit elisp-* files to those with one or two digits.

1993-05-16  Jim Blandy  (jimb@wookumz.gnu.ai.mit.edu)

	* Makefile (dist): Change to use Gzip instead of compress.

1993-04-23  Eric S. Raymond  (eric@mole.gnu.ai.mit.edu)

	* loading.texi (Unloading): define-function changed back to
	defalias.  It may not stay this way, but at least it's
	consistent with the known-good version of the code patch.

1993-03-26  Eric S. Raymond  (eric@geech.gnu.ai.mit.edu)

	* modes.texi (Hooks): Document new optional arg of add-hook.

1993-03-17  Eric S. Raymond  (eric@mole.gnu.ai.mit.edu)

	* variables.texi: Document nil initial value of buffer-local variables.

	* tips.texi: Add new section on standard library headers.

1993-02-27  Jim Blandy  (jimb@wookumz.gnu.ai.mit.edu)

	* Makefile (srcs): Add frame.texi to the list of sources.

1993-02-23  Jim Blandy  (jimb@wookumz.gnu.ai.mit.edu)

	* Makefile (dist): Don't bother excluding autosave files; they'll
	never make it into the temp directory anyway, and the hash marks
	in the name are problematic for make and the Bourne shell.
	(srcs): ???

1993-02-12  Jim Blandy  (jimb@wookumz.gnu.ai.mit.edu)

	* Makefile (dist): Don't include backup files or autosave files in
	the distribution tar file.

1991-11-26  Richard Stallman  (rms@mole.gnu.ai.mit.edu)

	* Makefile (srcs): Add index.perm.
	(elisp.dvi): Remove erroneous shell comment.
	Expect output of permute-index in permuted.fns.
	Save old elisp.aux in elisp.oaux.
	(clean): Add index.texi to be deleted.

1990-08-11  Richard Stallman  (rms@sugar-bombs.ai.mit.edu)

	* Makefile (elisp.dvi, index.texi): Use shell if instead of ifdef.

1990-06-26  David Lawrence  (tale@geech)

	* files.texi: Noted that completion-ignored-extensions is ignored
	when making *Completions*.

1990-06-08  Jay Fenlason  (hack@ai.mit.edu)

	* Makefile  make dist now depends on elisp.dvi, since it tries
	to include it in the dist file.

1990-03-28  Jim Kingdon  (kingdon@mole.ai.mit.edu)

	* functions.texinfo (Mapping Functions): Add missing quote.

1989-06-19  Richard Stallman  (rms@sugar-bombs.ai.mit.edu)

	* texinfo.tex (frenchspacing): Use decimal codes for char to be set.
	(defunargs): Turn off \hyphenchar of \sl font temporarily.

1989-05-10  Robert J. Chassell  (bob@rice-chex.ai.mit.edu)

	* @result{}, @expansion{}, @print{}, @quiv{}, @point{},
	and @error{} are the terms now being used.  The files in the
	directory have been changed to reflect this.

	* All instances of @indentedresultt{} have been changed to
	`     @result{}', using 5 spaces at the beginning of the line.

1989-04-24  Robert J. Chassell  (bob@rice-chex.ai.mit.edu)

	* @result{}, @expandsto{}, @prints{}, @quiv{}, @error{}, and the
	experimental @indentedresult{}, @indentedexpandsto{} are part of
	the texinfo.tex in this directory.  These TeX macros are not
	stable yet.

1989-04-17  Robert J. Chassell  (bob@rice-chex.ai.mit.edu)

	* texinfo.tex: Temporarily added
		\let\result=\dblarrow
		\def\error{{\it ERROR} \longdblarrow}
	We need to do this better soon.

1989-04-11  Robert J. Chassell  (bob@rice-chex.ai.mit.edu)

	* Applied Karl Berry's patches to *.texinfo files, but not to
	texinfo.tex; those diffs are in `berry-texinfo-tex-diffs'.  (Karl's
	new title page format is also not applied, since it requires
	texinfo.tex changes.)

	* Cleaned up `Makefile' and defined the `emacslibdir' directory
	for the Project GNU development environment.

;; Local Variables:
;; coding: utf-8
;; End:

  Copyright (C) 1998-2014 Free Software Foundation, Inc.

  This file is part of GNU Emacs.

  GNU Emacs is free software: you can redistribute it and/or modify
  it under the terms of the GNU General Public License as published by
  the Free Software Foundation, either version 3 of the License, or
  (at your option) any later version.

  GNU Emacs is distributed in the hope that it will be useful,
  but WITHOUT ANY WARRANTY; without even the implied warranty of
  MERCHANTABILITY or FITNESS FOR A PARTICULAR PURPOSE.  See the
  GNU General Public License for more details.

  You should have received a copy of the GNU General Public License
  along with GNU Emacs.  If not, see <http://www.gnu.org/licenses/>.<|MERGE_RESOLUTION|>--- conflicted
+++ resolved
@@ -1,12 +1,4 @@
-<<<<<<< HEAD
-2014-06-07  Eli Zaretskii  <eliz@gnu.org>
-
-	* commands.texi (Click Events): Update contents of click event's
-	position list due to last changes in make_lispy_position.
-
-2014-06-02  Glenn Morris  <rgm@gnu.org>
-=======
-2014-06-06  Glenn Morris  <rgm@gnu.org>
+2014-06-08  Glenn Morris  <rgm@gnu.org>
 
 	* display.texi (Window Systems): Remove window-setup-hook.
 	* os.texi (Startup Summary, Init File):
@@ -16,12 +8,14 @@
 
 	* display.texi (Overlay Properties): Update re priority.  (Bug#17234)
 
-2014-06-05  Glenn Morris  <rgm@gnu.org>
-
 	* package.texi (Package Archives): Mention signing packages.
 
-2014-05-27  Glenn Morris  <rgm@gnu.org>
->>>>>>> da8de290
+2014-06-07  Eli Zaretskii  <eliz@gnu.org>
+
+	* commands.texi (Click Events): Update contents of click event's
+	position list due to last changes in make_lispy_position.
+
+2014-06-02  Glenn Morris  <rgm@gnu.org>
 
 	* text.texi (Buffer Contents):
 	Update for filter-buffer-substring changes.
